--- conflicted
+++ resolved
@@ -86,13 +86,8 @@
 env['KALITE_DIR'] = str(kalite_path)
 
 # TODO(benjaoming): Delegate responsibility to the .deb package
-<<<<<<< HEAD
-if os.path.isfile("/etc/ka-lite/conf.d/username"):
-    username = open("/etc/ka-lite/conf.d/username", "r").read()
-=======
 if os.path.isfile("/etc/ka-lite/username"):
     username = open("/etc/ka-lite/username", "r").read()
->>>>>>> 6812e948
     if username:
         username = username.split("\n")[0]
         default_home = os.environ.get("KALITE_HOME", os.path.expanduser("~/.kalite"))
