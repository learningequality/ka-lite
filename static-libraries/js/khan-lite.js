--- conflicted
+++ resolved
@@ -137,7 +137,7 @@
         case 0:
             messages = {error: gettext("Could not connect to the server.") + " " + gettext("Please try again later.")};
             break;
-        
+
         case 401:
 
         case 403:
@@ -160,23 +160,6 @@
                 console.log(e);
             }
             break;
-<<<<<<< HEAD
-        case 401:
-
-    case 403:
-        // Redirect to Login Page and add the current url as next
-        window.location.href = setGetParam(USER_LOGIN_URL, "next", window.location.pathname + window.location.hash)
-        messages = {error: sprintf(gettext("You are not authorized to complete the request.  Please <a href='%(login_url)s'>login</a> as an authorized user, then retry the request."), {
-            login_url: USER_LOGIN_URL
-        })};
-        break;
-
-    default:
-        console.log(resp);
-        var error_msg = sprintf("%s<br/>%s<br/>%s", resp.status, resp.responseText, resp);
-        messages = {error: sprintf(gettext("Unexpected error; contact the FLE with the following information: %(error_msg)s"), {error_msg: error_msg})};
-=======
->>>>>>> 15694483
     }
 
     clear_messages();  // Clear all messages before showing the new (error) message.
