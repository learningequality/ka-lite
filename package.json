--- conflicted
+++ resolved
@@ -42,11 +42,7 @@
     "escodegen": "^1.6.1",
     "esprima": "^2.4.1",
     "estraverse": "^4.1.0",
-<<<<<<< HEAD
-    "factor-bundle": "^2.5.0",
-=======
     "factor-bundle": "~2.5.0",
->>>>>>> 00b53c03
     "fastclick": "^1.0.6",
     "handlebars": "~1.3.0",
     "hbsfy": "~2.2.1",
