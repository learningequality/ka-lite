{
  "name": "ka-lite",
  "version": "0.0.0",
  "description": "[Khan Academy](http://www.khanacademy.org/)'s core mission is to \"provide a free world-class education for anyone anywhere\", and as [70% of the world's population is without access to the internet](http://en.wikipedia.org/wiki/Global_Internet_usage), primarily in the developing world, providing an alternative delivery mechanism for Khan Academy content is key to fulfilling this mission.",
  "main": "grunt.js",
  "directories": {
    "doc": "docs"
  },
  "scripts": {
    "test": "echo \"Error: no test specified\" && exit 1"
  },
  "repository": {
    "type": "git",
    "url": "https://github.com/learningequality/ka-lite.git"
  },
  "author": "",
  "license": "BSD",
  "readmeFilename": "README.md",
  "gitHead": "656531e178669a9b0a27571e11982b4d245c6ac8",
  "bugs": {
    "url": "https://github.com/learningequality/ka-lite/issues"
  },
  "devDependencies": {
    "karma": "~0.12.31",
    "karma-phantomjs-launcher": "~0.1.4",
    "karma-qunit": "^0.1.4",
    "karma-sinon": "^1.0.4",
    "qunit": "~0.7.5",
    "qunitjs": "~1.16.0",
    "sinon": "~1.12.2"
  },
  "dependencies": {
    "JSON2": "^0.1.0",
    "async": "^1.4.0",
    "backbone": "~1.2.1",
    "bootstrap": "^3.3.5",
    "bootstrap-datepicker": "^1.4.0",
<<<<<<< HEAD
    "bower": "^1.6.9",
=======
    "bootstrap-multiselect": "^0.9.13-1",
>>>>>>> 02157628
    "browserify": "~11.0.1",
    "browsernizr": "^1.0.2",
    "colors": "^1.1.2",
    "d3": "^3.5.6",
    "es5-shim": "^4.1.10",
    "escodegen": "^1.6.1",
    "esprima": "^2.4.1",
    "estraverse": "^4.1.0",
    "factor-bundle": "~2.5.0",
    "fastclick": "^1.0.6",
    "handlebars": "~1.3.0",
    "hbsfy": "~2.2.1",
    "hintify": "^0.1.0",
    "html5shiv": "^3.7.3",
    "ie8": "^0.2.6",
    "intro.js": "^0.9.0",
    "jed": "^1.1.0",
    "jquery": "~2.1.4",
    "jquery-plainoverlay": "^0.6.2",
    "jquery-slimscroll": "^1.3.6",
    "jquery-ui": "^1.10.5",
    "jquery-ui-touch-punch": "^0.2.3",
    "jquery.fancytree": "^2.11.0",
    "katex": "^0.5.0",
    "minifyify": "^7.0.2",
    "node-lessify": "0.0.10",
    "qtip2": "^2.2.0",
    "react": "^0.13.3",
    "scriptjs": "^2.5.7",
    "seedrandom": "^2.4.2",
    "soundmanager2": "^2.97.20150601",
    "sprintf-js": "^1.0.3",
    "through": "^2.3.8",
    "underscore": "~1.8.3",
    "url": "^0.10.3",
    "video.js": "4.11.4",
    "watchify": "^3.3.1",
    "paper": "^0.9.25"
  }
}<|MERGE_RESOLUTION|>--- conflicted
+++ resolved
@@ -35,11 +35,8 @@
     "backbone": "~1.2.1",
     "bootstrap": "^3.3.5",
     "bootstrap-datepicker": "^1.4.0",
-<<<<<<< HEAD
     "bower": "^1.6.9",
-=======
     "bootstrap-multiselect": "^0.9.13-1",
->>>>>>> 02157628
     "browserify": "~11.0.1",
     "browsernizr": "^1.0.2",
     "colors": "^1.1.2",
