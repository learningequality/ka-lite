#!/usr/bin/env python
"""
KA Lite (Khan Academy Lite)

Supported by Foundation for Learning Equality
www.learningequality.org

Usage:
  kalite start [--foreground --watch] [options] [DJANGO_OPTIONS ...]
  kalite stop [options] [DJANGO_OPTIONS ...]
  kalite restart [options] [DJANGO_OPTIONS ...]
  kalite status [options]
  kalite shell [options] [DJANGO_OPTIONS ...]
  kalite test [options] [DJANGO_OPTIONS ...]
  kalite manage [options] COMMAND [DJANGO_OPTIONS ...]
  kalite diagnose [options]
  kalite -h | --help
  kalite --version

Options:
  -h --help             Show this screen.
  --version             Show version.
  COMMAND               The name of any available django manage command. For
                        help, type `kalite manage help`
  --debug               Output debug messages (for development)
  --port=<arg>          Use a non-default port on which to start the HTTP server
                        or to query an existing server (stop/status)
  --settings=<arg>      Specify Django's settings module. Must follow python's
                        import syntax.
  --skip-job-scheduler  KA Lite runs a so-called "cronograph", it's own built-in
                        automatic job scheduler required for downloading videos
                        and sync'ing with online sources. If you don't need this
                        you can skip it!
  DJANGO_OPTIONS        All options are passed on to the django manage command.
                        Notice that all django options must appear *last* and
                        should not be mixed with other options. Only long-name
                        options ('--long-name') are supported.

Examples:
  kalite start          Start KA Lite
  kalite url            Tell me where KA Lite is available from
  kalite status         How is KA Lite doing?
  kalite stop           Stop KA Lite
  kalite shell          Display a Django shell
  kalite manage help    Show the Django management usage dialogue
  kalite diagnose       Show system information for debugging

  kalite start --foreground   Run kalite in the foreground and do not go to
                              daemon mode.
  kalite start --watch      Set cherrypy to watch for changes to Django code and start
                            the Watchify process to recompile Javascript dynamically.

Planned features:
  kalite diagnose             Outputs user and copy-paste friendly diagnostics
  kalite query [COMMAND ...]  A query method for external UIs etc. to send
                              commands and obtain data from kalite.

  Universal --verbose option and --debug option. Shows INFO level and DEBUG
  level from logging.. depends on proper logging being introduced and
  settings.LOGGERS. Currently, --debug just tells cherrypy to do "debug" mode.

"""
from __future__ import print_function
# Add distributed python-packages subfolder to current path
# DO NOT IMPORT BEFORE THIS LIKE
import os
<<<<<<< HEAD
import atexit
import subprocess
=======
import platform
>>>>>>> f9edd1a4
import socket
import sys
import time
import traceback

# KALITE_DIR set, so probably called from bin/kalite
if 'KALITE_DIR' in os.environ:
    sys.path = [
        os.path.join(os.environ['KALITE_DIR'], 'python-packages'),
        os.path.join(os.environ['KALITE_DIR'], 'dist-packages'),
        os.path.join(os.environ['KALITE_DIR'], 'kalite')
    ] + sys.path
# KALITE_DIR not set, so called from some other source
else:
    filedir = os.path.dirname(__file__)
    sys.path = [os.path.join(filedir, 'python-packages'), os.path.join(filedir, 'kalite')] + sys.path


import httplib
import re
import cherrypy

# We do not understand --option value, only --option=value.
# Match all patterns of "--option value" and fail if they exist
__validate_cmd_options = re.compile(r"--?[^\s]+\s+(?:(?!--|-[\w]))")
if __validate_cmd_options.search(" ".join(sys.argv[1:])):
    sys.stderr.write("Please only use --option=value or -x123 patterns. No spaces allowed between option and value. The option parser gets confused if you do otherwise.\n\nWill be fixed for next version 0.15")
    sys.exit(1)

from threading import Thread
from docopt import DocoptExit, printable_usage, parse_defaults,\
    parse_pattern, formal_usage, parse_argv, TokenStream, Option, AnyOptions,\
    extras, Dict
from urllib2 import URLError
from socket import timeout

from django.core.management import ManagementUtility, get_commands

import kalite
from kalite.django_cherrypy_wsgiserver.cherrypyserver import DjangoAppPlugin
from kalite.shared.compat import OrderedDict
from fle_utils.internet.functions import get_ip_addresses

# Environment variables that are used by django+kalite
os.environ.setdefault("DJANGO_SETTINGS_MODULE", "kalite.project.settings.default")
os.environ.setdefault("KALITE_HOME", os.path.join(os.path.expanduser("~"), ".kalite"))
os.environ.setdefault("KALITE_LISTEN_PORT", "8008")

# Where to store user data
KALITE_HOME = os.environ["KALITE_HOME"]
SERVER_LOG = os.path.join(KALITE_HOME, "server.log")

if not os.path.isdir(KALITE_HOME):
    os.mkdir(KALITE_HOME)
PID_FILE = os.path.join(KALITE_HOME, 'kalite.pid')
NODE_PID_FILE = os.path.join(KALITE_HOME, 'kalite_node.pid')

STARTUP_LOCK = os.path.join(KALITE_HOME, 'kalite_startup.lock')

# if this environment variable is set, we activate the profiling machinery
PROFILE = os.environ.get("PROFILE")

# TODO: Currently, this address might be hard-coded elsewhere, too
LISTEN_ADDRESS = "0.0.0.0"
# TODO: Can be configured in django settings which is really odd because that's
# run INSIDE the http server
DEFAULT_LISTEN_PORT = os.environ.get("KALITE_LISTEN_PORT")
# TODO: Hard coded, not good. It's because we currently cannot load up the
# django environment, see #2890
PING_URL = '/api/cherrypy/getpid'

# Status codes for kalite, might be refactored into kalite package itself
# for easier access to outside processes
STATUS_RUNNING = 0
STATUS_STOPPED = 1
STATUS_STARTING_UP = 4
STATUS_NOT_RESPONDING = 5
STATUS_FAILED_TO_START = 6
STATUS_UNCLEAN_SHUTDOWN = 7
STATUS_UNKNOWN_INSTANCE = 8
STATUS_SERVER_CONFIGURATION_ERROR = 9
STATUS_PID_FILE_READ_ERROR = 99
STATUS_PID_FILE_INVALID = 100
STATUS_UNKNOW = 101


class NotRunning(Exception):
    """
    Raised when server was expected to run, but didn't. Contains a status
    code explaining why.
    """

    def __init__(self, status_code):
        self.status_code = status_code
        super(NotRunning, self).__init__()


def update_default_args(defaults, updates):
    """
    Takes a list of default arguments and overwrites the defaults with
    contents of updates.

    e.g.:

    update_default_args(["--somearg=default"], ["--somearg=overwritten"])
     => ["--somearg=overwritten"]

    This is done to avoid defining all known django command line arguments,
    we just want to proxy things and update with our own default values without
    looking into django.
    """
    # Returns either the default or an updated argument
    arg_name = re.compile(r"^-?-?\s*=?([^\s=-]+)")
    # Create a dictionary of defined defaults and updates where '-somearg' is
    # always the key, update the defined defaults dictionary with the updates
    # dictionary thus overwriting the defaults.
    defined_defaults_ = map(
        lambda arg: (arg_name.search(arg).group(1), arg),
        defaults
    )
    # OrderedDict because order matters when space-split options such as "-v 2"
    # cause arguments to span over severel elements.
    defined_defaults = OrderedDict()
    for elm in defined_defaults_:
        defined_defaults[elm[0]] = elm[1]
    defined_updates_ = map(
        lambda arg: (arg_name.search(arg).group(1), arg),
        updates
    )
    defined_updates = OrderedDict()
    for elm in defined_updates_:
        defined_updates[elm[0]] = elm[1]
    defined_defaults.update(defined_updates)
    return defined_defaults.values()


def get_size(start_path):
    """Utility function, returns the size (bytes) of a folder"""
    total_size = 0
    for dirpath, __, filenames in os.walk(start_path):
        for f in filenames:
            fp = os.path.join(dirpath, f)
            total_size += os.path.getsize(fp)
    return total_size


# Utility functions for pinging or killing PIDs
if os.name == 'posix':
    def pid_exists(pid):
        """Check whether PID exists in the current process table."""
        import errno
        if pid < 0:
            return False
        try:
            # Send signal 0, this is harmless
            os.kill(pid, 0)
        except OSError as e:
            return e.errno == errno.EPERM
        else:
            return True

    def kill_pid(pid):
        """Kill a PID by sending a posix signal"""
        import signal
        try:
            os.kill(pid, signal.SIGTERM)
        # process does not exist
        except OSError:
            return
        # process didn't exit cleanly, make one last effort to kill it
        if pid_exists(pid):
            os.kill(pid, signal.SIGKILL)

else:
    def pid_exists(pid):
        import ctypes
        kernel32 = ctypes.windll.kernel32
        SYNCHRONIZE = 0x100000

        process = kernel32.OpenProcess(SYNCHRONIZE, 0, pid)
        if process != 0:
            kernel32.CloseHandle(process)
            return True
        else:
            return False

    def kill_pid(pid):
        """Kill the proces using pywin32 and pid"""
        import ctypes
        PROCESS_TERMINATE = 1
        handle = ctypes.windll.kernel32.OpenProcess(PROCESS_TERMINATE, False, pid)  # @UndefinedVariable
        ctypes.windll.kernel32.TerminateProcess(handle, -1)  # @UndefinedVariable
        ctypes.windll.kernel32.CloseHandle(handle)  # @UndefinedVariable


def read_pid_file(filename):
    """
    Reads a pid file and returns the contents. Pid files have 1 or 2 lines; the first line is always the pid, and the
    optional second line is the port the server is listening on.

    :param filename: Filename to read
    :return: the tuple (pid, port) with the pid in the file and the port number if it exists. If the port number doesn't
        exist, then port is None.
    """
    try:
        pid, port = open(filename, "r").readlines()
        pid, port = int(pid), int(port)
    except ValueError:
        # The file only had one line
        try:
            pid, port = int(open(filename, "r").read()), None
        except ValueError:
            pid, port = None, None
    return pid, port


def get_pid():
    """
    Tries to get the PID of a server.

    TODO: This function has for historical reasons maintained to try to get
    the PID of a KA Lite server without a PID file running on the same port.
    The behavior is to make an HTTP request for the PID on a certain port.
    This behavior is stupid, because a KA lite process may just be part of a
    process pool, so it won't be able to tell the correct PID for sure,
    anyways.
    The behavior is also quite redundant given that `kalite start` should always
    create a PID file, and if its been started directly with the runserver
    command, then its up to the developer to know what's happening.
    :returns: (PID of running server, address, port)
    :raises: NotRunning
    """

    # There is no PID file (created by server daemon)
    if not os.path.isfile(PID_FILE):
        # Is there a startup lock?
        if os.path.isfile(STARTUP_LOCK):
            try:
                pid, port = read_pid_file(STARTUP_LOCK)
                # Does the PID in there still exist?
                if pid_exists(pid):
                    raise NotRunning(STATUS_STARTING_UP)
                # It's dead so assuming the startup went badly
                else:
                    raise NotRunning(STATUS_FAILED_TO_START)
            # Couldn't parse to int
            except TypeError:
                raise NotRunning(STATUS_STOPPED)
        raise NotRunning(STATUS_STOPPED)  # Stopped

    # PID file exists, check if it is running
    try:
        pid, port = read_pid_file(PID_FILE)
    except (ValueError, OSError):
        raise NotRunning(STATUS_PID_FILE_INVALID)  # Invalid PID file

    # PID file exists, but process is dead
    if not pid_exists(pid):
        if os.path.isfile(STARTUP_LOCK):
            raise NotRunning(STATUS_FAILED_TO_START)  # Failed to start
        raise NotRunning(STATUS_UNCLEAN_SHUTDOWN)  # Unclean shutdown

    listen_port = port or DEFAULT_LISTEN_PORT

    # Timeout is 1 second, we don't want the status command to be slow
    conn = httplib.HTTPConnection("127.0.0.1", listen_port, timeout=3)
    try:
        conn.request("GET", PING_URL)
        response = conn.getresponse()
    except timeout:
        raise NotRunning(STATUS_NOT_RESPONDING)
    except (httplib.HTTPException, URLError):
        if os.path.isfile(STARTUP_LOCK):
            raise NotRunning(STATUS_STARTING_UP)  # Starting up
        raise NotRunning(STATUS_UNCLEAN_SHUTDOWN)

    if response.status == 404:
        raise NotRunning(STATUS_UNKNOWN_INSTANCE)  # Unknown HTTP server

    if response.status != 200:
        # Probably a mis-configured KA Lite
        raise NotRunning(STATUS_SERVER_CONFIGURATION_ERROR)

    try:
        pid = int(response.read())
    except ValueError:
        # Not a valid INT was returned, so probably not KA Lite
        raise NotRunning(STATUS_UNKNOWN_INSTANCE)

    if pid == pid:
        return pid, LISTEN_ADDRESS, listen_port  # Correct PID !
    else:
        # Not the correct PID, maybe KA Lite is running from somewhere else!
        raise NotRunning(STATUS_UNKNOWN_INSTANCE)

    raise NotRunning(STATUS_UNKNOW)  # Could not determine


class ManageThread(Thread):

    def __init__(self, command, *args, **kwargs):
        self.command = command
        self.args = kwargs.pop('args', [])
        super(ManageThread, self).__init__(*args, **kwargs)
        self.setDaemon(True)

    def run(self):
        utility = ManagementUtility([os.path.basename(sys.argv[0]), self.command] + self.args)
        # This ensures that 'kalite' is printed in help menus instead of
        # 'kalitectl.py' (a part from the top most text in `kalite manage help`
        utility.prog_name = 'kalite manage'
        utility.execute()


def manage(command, args=[], as_thread=False):
    """
    Run a django command on the kalite project

    :param command: The django command string identifier, e.g. 'runserver'
    :param args: List of options to parse to the django management command
    :param as_thread: Runs command in thread and returns immediately
    """

    args = update_default_args(["--traceback"], args)

    if not as_thread:
        if PROFILE:
            profile_memory()

        utility = ManagementUtility([os.path.basename(sys.argv[0]), command] + args)
        # This ensures that 'kalite' is printed in help menus instead of
        # 'kalitectl.py' (a part from the top most text in `kalite manage help`
        utility.prog_name = 'kalite manage'
        utility.execute()
    else:
        get_commands()  # Needed to populate the available commands before issuing one in a thread
        thread = ManageThread(command, args=args, name=" ".join([command] + args))
        thread.start()
        return thread


# Watchify running code modified from:
# https://github.com/beaugunderson/django-gulp/blob/master/django_gulp/management/commands/runserver.py

def start_watchify():
    sys.stdout.write('Starting watchify')

    watchify_process = subprocess.Popen(
        ['node compile_javascript.js --debug --watch --staticfiles'],
        shell=True,
        stdin=subprocess.PIPE,
        stdout=sys.stdout,
        stderr=sys.stderr)

    if watchify_process.poll() is not None:
        raise CommandError('watchify failed to start')

    sys.stdout.write('Started watchify process on pid {0}'
                      .format(watchify_process.pid))

    with open(NODE_PID_FILE, 'w') as f:
        f.write("%d" % watchify_process.pid)

    atexit.register(kill_watchify_process)

def kill_watchify_process():
    pid, port = read_pid_file(NODE_PID_FILE)
    # PID file exists, but process is dead
    if not pid_exists(pid):
        sys.stdout.write('watchify process not running')
    else:
        kill_pid(pid)
        os.unlink(NODE_PID_FILE)
        sys.stdout.write('watchify process killed')


def start(debug=False, watch=False, daemonize=True, args=[], skip_job_scheduler=False, port=None):
    """
    Start the kalite server as a daemon

    :param args: List of options to parse to the django management command
    :param port: Non-default port to bind to. You cannot run kalite on
                 multiple ports at the same time.
    :param daemonize: Default True, will run in foreground if False
    :param skip_job_scheduler: Skips running the job scheduler in a separate thread
    """
    # TODO: Do we want to fail if running as root?

    port = int(port or DEFAULT_LISTEN_PORT)

    if not daemonize:
        sys.stderr.write("Running 'kalite start' in foreground...\n")
    else:
        sys.stderr.write("Running 'kalite start' as daemon (system service)\n")

    sys.stderr.write("\nStand by while the server loads its data...\n\n")

    if os.path.exists(STARTUP_LOCK):
        try:
            pid, __ = read_pid_file(STARTUP_LOCK)
            # Does the PID in there still exist?
            if pid_exists(pid):
                sys.stderr.write(
                    "Refusing to start: Start up lock exists: {0:s}\n".format(STARTUP_LOCK))
                sys.stderr.write("Remove the file and try again.\n")
                sys.exit(1)
        # Couldn't parse to int
        except TypeError:
            pass

        os.unlink(STARTUP_LOCK)

    try:
        if get_pid():
            sys.stderr.write("Refusing to start: Already running\n")
            sys.stderr.write("Use 'kalite stop' to stop the instance.\n")
            sys.exit(1)
    except NotRunning:
        pass

    # Check that the port is available by creating a simple socket and see
    # if it succeeds... if it does, the port is occupied.
    sock = socket.socket(socket.AF_INET, socket.SOCK_STREAM)
    connection_error = sock.connect_ex(('127.0.0.1', port))
    if not connection_error:
        sys.stderr.write(
            "Port {0} is occupied. Please close the process that is using "
            "it.\n".format(port)
        )
        sys.exit(1)

    # Write current PID and optional port to a startup lock file
    with open(STARTUP_LOCK, "w") as f:
        f.write("%s\n%d" % (str(os.getpid()), port))

    manage('initialize_kalite')

    if watch:
        watchify_thread = Thread(target=start_watchify)
        watchify_thread.daemon = True
        watchify_thread.start()

    # Remove the startup lock at this point
    if STARTUP_LOCK:
        os.unlink(STARTUP_LOCK)

    # Print output to user about where to find the server
    addresses = get_ip_addresses(include_loopback=False)
    print("To access KA Lite from another connected computer, try the following address(es):")
    for addr in addresses:
        print("\thttp://%s:%s/" % (addr, port))
    print("To access KA Lite from this machine, try the following address:")
    print("\thttp://127.0.0.1:%s/\n" % port)

    # Daemonize at this point, no more user output is needed
    if daemonize:

        from django.utils.daemonize import become_daemon
        kwargs = {}
        # Truncate the file
        open(SERVER_LOG, "w").truncate()
        print("Going to daemon mode, logging to {0}".format(SERVER_LOG))
        kwargs['out_log'] = SERVER_LOG
        kwargs['err_log'] = SERVER_LOG
        become_daemon(**kwargs)
        # Write the new PID
        with open(PID_FILE, 'w') as f:
            f.write("%d\n%d" % (os.getpid(), port))

    # Start the job scheduler (not Celery yet...)
    cron_thread = None
    if not skip_job_scheduler:
        cron_thread = manage(
            'cronserver_blocking',
            args=[],
            as_thread=True
        )

    # Start cherrypy service
    cherrypy.config.update({
        'server.socket_host': LISTEN_ADDRESS,
        'server.socket_port': port,
        'server.thread_pool': 18,
        'checker.on': False,
    })

    DjangoAppPlugin(cherrypy.engine).subscribe()
    if not watch:
        # cherrypyserver automatically reloads if any modules change
        # Switch-off that functionality here to save cpu cycles
        # http://docs.cherrypy.org/stable/appendix/faq.html
        cherrypy.engine.autoreload.unsubscribe()

    try:
        cherrypy.quickstart()
    except KeyboardInterrupt:
        # Handled in cherrypy by waiting for all threads to join
        pass

    print("FINISHED serving HTTP")

    if cron_thread:
        # Do not exit thread together with the main process, let it finish
        # cleanly
        print("Asking KA Lite job scheduler to terminate...")
        from fle_utils.chronograph.management.commands import cronserver_blocking
        cronserver_blocking.shutdown = True
        cron_thread.join()


def stop(args=[], sys_exit=True):
    """
    Stops the kalite server, either from PID or through a management command

    :param args: List of options to parse to the django management command
    :raises: NotRunning
    """

    # Kill the KA lite server
    try:
        kill_pid(get_pid()[0])
        os.unlink(PID_FILE)
    # Handle exceptions of kalite not already running
    except NotRunning as e:
        sys.stderr.write(
            "Already stopped. Status was: {000:s}\n".format(status.codes[e.status_code]))
        # Indicates if kalite instance was found and then killed with force
        killed_with_force = False
        if e.status_code == STATUS_NOT_RESPONDING:
            sys.stderr.write(
                "Not responding, killing with force\n"
            )
            try:
                pid, __ = read_pid_file(PID_FILE)
                kill_pid(pid)
                killed_with_force = True
            except ValueError:
                sys.stderr.write("Could not find PID in .pid file\n")
            except OSError:  # TODO: More specific exception handling
                sys.stderr.write("Could not read .pid file\n")
            if not killed_with_force:
                if sys_exit:
                    sys.exit(-1)
                return  # Do not continue because error could not be handled

    sys.stderr.write("kalite stopped\n")
    if sys_exit:
        sys.exit(0)


def status():
    """
    Check the server's status. For possible statuses, see the status dictionary
    status.codes

    :returns: status_code, key has description in status.codes
    """
    try:
        __, __, port = get_pid()
        sys.stderr.write("{msg:s} (0)\n".format(msg=status.codes[0]))
        sys.stderr.write("KA Lite running on:\n\n")
        for addr in get_ip_addresses():
            sys.stderr.write("\thttp://%s:%s/\n" % (addr, port))
        return STATUS_RUNNING
    except NotRunning as e:
        status_code = e.status_code
        verbose_status = status.codes[status_code]
        sys.stderr.write("{msg:s} ({code:d})\n".format(
            code=status_code, msg=verbose_status))
        return status_code
status.codes = {
    STATUS_RUNNING: 'OK, running',
    STATUS_STOPPED: 'Stopped',
    STATUS_STARTING_UP: 'Starting up',
    STATUS_NOT_RESPONDING: 'Not responding',
    STATUS_FAILED_TO_START: 'Failed to start (check log file: {0})'.format(SERVER_LOG),
    STATUS_UNCLEAN_SHUTDOWN: 'Unclean shutdown',
    STATUS_UNKNOWN_INSTANCE: 'Unknown KA Lite running on port',
    STATUS_SERVER_CONFIGURATION_ERROR: 'KA Lite server configuration error',
    STATUS_PID_FILE_READ_ERROR: 'Could not read PID file',
    STATUS_PID_FILE_INVALID: 'Invalid PID file',
    STATUS_UNKNOW: 'Could not determine status',
}


def diagnose():
    """
    This command diagnoses an installation of KA Lite
    
    It has to be able to work with instances of KA Lite that users do not
    actually own, however it's assumed that the path and the 'kalite' commands
    are configured and work.
    
    The function is currently non-robust, meaning that not all aspects of
    diagnose data collection is guaranteed to succeed, thus the command could
    potentially fail :(
    
    Example: KALITE_HOME=/home/otheruser/.kalite kalite diagnose --port=7007
    """
    
    print("")
    print("KA Lite diagnostics")
    print("")
    
    # Tell users we are calculating, because checking the size of the
    # content directory is slow. Flush immediately after.
    print("Calculating diagnostics...")
    sys.stdout.flush()
    print("")
    
    # Key, value store for diagnostics
    # Not using OrderedDict because of python 2.6
    diagnostics = []
    
    diag = lambda x, y: diagnostics.append((x, y))
    
    diag("KA Lite version", kalite.__version__)
    diag("python", sys.version)
    diag("platform", platform.platform())
    
    try:
        __, __, port = get_pid()
        for addr in get_ip_addresses():
            diag("server address", "http://%s:%s/" % (addr, port))
        status_code = STATUS_RUNNING
    except NotRunning as e:
        status_code = e.status_code
    
    diag("server status", status.codes[status_code])
    
    settings_imported = True  # Diagnostics from settings
    try:
        from django.conf import settings
        from django.template.defaultfilters import filesizeformat
    except:
        settings_imported = False
        diag("Settings failure", traceback.format_exc())
    
    if settings_imported:
        diag("installed in", os.path.dirname(kalite.__file__))
        diag("content root", settings.CONTENT_ROOT)
        diag("content size", filesizeformat(get_size(settings.CONTENT_ROOT)))
        diag("user database", settings.DATABASES['default']['NAME'])
        diag("assessment database", settings.DATABASES['assessment_items']['NAME'])
        try:
            from securesync.models import Device
            device = Device.get_own_device()
            sync_sessions = device.client_sessions.all()
            zone = device.get_zone()
            diag("device name", str(device.name))
            diag("device ID", str(device.id))
            diag("device registered", str(device.is_registered()))
            diag("synced", str(sync_sessions.latest('timestamp').timestamp if sync_sessions.exists() else "Never"))
            diag("sync result", ("OK" if sync_sessions.latest('timestamp').errors == 0 else "Error") if sync_sessions.exists() else "-")
            diag("zone ID", str(zone.id) if zone else "Unset")
        except:
            diag("Device failure", traceback.format_exc())
    
    for k, v in diagnostics:
        
        # Pad all the values to match the key column
        values = str(v).split("\n")
        values = "\n".join([values[0]] + map(lambda x: (" " * 22) + x, values[1:]))
        
        print((k.upper() + ": ").ljust(21), values)
    

def url():
    """
    Check the server's status. For possible statuses, see the status dictionary
    status.codes

    :returns: status_code, key has description in status.codes
    """
    try:
        get_pid()
        sys.stderr.write()
        status_code = 0
    except NotRunning as e:
        status_code = e.status_code
    verbose_status = status.codes[status_code]
    sys.stderr.write("{msg:s} ({code:d})\n".format(
        code=status_code, msg=verbose_status))
    return status_code


def profile_memory():
    print("activating profile infrastructure.")

    import atexit
    import csv
    import resource  # @UnresolvedImport
    import signal
    import sparkline

    starttime = time.time()

    mem_usage = []

    def print_results():
        try:
            highest_mem_usage = next(s for s in sorted(mem_usage, key=lambda x: x['mem_usage'], reverse=True))
        except StopIteration:
            highest_mem_usage = {"pid": os.getpid(), "timestamp": 0, "mem_usage": 0}

        graph = sparkline.sparkify([m['mem_usage'] for m in mem_usage]).encode("utf-8")

        print("PID: {pid} Highest memory usage: {mem_usage}MB. Usage over time: {sparkline}".format(sparkline=graph, **highest_mem_usage))

    def write_profile_results(filename=None):

        if not filename:
            filename = os.path.join(os.getcwd(), "memory_profile.log")

        with open(filename, "w") as f:
            si_es_vi = csv.DictWriter(f, ["pid", "timestamp", "mem_usage"])
            si_es_vi.writeheader()
            for _, content in enumerate(mem_usage):
                si_es_vi.writerow(content)

    def handle_exit():
        write_profile_results()
        print_results()

    def collect_mem_usage(_sig, _frame):
        """
        Callback for when we get a SIGPROF from the kernel. When called,
        we record the time and memory usage.
        """
        pid = os.getpid()
        m = resource.getrusage(resource.RUSAGE_SELF).ru_maxrss
        curtime = time.time() - starttime
        mem_usage.append({"pid": pid, "timestamp": curtime, "mem_usage": m / 1024})

    signal.setitimer(signal.ITIMER_PROF, 1, 1)

    signal.signal(signal.SIGPROF, collect_mem_usage)
    atexit.register(handle_exit)


# TODO(benjaoming): When this PR is merged, we can stop this crazyness
# https://github.com/docopt/docopt/pull/283
def docopt(doc, argv=None, help=True, version=None, options_first=False):  # @ReservedAssignment help
    """Re-implementation of docopt.docopt() function to parse ANYTHING at
    the end (for proxying django options)."""
    if argv is None:
        argv = sys.argv[1:]

    DocoptExit.usage = printable_usage(doc)
    options = parse_defaults(doc)
    pattern = parse_pattern(formal_usage(DocoptExit.usage), options)
    argv = parse_argv(TokenStream(argv, DocoptExit), list(options),
                      options_first)
    pattern_options = set(pattern.flat(Option))
    for ao in pattern.flat(AnyOptions):
        doc_options = parse_defaults(doc)
        ao.children = list(set(doc_options) - pattern_options)
    extras(help, version, argv, doc)
    __matched, __left, collected = pattern.fix().match(argv)

    # if matched and left == []:  # better error message if left?
    if collected:  # better error message if left?
        result = Dict((a.name, a.value) for a in (pattern.flat() + collected))
        collected_django_options = len(result.get('DJANGO_OPTIONS', []))
        result['DJANGO_OPTIONS'] = (
            result.get('DJANGO_OPTIONS', []) +
            sys.argv[len(collected) + (collected_django_options or 1):]
        )
        # If any of the collected arguments are also in the DJANGO_OPTIONS,
        # then exit because we don't want users to have put options for kalite
        # at the end of the command
        if any(map(lambda x: x.name in map(lambda x: x.split("=")[0], result['DJANGO_OPTIONS']), collected)):
            sys.stderr.write(
                "Cannot mix django manage command options with kalite options. "
                "Always put django management options last.\n\n"
            )
            raise DocoptExit()
        return result
    raise DocoptExit()


if __name__ == "__main__":
    # Since positional arguments should always come first, we can safely
    # replace " " with "=" to make options "--xy z" same as "--xy=z".
    arguments = docopt(__doc__, version=str(kalite.__version__), options_first=False)

    settings_module = arguments.pop('--settings', None)
    if settings_module:
        os.environ['DJANGO_SETTINGS_MODULE'] = settings_module

    if arguments['start']:
        start(
            debug=arguments['--debug'],
            watch=arguments['--watch'],
            skip_job_scheduler=arguments['--skip-job-scheduler'],
            args=arguments['DJANGO_OPTIONS'],
            daemonize=not arguments['--foreground'],
            port=arguments["--port"]
        )

    elif arguments['stop']:
        stop(args=arguments['DJANGO_OPTIONS'])

    elif arguments['restart']:
        stop(args=arguments['DJANGO_OPTIONS'], sys_exit=False)
        # add a short sleep to ensure port is freed before we try starting up again
        time.sleep(1)
        start(
            debug=arguments['--debug'],
            skip_job_scheduler=arguments['--skip-job-scheduler'],
            args=arguments['DJANGO_OPTIONS'],
            port=arguments["--port"]
        )

    elif arguments['status']:
        status_code = status()
        sys.exit(status_code)

    elif arguments['diagnose']:
        diagnose()
    
    elif arguments['shell']:
        manage('shell', args=arguments['DJANGO_OPTIONS'])

    elif arguments['test']:
        manage('test', args=arguments['DJANGO_OPTIONS'])

    elif arguments['manage']:
        command = arguments['COMMAND']
        manage(command, args=arguments['DJANGO_OPTIONS'])
<|MERGE_RESOLUTION|>--- conflicted
+++ resolved
@@ -63,13 +63,10 @@
 from __future__ import print_function
 # Add distributed python-packages subfolder to current path
 # DO NOT IMPORT BEFORE THIS LIKE
-import os
-<<<<<<< HEAD
 import atexit
 import subprocess
-=======
 import platform
->>>>>>> f9edd1a4
+import os
 import socket
 import sys
 import time
@@ -100,8 +97,8 @@
     sys.exit(1)
 
 from threading import Thread
-from docopt import DocoptExit, printable_usage, parse_defaults,\
-    parse_pattern, formal_usage, parse_argv, TokenStream, Option, AnyOptions,\
+from docopt import DocoptExit, printable_usage, parse_defaults, \
+    parse_pattern, formal_usage, parse_argv, TokenStream, Option, AnyOptions, \
     extras, Dict
 from urllib2 import URLError
 from socket import timeout
@@ -425,10 +422,10 @@
         stderr=sys.stderr)
 
     if watchify_process.poll() is not None:
-        raise CommandError('watchify failed to start')
-
-    sys.stdout.write('Started watchify process on pid {0}'
-                      .format(watchify_process.pid))
+        raise RuntimeError('watchify failed to start')
+
+    print('Started watchify process on pid {0}'.format(
+        watchify_process.pid))
 
     with open(NODE_PID_FILE, 'w') as f:
         f.write("%d" % watchify_process.pid)
@@ -436,10 +433,10 @@
     atexit.register(kill_watchify_process)
 
 def kill_watchify_process():
-    pid, port = read_pid_file(NODE_PID_FILE)
+    pid, __ = read_pid_file(NODE_PID_FILE)
     # PID file exists, but process is dead
     if not pid_exists(pid):
-        sys.stdout.write('watchify process not running')
+        print('watchify process not running')
     else:
         kill_pid(pid)
         os.unlink(NODE_PID_FILE)
@@ -658,38 +655,38 @@
 def diagnose():
     """
     This command diagnoses an installation of KA Lite
-    
+
     It has to be able to work with instances of KA Lite that users do not
     actually own, however it's assumed that the path and the 'kalite' commands
     are configured and work.
-    
+
     The function is currently non-robust, meaning that not all aspects of
     diagnose data collection is guaranteed to succeed, thus the command could
     potentially fail :(
-    
+
     Example: KALITE_HOME=/home/otheruser/.kalite kalite diagnose --port=7007
     """
-    
+
     print("")
     print("KA Lite diagnostics")
     print("")
-    
+
     # Tell users we are calculating, because checking the size of the
     # content directory is slow. Flush immediately after.
     print("Calculating diagnostics...")
     sys.stdout.flush()
     print("")
-    
+
     # Key, value store for diagnostics
     # Not using OrderedDict because of python 2.6
     diagnostics = []
-    
+
     diag = lambda x, y: diagnostics.append((x, y))
-    
+
     diag("KA Lite version", kalite.__version__)
     diag("python", sys.version)
     diag("platform", platform.platform())
-    
+
     try:
         __, __, port = get_pid()
         for addr in get_ip_addresses():
@@ -697,9 +694,9 @@
         status_code = STATUS_RUNNING
     except NotRunning as e:
         status_code = e.status_code
-    
+
     diag("server status", status.codes[status_code])
-    
+
     settings_imported = True  # Diagnostics from settings
     try:
         from django.conf import settings
@@ -707,7 +704,7 @@
     except:
         settings_imported = False
         diag("Settings failure", traceback.format_exc())
-    
+
     if settings_imported:
         diag("installed in", os.path.dirname(kalite.__file__))
         diag("content root", settings.CONTENT_ROOT)
@@ -727,15 +724,15 @@
             diag("zone ID", str(zone.id) if zone else "Unset")
         except:
             diag("Device failure", traceback.format_exc())
-    
+
     for k, v in diagnostics:
-        
+
         # Pad all the values to match the key column
         values = str(v).split("\n")
         values = "\n".join([values[0]] + map(lambda x: (" " * 22) + x, values[1:]))
-        
+
         print((k.upper() + ": ").ljust(21), values)
-    
+
 
 def url():
     """
@@ -759,7 +756,6 @@
 def profile_memory():
     print("activating profile infrastructure.")
 
-    import atexit
     import csv
     import resource  # @UnresolvedImport
     import signal
@@ -890,7 +886,7 @@
 
     elif arguments['diagnose']:
         diagnose()
-    
+
     elif arguments['shell']:
         manage('shell', args=arguments['DJANGO_OPTIONS'])
 
@@ -899,4 +895,4 @@
 
     elif arguments['manage']:
         command = arguments['COMMAND']
-        manage(command, args=arguments['DJANGO_OPTIONS'])
+        manage(command, args=arguments['DJANGO_OPTIONS'])