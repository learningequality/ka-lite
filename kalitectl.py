--- conflicted
+++ resolved
@@ -65,10 +65,7 @@
 else:
     filedir = os.path.dirname(__file__)
     sys.path = [os.path.join(filedir, 'python-packages'), os.path.join(filedir, 'kalite')] + sys.path
-<<<<<<< HEAD
-=======
-
->>>>>>> 15694483
+
 
 import httplib
 import re
