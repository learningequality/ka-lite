#!/usr/bin/env python
"""
KA Lite (Khan Academy Lite)

Supported by Foundation for Learning Equality
www.learningequality.org

Usage:
  kalite start [--foreground --watch] [options] [DJANGO_OPTIONS ...]
  kalite stop [options] [DJANGO_OPTIONS ...]
  kalite restart [options] [DJANGO_OPTIONS ...]
  kalite status [options]
  kalite shell [options] [DJANGO_OPTIONS ...]
  kalite test [options] [DJANGO_OPTIONS ...]
  kalite manage [options] COMMAND [DJANGO_OPTIONS ...]
  kalite -h | --help
  kalite --version

Options:
  -h --help             Show this screen.
  --version             Show version.
  COMMAND               The name of any available django manage command. For
                        help, type `kalite manage help`
  --debug               Output debug messages (for development)
  --port=<arg>          Use a non-default port on which to start the HTTP server
                        or to query an existing server (stop/status)
  --settings=<arg>      Specify Django's settings module. Must follow python's
                        import syntax.
  --skip-job-scheduler  KA Lite runs a so-called "cronograph", it's own built-in
                        automatic job scheduler required for downloading videos
                        and sync'ing with online sources. If you don't need this
                        you can skip it!
  DJANGO_OPTIONS        All options are passed on to the django manage command.
                        Notice that all django options must appear *last* and
                        should not be mixed with other options. Only long-name
                        options ('--long-name') are supported.

Examples:
  kalite start          Start KA Lite
  kalite url            Tell me where KA Lite is available from
  kalite status         How is KA Lite doing?
  kalite stop           Stop KA Lite
  kalite shell          Display a Django shell
  kalite manage help    Show the Django management usage dialogue

  kalite start --foreground   Run kalite in the foreground and do not go to
                              daemon mode.
  kalite start --watch      Set cherrypy to watch for changes to Django code and start
                            the Watchify process to recompile Javascript dynamically.

Planned features:
  kalite diagnose             Outputs user and copy-paste friendly diagnostics
  kalite query [COMMAND ...]  A query method for external UIs etc. to send
                              commands and obtain data from kalite.

  Universal --verbose option and --debug option. Shows INFO level and DEBUG
  level from logging.. depends on proper logging being introduced and
  settings.LOGGERS. Currently, --debug just tells cherrypy to do "debug" mode.

"""
from __future__ import print_function
# Add distributed python-packages subfolder to current path
# DO NOT IMPORT BEFORE THIS LIKE
import os
<<<<<<< HEAD
import atexit
import subprocess
=======
import socket
import sys
import time
>>>>>>> 05ef1f31

# KALITE_DIR set, so probably called from bin/kalite
if 'KALITE_DIR' in os.environ:
    sys.path = [
        os.path.join(os.environ['KALITE_DIR'], 'python-packages'),
        os.path.join(os.environ['KALITE_DIR'], 'dist-packages'),
        os.path.join(os.environ['KALITE_DIR'], 'kalite')
    ] + sys.path
# KALITE_DIR not set, so called from some other source
else:
    filedir = os.path.dirname(__file__)
    sys.path = [os.path.join(filedir, 'python-packages'), os.path.join(filedir, 'kalite')] + sys.path


import httplib
import re
import cherrypy

# We do not understand --option value, only --option=value.
# Match all patterns of "--option value" and fail if they exist
__validate_cmd_options = re.compile(r"--?[^\s]+\s+(?:(?!--|-[\w]))")
if __validate_cmd_options.search(" ".join(sys.argv[1:])):
    sys.stderr.write("Please only use --option=value or -x123 patterns. No spaces allowed between option and value. The option parser gets confused if you do otherwise.\n\nWill be fixed for next version 0.15")
    sys.exit(1)

from threading import Thread
from docopt import DocoptExit, printable_usage, parse_defaults,\
    parse_pattern, formal_usage, parse_argv, TokenStream, Option, AnyOptions,\
    extras, Dict
from urllib2 import URLError
from socket import timeout

from django.core.management import ManagementUtility, get_commands

from kalite.django_cherrypy_wsgiserver.cherrypyserver import DjangoAppPlugin
from kalite.version import VERSION
from kalite.shared.compat import OrderedDict
from fle_utils.internet.functions import get_ip_addresses

# Environment variables that are used by django+kalite
os.environ.setdefault("DJANGO_SETTINGS_MODULE", "kalite.project.settings.base")
os.environ.setdefault("KALITE_HOME", os.path.join(os.path.expanduser("~"), ".kalite"))
os.environ.setdefault("KALITE_LISTEN_PORT", "8008")

# Where to store user data
KALITE_HOME = os.environ["KALITE_HOME"]
SERVER_LOG = os.path.join(KALITE_HOME, "server.log")

if not os.path.isdir(KALITE_HOME):
    os.mkdir(KALITE_HOME)
PID_FILE = os.path.join(KALITE_HOME, 'kalite.pid')
NODE_PID_FILE = os.path.join(KALITE_HOME, 'kalite_node.pid')

STARTUP_LOCK = os.path.join(KALITE_HOME, 'kalite_startup.lock')

# if this environment variable is set, we activate the profiling machinery
PROFILE = os.environ.get("PROFILE")

# TODO: Currently, this address might be hard-coded elsewhere, too
LISTEN_ADDRESS = "0.0.0.0"
# TODO: Can be configured in django settings which is really odd because that's
# run INSIDE the http server
DEFAULT_LISTEN_PORT = os.environ.get("KALITE_LISTEN_PORT")
# TODO: Hard coded, not good. It's because we currently cannot load up the
# django environment, see #2890
PING_URL = '/api/cherrypy/getpid'

# Status codes for kalite, might be refactored into kalite package itself
# for easier access to outside processes
STATUS_RUNNING = 0
STATUS_STOPPED = 1
STATUS_STARTING_UP = 4
STATUS_NOT_RESPONDING = 5
STATUS_FAILED_TO_START = 6
STATUS_UNCLEAN_SHUTDOWN = 7
STATUS_UNKNOWN_INSTANCE = 8
STATUS_SERVER_CONFIGURATION_ERROR = 9
STATUS_PID_FILE_READ_ERROR = 99
STATUS_PID_FILE_INVALID = 100
STATUS_UNKNOW = 101


class NotRunning(Exception):
    """
    Raised when server was expected to run, but didn't. Contains a status
    code explaining why.
    """

    def __init__(self, status_code):
        self.status_code = status_code
        super(NotRunning, self).__init__()


def update_default_args(defaults, updates):
    """
    Takes a list of default arguments and overwrites the defaults with
    contents of updates.

    e.g.:

    update_default_args(["--somearg=default"], ["--somearg=overwritten"])
     => ["--somearg=overwritten"]

    This is done to avoid defining all known django command line arguments,
    we just want to proxy things and update with our own default values without
    looking into django.
    """
    # Returns either the default or an updated argument
    arg_name = re.compile(r"^-?-?\s*=?([^\s=-]+)")
    # Create a dictionary of defined defaults and updates where '-somearg' is
    # always the key, update the defined defaults dictionary with the updates
    # dictionary thus overwriting the defaults.
    defined_defaults_ = map(
        lambda arg: (arg_name.search(arg).group(1), arg),
        defaults
    )
    # OrderedDict because order matters when space-split options such as "-v 2"
    # cause arguments to span over severel elements.
    defined_defaults = OrderedDict()
    for elm in defined_defaults_:
        defined_defaults[elm[0]] = elm[1]
    defined_updates_ = map(
        lambda arg: (arg_name.search(arg).group(1), arg),
        updates
    )
    defined_updates = OrderedDict()
    for elm in defined_updates_:
        defined_updates[elm[0]] = elm[1]
    defined_defaults.update(defined_updates)
    return defined_defaults.values()


# Utility functions for pinging or killing PIDs
if os.name == 'posix':
    def pid_exists(pid):
        """Check whether PID exists in the current process table."""
        import errno
        if pid < 0:
            return False
        try:
            # Send signal 0, this is harmless
            os.kill(pid, 0)
        except OSError as e:
            return e.errno == errno.EPERM
        else:
            return True

    def kill_pid(pid):
        """Kill a PID by sending a posix signal"""
        import signal
        try:
            os.kill(pid, signal.SIGTERM)
        # process does not exist
        except OSError:
            return
        # process didn't exit cleanly, make one last effort to kill it
        if pid_exists(pid):
            os.kill(pid, signal.SIGKILL)

else:
    def pid_exists(pid):
        import ctypes
        kernel32 = ctypes.windll.kernel32
        SYNCHRONIZE = 0x100000

        process = kernel32.OpenProcess(SYNCHRONIZE, 0, pid)
        if process != 0:
            kernel32.CloseHandle(process)
            return True
        else:
            return False

    def kill_pid(pid):
        """Kill the proces using pywin32 and pid"""
        import ctypes
        PROCESS_TERMINATE = 1
        handle = ctypes.windll.kernel32.OpenProcess(PROCESS_TERMINATE, False, pid)  # @UndefinedVariable
        ctypes.windll.kernel32.TerminateProcess(handle, -1)  # @UndefinedVariable
        ctypes.windll.kernel32.CloseHandle(handle)  # @UndefinedVariable


def read_pid_file(filename):
    """
    Reads a pid file and returns the contents. Pid files have 1 or 2 lines; the first line is always the pid, and the
    optional second line is the port the server is listening on.

    :param filename: Filename to read
    :return: the tuple (pid, port) with the pid in the file and the port number if it exists. If the port number doesn't
        exist, then port is None.
    """
    try:
        pid, port = open(filename, "r").readlines()
        pid, port = int(pid), int(port)
    except ValueError:
        # The file only had one line
        try:
            pid, port = int(open(filename, "r").read()), None
        except ValueError:
            pid, port = None, None
    return pid, port


def get_pid():
    """
    Tries to get the PID of a server.

    TODO: This function has for historical reasons maintained to try to get
    the PID of a KA Lite server without a PID file running on the same port.
    The behavior is to make an HTTP request for the PID on a certain port.
    This behavior is stupid, because a KA lite process may just be part of a
    process pool, so it won't be able to tell the correct PID for sure,
    anyways.
    The behavior is also quite redundant given that `kalite start` should always
    create a PID file, and if its been started directly with the runserver
    command, then its up to the developer to know what's happening.
    :returns: (PID of running server, address, port)
    :raises: NotRunning
    """

    # There is no PID file (created by server daemon)
    if not os.path.isfile(PID_FILE):
        # Is there a startup lock?
        if os.path.isfile(STARTUP_LOCK):
            try:
                pid, port = read_pid_file(STARTUP_LOCK)
                # Does the PID in there still exist?
                if pid_exists(pid):
                    raise NotRunning(STATUS_STARTING_UP)
                # It's dead so assuming the startup went badly
                else:
                    raise NotRunning(STATUS_FAILED_TO_START)
            # Couldn't parse to int
            except TypeError:
                raise NotRunning(STATUS_STOPPED)
        raise NotRunning(STATUS_STOPPED)  # Stopped

    # PID file exists, check if it is running
    try:
        pid, port = read_pid_file(PID_FILE)
    except (ValueError, OSError):
        raise NotRunning(STATUS_PID_FILE_INVALID)  # Invalid PID file

    # PID file exists, but process is dead
    if not pid_exists(pid):
        if os.path.isfile(STARTUP_LOCK):
            raise NotRunning(STATUS_FAILED_TO_START)  # Failed to start
        raise NotRunning(STATUS_UNCLEAN_SHUTDOWN)  # Unclean shutdown

    listen_port = port or DEFAULT_LISTEN_PORT

    # Timeout is 1 second, we don't want the status command to be slow
    conn = httplib.HTTPConnection("127.0.0.1", listen_port, timeout=3)
    try:
        conn.request("GET", PING_URL)
        response = conn.getresponse()
    except timeout:
        raise NotRunning(STATUS_NOT_RESPONDING)
    except (httplib.HTTPException, URLError):
        if os.path.isfile(STARTUP_LOCK):
            raise NotRunning(STATUS_STARTING_UP)  # Starting up
        raise NotRunning(STATUS_UNCLEAN_SHUTDOWN)

    if response.status == 404:
        raise NotRunning(STATUS_UNKNOWN_INSTANCE)  # Unknown HTTP server

    if response.status != 200:
        # Probably a mis-configured KA Lite
        raise NotRunning(STATUS_SERVER_CONFIGURATION_ERROR)

    try:
        pid = int(response.read())
    except ValueError:
        # Not a valid INT was returned, so probably not KA Lite
        raise NotRunning(STATUS_UNKNOWN_INSTANCE)

    if pid == pid:
        return pid, LISTEN_ADDRESS, listen_port  # Correct PID !
    else:
        # Not the correct PID, maybe KA Lite is running from somewhere else!
        raise NotRunning(STATUS_UNKNOWN_INSTANCE)

    raise NotRunning(STATUS_UNKNOW)  # Could not determine


class ManageThread(Thread):

    def __init__(self, command, *args, **kwargs):
        self.command = command
        self.args = kwargs.pop('args', [])
        super(ManageThread, self).__init__(*args, **kwargs)
        self.daemon = False  # Main process does NOT exit until thread dies

    def run(self):
        utility = ManagementUtility([os.path.basename(sys.argv[0]), self.command] + self.args)
        # This ensures that 'kalite' is printed in help menus instead of
        # 'kalitectl.py' (a part from the top most text in `kalite manage help`
        utility.prog_name = 'kalite manage'
        utility.execute()


def manage(command, args=[], as_thread=False):
    """
    Run a django command on the kalite project

    :param command: The django command string identifier, e.g. 'runserver'
    :param args: List of options to parse to the django management command
    :param as_thread: Runs command in thread and returns immediately
    """

    args = update_default_args(["--traceback"], args)

    if not as_thread:
        if PROFILE:
            profile_memory()

        utility = ManagementUtility([os.path.basename(sys.argv[0]), command] + args)
        # This ensures that 'kalite' is printed in help menus instead of
        # 'kalitectl.py' (a part from the top most text in `kalite manage help`
        utility.prog_name = 'kalite manage'
        utility.execute()
    else:
        get_commands()  # Needed to populate the available commands before issuing one in a thread
        thread = ManageThread(command, args=args, name=" ".join([command] + args))
        thread.start()


# Watchify running code modified from:
# https://github.com/beaugunderson/django-gulp/blob/master/django_gulp/management/commands/runserver.py

def start_watchify():
    sys.stdout.write('Starting watchify')

    watchify_process = subprocess.Popen(
        ['node compile_javascript.js --debug --watch --staticfiles'],
        shell=True,
        stdin=subprocess.PIPE,
        stdout=sys.stdout,
        stderr=sys.stderr)

    if watchify_process.poll() is not None:
        raise CommandError('watchify failed to start')

    sys.stdout.write('Started watchify process on pid {0}'
                      .format(watchify_process.pid))

    with open(NODE_PID_FILE, 'w') as f:
        f.write("%d" % watchify_process.pid)

    atexit.register(kill_watchify_process)

def kill_watchify_process():
    pid, port = read_pid_file(NODE_PID_FILE)
    # PID file exists, but process is dead
    if not pid_exists(pid):
        sys.stdout.write('watchify process not running')
    else:
        kill_pid(pid)
        os.unlink(NODE_PID_FILE)
        sys.stdout.write('watchify process killed')


def start(debug=False, watch=False, daemonize=True, args=[], skip_job_scheduler=False, port=None):
    """
    Start the kalite server as a daemon

    :param args: List of options to parse to the django management command
    :param port: Non-default port to bind to. You cannot run kalite on
                 multiple ports at the same time.
    :param daemonize: Default True, will run in foreground if False
    :param skip_job_scheduler: Skips running the job scheduler in a separate thread
    """
    # TODO: Do we want to fail if running as root?

    port = int(port or DEFAULT_LISTEN_PORT)

    if not daemonize:
        sys.stderr.write("Running 'kalite start' in foreground...\n")
    else:
        sys.stderr.write("Running 'kalite start' as daemon (system service)\n")

    sys.stderr.write("\nStand by while the server loads its data...\n\n")

    if os.path.exists(STARTUP_LOCK):
        try:
            pid, __ = read_pid_file(STARTUP_LOCK)
            # Does the PID in there still exist?
            if pid_exists(pid):
                sys.stderr.write(
                    "Refusing to start: Start up lock exists: {0:s}\n".format(STARTUP_LOCK))
                sys.stderr.write("Remove the file and try again.\n")
                sys.exit(1)
        # Couldn't parse to int
        except TypeError:
            pass

        os.unlink(STARTUP_LOCK)

    try:
        if get_pid():
            sys.stderr.write("Refusing to start: Already running\n")
            sys.stderr.write("Use 'kalite stop' to stop the instance.\n")
            sys.exit(1)
    except NotRunning:
        pass

    # Check that the port is available by creating a simple socket and see
    # if it succeeds... if it does, the port is occupied.
    sock = socket.socket(socket.AF_INET, socket.SOCK_STREAM)
    connection_error = sock.connect_ex(('127.0.0.1', port))
    if not connection_error:
        sys.stderr.write(
            "Port {0} is occupied. Please close the process that is using "
            "it.".format(port)
        )
        sys.exit(1)

    # Write current PID and optional port to a startup lock file
    with open(STARTUP_LOCK, "w") as f:
        f.write("%s\n%d" % (str(os.getpid()), port))
<<<<<<< HEAD

    manage('initialize_kalite')

    if watch:
        watchify_thread = Thread(target=start_watchify)
        watchify_thread.daemon = True
        watchify_thread.start()

    # Start the job scheduler (not Celery yet...)
    # This command is run before starting the server, in case the server
    # should be configured to not run in daemon mode or in case the
    # server fails to go to daemon mode.
    if not skip_job_scheduler:
        manage(
            'cronserver_blocking',
            args=[],
            as_thread=True
        )
=======

    manage('initialize_kalite')
>>>>>>> 05ef1f31

    # Remove the startup lock at this point
    if STARTUP_LOCK:
        os.unlink(STARTUP_LOCK)

    # Print output to user about where to find the server
    addresses = get_ip_addresses(include_loopback=False)
    print("To access KA Lite from another connected computer, try the following address(es):")
    for addr in addresses:
        print("\thttp://%s:%s/" % (addr, port))
    print("To access KA Lite from this machine, try the following address:")
    print("\thttp://127.0.0.1:%s/\n" % port)

    # Daemonize at this point, no more user output is needed
    if daemonize:

        from django.utils.daemonize import become_daemon
        kwargs = {}
        # Truncate the file
        open(SERVER_LOG, "w").truncate()
        print("Going to daemon mode, logging to {0}".format(SERVER_LOG))
        kwargs['out_log'] = SERVER_LOG
        kwargs['err_log'] = SERVER_LOG
        become_daemon(**kwargs)
        # Write the new PID
        with open(PID_FILE, 'w') as f:
            f.write("%d\n%d" % (os.getpid(), port))

    # Start the job scheduler (not Celery yet...)
    if not skip_job_scheduler:
        manage(
            'cronserver_blocking',
            args=[],
            as_thread=True
        )

    # Start cherrypy service
    cherrypy.config.update({
        'server.socket_host': LISTEN_ADDRESS,
        'server.socket_port': port,
        'server.thread_pool': 18,
        'checker.on': False,
    })

    DjangoAppPlugin(cherrypy.engine).subscribe()
    if not watch:
        # cherrypyserver automatically reloads if any modules change
        # Switch-off that functionality here to save cpu cycles
        # http://docs.cherrypy.org/stable/appendix/faq.html
        cherrypy.engine.autoreload.unsubscribe()

    cherrypy.quickstart()

    print("FINISHED serving HTTP")

    if not skip_job_scheduler:
        print("Asking KA Lite job scheduler to terminate...")
        from fle_utils.chronograph.management.commands import cronserver_blocking
        cronserver_blocking.shutdown = True


def stop(args=[], sys_exit=True):
    """
    Stops the kalite server, either from PID or through a management command

    :param args: List of options to parse to the django management command
    :raises: NotRunning
    """

    # Kill the KA lite server
    try:
        kill_pid(get_pid()[0])
        os.unlink(PID_FILE)
    # Handle exceptions of kalite not already running
    except NotRunning as e:
        sys.stderr.write(
            "Already stopped. Status was: {000:s}\n".format(status.codes[e.status_code]))
        # Indicates if kalite instance was found and then killed with force
        killed_with_force = False
        if e.status_code == STATUS_NOT_RESPONDING:
            sys.stderr.write(
                "Not responding, killing with force\n"
            )
            try:
                pid, __ = read_pid_file(PID_FILE)
                kill_pid(pid)
                killed_with_force = True
            except ValueError:
                sys.stderr.write("Could not find PID in .pid file\n")
            except OSError:  # TODO: More specific exception handling
                sys.stderr.write("Could not read .pid file\n")
            if not killed_with_force:
                if sys_exit:
                    sys.exit(-1)
                return  # Do not continue because error could not be handled

    sys.stderr.write("kalite stopped\n")
    if sys_exit:
        sys.exit(0)


def status():
    """
    Check the server's status. For possible statuses, see the status dictionary
    status.codes

    :returns: status_code, key has description in status.codes
    """
    try:
        __, __, port = get_pid()
        sys.stderr.write("{msg:s} (0)\n".format(msg=status.codes[0]))
        sys.stderr.write("KA Lite running on:\n\n")
        for addr in get_ip_addresses():
            sys.stderr.write("\thttp://%s:%s/\n" % (addr, port))
        return 0
    except NotRunning as e:
        status_code = e.status_code
        verbose_status = status.codes[status_code]
        sys.stderr.write("{msg:s} ({code:d})\n".format(
            code=status_code, msg=verbose_status))
        return status_code
status.codes = {
    STATUS_RUNNING: 'OK, running',
    STATUS_STOPPED: 'Stopped',
    STATUS_STARTING_UP: 'Starting up',
    STATUS_NOT_RESPONDING: 'Not responding',
    STATUS_FAILED_TO_START: 'Failed to start (check log file: {0})'.format(SERVER_LOG),
    STATUS_UNCLEAN_SHUTDOWN: 'Unclean shutdown',
    STATUS_UNKNOWN_INSTANCE: 'Unknown KA Lite running on port',
    STATUS_SERVER_CONFIGURATION_ERROR: 'KA Lite server configuration error',
    STATUS_PID_FILE_READ_ERROR: 'Could not read PID file',
    STATUS_PID_FILE_INVALID: 'Invalid PID file',
    STATUS_UNKNOW: 'Could not determine status',
}


def url():
    """
    Check the server's status. For possible statuses, see the status dictionary
    status.codes

    :returns: status_code, key has description in status.codes
    """
    try:
        get_pid()
        sys.stderr.write()
        status_code = 0
    except NotRunning as e:
        status_code = e.status_code
    verbose_status = status.codes[status_code]
    sys.stderr.write("{msg:s} ({code:d})\n".format(
        code=status_code, msg=verbose_status))
    return status_code


def profile_memory():
    print("activating profile infrastructure.")

    import atexit
    import csv
    import resource  # @UnresolvedImport
    import signal
    import sparkline

    starttime = time.time()

    mem_usage = []

    def print_results():
        try:
            highest_mem_usage = next(s for s in sorted(mem_usage, key=lambda x: x['mem_usage'], reverse=True))
        except StopIteration:
            highest_mem_usage = {"pid": os.getpid(), "timestamp": 0, "mem_usage": 0}

        graph = sparkline.sparkify([m['mem_usage'] for m in mem_usage]).encode("utf-8")

        print("PID: {pid} Highest memory usage: {mem_usage}MB. Usage over time: {sparkline}".format(sparkline=graph, **highest_mem_usage))

    def write_profile_results(filename=None):

        if not filename:
            filename = os.path.join(os.getcwd(), "memory_profile.log")

        with open(filename, "w") as f:
            si_es_vi = csv.DictWriter(f, ["pid", "timestamp", "mem_usage"])
            si_es_vi.writeheader()
            for _, content in enumerate(mem_usage):
                si_es_vi.writerow(content)

    def handle_exit():
        write_profile_results()
        print_results()

    def collect_mem_usage(_sig, _frame):
        """
        Callback for when we get a SIGPROF from the kernel. When called,
        we record the time and memory usage.
        """
        pid = os.getpid()
        m = resource.getrusage(resource.RUSAGE_SELF).ru_maxrss
        curtime = time.time() - starttime
        mem_usage.append({"pid": pid, "timestamp": curtime, "mem_usage": m / 1024})

    signal.setitimer(signal.ITIMER_PROF, 1, 1)

    signal.signal(signal.SIGPROF, collect_mem_usage)
    atexit.register(handle_exit)


# TODO(benjaoming): When this PR is merged, we can stop this crazyness
# https://github.com/docopt/docopt/pull/283
def docopt(doc, argv=None, help=True, version=None, options_first=False):  # @ReservedAssignment help
    """Re-implementation of docopt.docopt() function to parse ANYTHING at
    the end (for proxying django options)."""
    if argv is None:
        argv = sys.argv[1:]

    DocoptExit.usage = printable_usage(doc)
    options = parse_defaults(doc)
    pattern = parse_pattern(formal_usage(DocoptExit.usage), options)
    argv = parse_argv(TokenStream(argv, DocoptExit), list(options),
                      options_first)
    pattern_options = set(pattern.flat(Option))
    for ao in pattern.flat(AnyOptions):
        doc_options = parse_defaults(doc)
        ao.children = list(set(doc_options) - pattern_options)
    extras(help, version, argv, doc)
    __matched, __left, collected = pattern.fix().match(argv)

    # if matched and left == []:  # better error message if left?
    if collected:  # better error message if left?
        result = Dict((a.name, a.value) for a in (pattern.flat() + collected))
        collected_django_options = len(result.get('DJANGO_OPTIONS', []))
        result['DJANGO_OPTIONS'] = (
            result.get('DJANGO_OPTIONS', []) +
            sys.argv[len(collected) + (collected_django_options or 1):]
        )
        # If any of the collected arguments are also in the DJANGO_OPTIONS,
        # then exit because we don't want users to have put options for kalite
        # at the end of the command
        if any(map(lambda x: x.name in map(lambda x: x.split("=")[0], result['DJANGO_OPTIONS']), collected)):
            sys.stderr.write(
                "Cannot mix django manage command options with kalite options. "
                "Always put django management options last.\n\n"
            )
            raise DocoptExit()
        return result
    raise DocoptExit()


if __name__ == "__main__":
    # Since positional arguments should always come first, we can safely
    # replace " " with "=" to make options "--xy z" same as "--xy=z".
    arguments = docopt(__doc__, version=str(VERSION), options_first=False)

    settings_module = arguments.pop('--settings', None)
    if settings_module:
        os.environ['DJANGO_SETTINGS_MODULE'] = settings_module

    if arguments['start']:
        start(
            debug=arguments['--debug'],
            watch=arguments['--watch'],
            skip_job_scheduler=arguments['--skip-job-scheduler'],
            args=arguments['DJANGO_OPTIONS'],
            daemonize=not arguments['--foreground'],
            port=arguments["--port"]
        )

    elif arguments['stop']:
        stop(args=arguments['DJANGO_OPTIONS'])

    elif arguments['restart']:
        stop(args=arguments['DJANGO_OPTIONS'], sys_exit=False)
        # add a short sleep to ensure port is freed before we try starting up again
        time.sleep(1)
        start(
            debug=arguments['--debug'],
            skip_job_scheduler=arguments['--skip-job-scheduler'],
            args=arguments['DJANGO_OPTIONS']
        )

    elif arguments['status']:
        status_code = status()
        sys.exit(status_code)

    elif arguments['shell']:
        manage('shell', args=arguments['DJANGO_OPTIONS'])

    elif arguments['test']:
        manage('test', args=arguments['DJANGO_OPTIONS'])

    elif arguments['manage']:
        command = arguments['COMMAND']
        manage(command, args=arguments['DJANGO_OPTIONS'])
<|MERGE_RESOLUTION|>--- conflicted
+++ resolved
@@ -62,14 +62,11 @@
 # Add distributed python-packages subfolder to current path
 # DO NOT IMPORT BEFORE THIS LIKE
 import os
-<<<<<<< HEAD
 import atexit
 import subprocess
-=======
 import socket
 import sys
 import time
->>>>>>> 05ef1f31
 
 # KALITE_DIR set, so probably called from bin/kalite
 if 'KALITE_DIR' in os.environ:
@@ -489,7 +486,6 @@
     # Write current PID and optional port to a startup lock file
     with open(STARTUP_LOCK, "w") as f:
         f.write("%s\n%d" % (str(os.getpid()), port))
-<<<<<<< HEAD
 
     manage('initialize_kalite')
 
@@ -497,21 +493,6 @@
         watchify_thread = Thread(target=start_watchify)
         watchify_thread.daemon = True
         watchify_thread.start()
-
-    # Start the job scheduler (not Celery yet...)
-    # This command is run before starting the server, in case the server
-    # should be configured to not run in daemon mode or in case the
-    # server fails to go to daemon mode.
-    if not skip_job_scheduler:
-        manage(
-            'cronserver_blocking',
-            args=[],
-            as_thread=True
-        )
-=======
-
-    manage('initialize_kalite')
->>>>>>> 05ef1f31
 
     # Remove the startup lock at this point
     if STARTUP_LOCK:
