--- conflicted
+++ resolved
@@ -1,4 +1,3 @@
-<<<<<<< HEAD
 0.15:
   release_date:
   git_commit: ""
@@ -11,8 +10,6 @@
   bugs_fixed:
     all: []
 
-=======
->>>>>>> 718cbb4d
 0.14.2:
   release_date: "2015/10/02"
   git_commit: "dceccca"
@@ -21,10 +18,6 @@
     students:
     coaches: []
     admins: []
-<<<<<<< HEAD
-
-=======
->>>>>>> 718cbb4d
   bugs_fixed:
     all:
       Properly compare language pack versions (#4587).
