--- conflicted
+++ resolved
@@ -1,5 +1,3 @@
-<<<<<<< HEAD
-=======
 0.16.9:
   release_date: "2016/09/05"
   git_commit: ""
@@ -95,7 +93,6 @@
     coaches: []
     admins: []
 
->>>>>>> a2b59b07
 0.16.3:
   release_date: "2016/04/25"
   git_commit: ""
