--- conflicted
+++ resolved
@@ -1,39 +1,32 @@
-<<<<<<< HEAD
-0.16:
+0.16.0:
   release_date:
   git_commit: ""
-=======
+  new_features:
+    all: []
+    students: []
+    coaches: []
+    admins: []
+  bugs_fixed:
+    all: []
+    students: []
+    coaches: []
+    admins: []
+
 0.15.1:
   release_date: "2015/12/01"
   git_commit: "746d0d"
->>>>>>> 1af3fa84
-  new_features:
-    all: []
-    students: []
-    coaches: []
-    admins: []
-
-  bugs_fixed:
-<<<<<<< HEAD
-    all: []
-    students: []
-    coaches: []
-    admins: []
-
-  bugs_fixed:
-    all: []
-    students: []
-    coaches: []
-    admins: []
-
-0.15:
-=======
+  new_features:
+    all: []
+    students: []
+    coaches: []
+    admins: []
+
+  bugs_fixed:
     all:
       - Fix some i18n issues (#4673)
       - Fix some content recommendation bugs (#4675)
 
 0.15.0:
->>>>>>> 1af3fa84
   release_date:
   git_commit: ""
   new_features:
