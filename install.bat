--- conflicted
+++ resolved
@@ -1,53 +1,12 @@
 @echo off
 
-<<<<<<< HEAD
-echo.
-echo """"""""""""""""""""""""""""""""""""""
-echo "   _   __  ___    _     _ _         "
-echo "  | | / / / _ \  | |   (_) |        "
-echo "  | |/ / / /_\ \ | |    _| |_ ___   "
-echo "  |    \ |  _  | | |   | | __/ _ \  "
-echo "  | |\  \| | | | | |___| | ||  __/  "
-echo "  \_| \_/\_| |_/ \_____/_|\__\___|  "
-echo "                                    "
-echo " http://kalite.learningequality.org "
-echo "                                    "
-echo """"""""""""""""""""""""""""""""""""""
-echo.
 
 setlocal enabledelayedexpansion
 
-copy %0 kalite\writetest.temp > nul
-
-if %ERRORLEVEL% == 1 (
-	echo -------------------------------------------------------------------
-	echo You do not have permission to write to this directory!
-	echo -------------------------------------------------------------------
-	exit /B
-) else (
-	if %ERRORLEVEL% == 0 (
-		del kalite\writetest.temp > nul
-	)
-)
-
-cd kalite
-
-if exist database\data.sqlite (
-    echo -------------------------------------------------------------------
-    echo Error: Database file already exists! If this is a new installation,
-    echo you should delete the file kalite/database/data.sqlite and then
-    echo re-run this script.
-    echo -------------------------------------------------------------------
-    cd ..
-    exit /B
-)
-
-reg query "HKEY_LOCAL_MACHINE\SOFTWARE\Microsoft\Windows\CurrentVersion\App Paths" | findstr /I "python.exe" > nul
-=======
 rem Check for Python
 rem
-reg query "HKEY_LOCAL_MACHINE\SOFTWARE\Microsoft\Windows\CurrentVersion\App Paths" /f "python.exe" /s /k /e /d > nul
->>>>>>> 642f719f
+reg query "HKEY_LOCAL_MACHINE\SOFTWARE\Microsoft\Windows\CurrentVersion\App Paths" | findstr /I "python.exe" > nul
+
 if !ERRORLEVEL! EQU 1 (
     echo -------------------------------------------------------------------
     echo Error: You do not seem to have Python installed.
