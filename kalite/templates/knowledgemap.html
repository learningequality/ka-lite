{% extends 'base_distributed.html' %}

{% load i18n %}
{% load staticfiles %}

{% block practice_active %}active{% endblock practice_active %}

{% block headjs %}
<script type='text/javascript' src='{% static "js/khan-exercises/utils/raphael.js" %}'></script>
<script type='text/javascript' src='{% static "js/kmap-editor.js" %}'></script>
<script>
    var exercise_paths = {{ exercise_paths|safe }};
</script>
{% endblock headjs %}

{% block headcss %}
<<<<<<< HEAD
<link rel='stylesheet' type='text/css' href='{% static "css/kmap_editor.css" %}'>
=======
<link rel='stylesheet' type='text/css' href='{% static "css/kmap_editor.css" %}' />
>>>>>>> 30422d73
{% endblock headcss %}

{% block title %}{% trans "Your Knowledge Map" %}{% endblock title %}

{% block content %}

<div id="map-edit-container">
    <div id="map-container">
        <div id="map"></div>
        <a class="topic-button" href="{% url exercise_dashboard %}">{% trans "Back to topics" %}</a>
    </div>
</div>
{% endblock content %}<|MERGE_RESOLUTION|>--- conflicted
+++ resolved
@@ -14,11 +14,7 @@
 {% endblock headjs %}
 
 {% block headcss %}
-<<<<<<< HEAD
-<link rel='stylesheet' type='text/css' href='{% static "css/kmap_editor.css" %}'>
-=======
 <link rel='stylesheet' type='text/css' href='{% static "css/kmap_editor.css" %}' />
->>>>>>> 30422d73
 {% endblock headcss %}
 
 {% block title %}{% trans "Your Knowledge Map" %}{% endblock title %}
