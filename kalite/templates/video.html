--- conflicted
+++ resolved
@@ -79,63 +79,9 @@
 <script src="{% static "js/videoplayer.js" %}"></script>
 
 <script>
-<<<<<<< HEAD
-$(function() {    
-    
-    var initialize_video = _.once(function(width, height) {
-        
-        window.videoView = new VideoView({
-            el: $("#video-player"),
-            youtube_id: "{{ video.youtube_id }}",
-            width: width,
-            height: height
-        });
-
-        var resize_video = _.throttle(function() {
-            var available_width = $("article").width();
-            var available_height = $(window).height() * 0.9;
-            videoView.setContainerSize(available_width, available_height);
-        }, 500);
-        
-        $(window).resize(resize_video);
-        
-        resize_video();
-        
-    });
-
-    $("video").bind("loadedmetadata", function() {
-        
-        var width = $(this).prop("videoWidth");
-        var height = $(this).prop("videoHeight");
-        
-        initialize_video(width, height);
-        
-    });
-
-    $(".video-thumb").load(function() {
-
-        var width = $(".video-thumb").width();
-        var height = $(".video-thumb").height();
-        
-        initialize_video(width, height);
-                            
-    });
-
-    $("#launch_mplayer").click(_.throttle(function() {
-        // launch mplayer in the background to play the video
-        doRequest("{% url launch_mplayer %}?youtube_id={{ video.youtube_id }}");
-        // after mplayer closes and focus returns to the website, refresh the points from the server
-        $(window).focus(function() {
-            $(window).unbind("focus");
-            videoView.model.fetch();
-        });
-        return false;
-    }, 5000));
-=======
 $(function() {
     // Keep this lean, in order to reduce caching filesize
     initialize_video("{{ video.youtube_id }}");
->>>>>>> 6a4a2224
 });
 </script>
 {% endblock bodyjs %}