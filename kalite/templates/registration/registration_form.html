{% extends "registration/base.html" %}

{% block title %}Sign up{% endblock %}

{% block install_active %}active{% endblock install_active %}

{% block headcss %}
<style>
<<<<<<< HEAD
.form-section { width:75%; clear:left; font-size:10pt; line-height:25px; border:0px solid}
.form-label label { width:150px; text-align:right; }
.form-element { float:left; ;margin:0 }

.long-errorlist { 
  clear: both;
  display: block;
  color:red;
  float:left; */
}

.submit {
    margin-left: 71px;
}
#show-org-details {
    padding:15px 0px 15px 135px;
}
input[type=text], input[type=password] {
    width:150px;
}
.form-block {
    padding-bottom:15px;
}
=======
    .form-section {
        width:75%;
        clear:left;
    }
    .form-label label {
        width:150px;
        text-align:right;
    }
    .form-element {
        float:left;
        margin:0;
    }
    .errorlist {
        float:left;
        margin-left:25px;
        color:red;
    }
    .submit {
        margin-left: 71px;
    }
>>>>>>> ef95c0f5

    /* hackish way to show org details, if there are any errors or content */
    #org_details {
        display:none;
    } /* default: off */
{% for prop in org_form %}
    {% comment "org.name is on the outside of the expanded form, so no need to expand" %}{% endcomment %}
    {% if not prop.name == "name" %}
        {% if prop.errors or prop.value %}
    #org_details {
        display:block;
    } /* dynamically override if we find an error */
        {% endif %}
    {% endif %}
{% endfor %}
</style>
{% endblock headcss %}

{% block content %}

  {% if form.non_field_errors %}
  <div class="errorlist">
      Please correct the errors below:
      <br/>
       {{ form.non_field_errors }}
       <br/>
   </div>
  {% endif %}

  <h1>Create an account</h1>
  
  <form method="post" action="" class="wide basic-form">
	{% csrf_token %}
<div class="form-block">
    <input type="hidden" name="username"/>
    <div class="form-section">
        <div class="form-label"><label for="id_first_name">First Name:</label></div>
        <div class="form-element">{{ form.first_name }}</div>
        {% if form.first_name.errors %}
        <div class="errorlist">{{ form.first_name.errors.as_text }}</div>
        {% endif %}
    </div>
    <div class="form-section">
        <div class="form-label"><label for="id_last_name">Last Name:</label></div>
        <div class="form-element">{{ form.last_name }}</div>
        {% if form.last_name.errors %}
        <div class="errorlist">{{ form.last_name.errors.as_text }}</div>
        {% endif %}
    </div>
    <div class="form-section">
      <div class="form-label"><label for="id_email">Email address:</label></div>
      <div class="form-element">{{ form.email }}</div>
      {% if form.email.errors %}
        <div class="errorlist">{{ form.email.errors.as_text }}</div>
      {% endif %}
    </div>
    <div class="form-section">
      <div class="form-label"><label for="id_org_name">Organization Name:</label></div>
      <div class="form-element">{{ org_form.name }}</div>
      {% if org_form.name.errors %}
        <div class="errorlist">{{ org_form.name.errors.as_text }}</div>
      {% endif %}
    </div>
    <div class="form-section">
        <div class="form-label"><span id="show-org-details"><a href="#" onclick="$('#org_details').toggle()">Add details of your organization</a></span></div>
    </div>
    <div class="form-section" id="org_details">
        <div class="form-section">
          <div class="form-label"><label for="id_org_url">Organization URL:</label></div>
          <div class="form-element">{{ org_form.url }}</div>
          {% if org_form.url.errors %}
            <div class="errorlist">{{ org_form.url.errors.as_text }}</div>
          {% endif %}
        </div>
        <div class="form-section">
          <div class="form-label"><label for="id_org_description">Organization Description:</label></div>
          <div class="form-element">{{ org_form.description }}</div>
          {% if org_form.description.errors %}
            <div class="errorlist">{{ org_form.description.errors.as_text }}</div>
          {% endif %}
        </div>
        <div class="form-section">
          <div class="form-label"><label for="id_org_address">Organization Address:</label></div>
          <div class="form-element">{{ org_form.address }}</div>
          {% if org_form.address.errors %}
            <div class="errorlist">{{ org_form.address.errors.as_text }}</div>
          {% endif %}
        </div>
        <div class="form-section">
          <div class="form-label"><label for="id_org_country">Organization Country:</label></div>
          <div class="form-element">{{ org_form.country }}</div>
          {% if org_form.country.errors %}
            <div class="errorlist">{{ org_form.country.errors.as_text }}</div>
          {% endif %}
        </div>
        <div class="form-section">
          <div class="form-label"><label for="id_org_number">Organization Phone #:</label></div>
          <div class="form-element">{{ org_form.number }}</div>
          {% if org_form.number.errors %}
            <div class="errorlist">{{ org_form.number.errors.as_text }}</div>
          {% endif %}
        </div>
    </div>
</div>
<div class="form-block">
    <div class="form-section">
      <div class="form-label"><label for="id_password1">Password:</label></div>
      <div class="form-element">{{ form.password1 }}</div>
      {% if form.password1.errors %}
        <div class="errorlist">{{ form.password1.errors.as_text }}</div>
      {% endif %}
    </div>
    <div class="form-section">
      <div class="form-label"><label for="id_password2">Password (again):</label></div>
      <div class="form-element">{{ form.password2 }}</div>
      {% if form.password2.errors %}
        <div class="errorlist">{{ form.password2.errors.as_text }}</div>
      {% endif %}
    </div>
</div>
<div class="form-block">
    <div class="form-section">
      <div class="form-label"><label for="id_tos1"></label></div>
      <div class="form-element"><input type="checkbox" name="email_subscribe"{% if subscribe %} checked="checked"{% endif %} />
      Subscribe to our "General Announcements" newsletter
      </div>
    </div>
    <div class="form-section">
      <div class="form-label"><label for="id_tos1"></label></div>
      <div class="form-element">{{ form.tos1 }}
      I acknowledge that the Khan Academy videos and exercises used within KA Lite are for
      <a href="http://www.khanacademy.org/about/tos#7" target="_blank">non-commercial purposes only</a>.
      </div>
      {% if form.tos1.errors %}
        <div class="long-errorlist">{{ form.tos1.errors.as_text }}</div>
      {% endif %}
    </div>
    <div class="form-section">
      <div class="form-label"><label for="id_tos2"></label></div>
      <div class="form-element">{{ form.tos2 }}
      I acknowledge having read the <a href="http://www.khanacademy.org/about/api-tos" target="_blank">
      Khan Academy API terms of service</a>, and that KA Lite uses this API.
    </div>
</div>
<div class="form-block">
      {% if form.tos2.errors %}
        <div class="long-errorlist">{{ form.tos2.errors.as_text }}</div>
      {% endif %}
    <div class="form-section">
        <div class="submit"><input class="submit" type="submit" value="Register &rarr;"></div>
    </div>
</div>
</form>
{% endblock %}

{% block content-related %}
<div class="form-section">Fill out the form to the left (all fields are required), and your
account will be created; you'll be sent an email with instructions on how
to finish your registration.</div>

<div class="form-section">We'll only use your email to send you signup instructions. We hate spam
as much as you do.</div>

<div class="form-section">This account will let you log into the ticket tracker, claim tickets,
and be exempt from spam filtering.</div>
{% endblock %}<|MERGE_RESOLUTION|>--- conflicted
+++ resolved
@@ -6,34 +6,27 @@
 
 {% block headcss %}
 <style>
-<<<<<<< HEAD
-.form-section { width:75%; clear:left; font-size:10pt; line-height:25px; border:0px solid}
-.form-label label { width:150px; text-align:right; }
-.form-element { float:left; ;margin:0 }
-
-.long-errorlist { 
-  clear: both;
-  display: block;
-  color:red;
-  float:left; */
-}
-
-.submit {
-    margin-left: 71px;
-}
-#show-org-details {
-    padding:15px 0px 15px 135px;
-}
-input[type=text], input[type=password] {
-    width:150px;
-}
-.form-block {
-    padding-bottom:15px;
-}
-=======
+    .long-errorlist { 
+      clear: both;
+      display: block;
+      color:red;
+      float:left; */
+    }
+    #show-org-details {
+        padding:15px 0px 15px 135px;
+    }
+    input[type=text], input[type=password] {
+        width:150px;
+    }
+    .form-block {
+        padding-bottom:15px;
+    }
     .form-section {
         width:75%;
         clear:left;
+        font-size:10pt;
+        line-height:25px;
+        border:0px solid;
     }
     .form-label label {
         width:150px;
@@ -51,7 +44,6 @@
     .submit {
         margin-left: 71px;
     }
->>>>>>> ef95c0f5
 
     /* hackish way to show org details, if there are any errors or content */
     #org_details {
