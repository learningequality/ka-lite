--- conflicted
+++ resolved
@@ -116,10 +116,6 @@
         clear_message("id_coachreports")
         doRequest(url)
             .success(function(json) {        
-<<<<<<< HEAD
-                $("#loading").text("Drawing '" + stat2name(props["xaxis"]) + "' vs '" + stat2name(props["yaxis"]) + "'..."); 
-                drawJsonChart(chart_div, json, props["xaxis"], props["yaxis"]);
-=======
                 $("#loading").text("Drawing '" + stat2name(props["xaxis"]) + "' vs '" + stat2name(props["yaxis"]) + "'...");
                 if (Object.keys(json["data"]).length > 0) {
                     drawJsonChart(chart_div, json, props["xaxis"], props["yaxis"]);
@@ -127,7 +123,6 @@
                     show_message("error", "No student accounts in this group have been created.", "id_coachreports");
                     //$("#chart_div").html("<b class='error'>No student accounts in this group have been created.</b>");
                 }
->>>>>>> 821ef658
                 $("#loading").text(""); 
             }).fail(function(resp) {
                 if (resp.responseText.indexOf("too many SQL variables") != -1) {
