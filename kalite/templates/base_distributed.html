--- conflicted
+++ resolved
@@ -12,12 +12,8 @@
         var CENTRAL_SERVER_HOST = "{{ central_server_host }}";//xx
         var SECURESYNC_PROTOCOL = "{{ securesync_protocol }}";
     </script>
-<<<<<<< HEAD
     <link rel="stylesheet" href="{% static 'css/jquery-ui/jquery-ui.min.css' %}">
     <script src="{% static 'js/jquery-ui/jquery-ui.min.js' %}"></script>
-=======
-
->>>>>>> 9307755b
     <script type="text/javascript" src="{% static 'js/distributed-server.js' %}"></script>
     <script type="text/javascript" src="{% static 'js/purl.js' %}"></script>
     <script type="text/javascript" src="{% static 'js/search_autocomplete.js' %}"></script>
