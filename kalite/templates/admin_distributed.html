--- conflicted
+++ resolved
@@ -46,16 +46,11 @@
 {% block content %}
 <div id="content">
   {% trans "This page can help you administer your installation of KA Lite." %}
-<<<<<<< HEAD
-    <div style="float:right" class="server-online-only">
-        <a class="green_button" href="javascript:force_sync()">{% trans "Sync Now!" %}</a>
-=======
     
     <div style="float:right" class="server-online-only">
         <div class="registered-only">
             <a class="green_button" href="javascript:force_sync()">{% trans "Sync Now!" %}</a>
         </div>
->>>>>>> 4b6ca4ba
     </div>
 
     <table>
