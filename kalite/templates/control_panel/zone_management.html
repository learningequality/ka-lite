--- conflicted
+++ resolved
@@ -118,11 +118,7 @@
                     </th>
                 </tr>
                 {% for id,device in devices.items %}
-<<<<<<< HEAD
-                    <tr class="{% if device.is_demo_device %}demo{% else %}real{% endif %}">
-=======
                     <tr class="{% if device.is_demo_device %}demo-device{% else %}real{% endif %}">
->>>>>>> c6c5c5d3
                         <td nowrap>
                             {% if device.num_times_synced != None %}<a href="{% url device_management org_id=org.id zone_id=zone.id device_id=id %}">{% endif %}
                                 {{ device.name }}
