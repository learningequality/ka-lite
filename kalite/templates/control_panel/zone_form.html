--- conflicted
+++ resolved
@@ -1,11 +1,6 @@
 {% extends "control_panel/base.html" %}
 
-<<<<<<< HEAD
 {% block title %}{{ zone.name }} - Sharing Network Add / Edit{% endblock title %}
-=======
-{% block title %}{{ zone.name }} - Zone Management Console{% endblock title %}
->>>>>>> 314a3f97
-{% block control_panel_active %}active{% endblock control_panel_active %}
 
 {% block control_panel_content %}
 <div id="zone_container">
@@ -21,15 +16,9 @@
         {{ form.as_p }}
 
         {% if form.instance.pk %}
-<<<<<<< HEAD
-        <input type="submit" value="Update Network" class="button-green"/>
-        {% else %}
-        <input type="submit" value="Create Network" class="button-green"/>
-=======
         <input type="submit" value="Update Zone" class="button"/>
         {% else %}
         <input type="submit" value="Create Zone" class="button"/>
->>>>>>> 314a3f97
         {% endif %}
     </div>
     </form>
