--- conflicted
+++ resolved
@@ -72,7 +72,6 @@
 {% endblock buttons %}
 {% block control_panel_content %}
     <div id="facility_container">
-<<<<<<< HEAD
         <div class="groups">
             <div class="title-div">
                 <span class="title" style="float: left">{% trans "Groups" %}</span>
@@ -87,11 +86,6 @@
                     {% trans "A group is group of students, such as a classroom of students or all students in one grade." %}
                 </span>
             </div>
-=======
-        <div>
-            <br>
-            <h2>{% trans "Groups" %}</h2>
->>>>>>> e70dfd5d
 
             {% if not groups %}
                 <p>{% trans "You currently have no data available." %}</p>
