--- conflicted
+++ resolved
@@ -220,51 +220,6 @@
 				</div><!-- .span6 -->
 			</div> <!-- .row -->
 			<br>
-<<<<<<< HEAD
-			{% endfor %}
-
-			{% else %}
-			<h2>You currently have no organizations. Would you like to <a href="/organization/new/">create a new organization</a>?</h2>
-			<h2>To join an existing organization, contact one of its administrators to have them add you.</h2>
-			{% endif %}
-
-			{% if not organizations %}
-			<p>After creating an organization and adding a zone to it, above, you'll be 
-				{% else %}
-				<p>You're
-					{% endif %}
-					ready to <a href="{% url install_wizard %}">install KA Lite</a> (either on this machine, or to download the installation package to install offline on another machine)</p>
-
-					{% endblock content %}
-
-					{% block bodyjs %}
-
-					<script src="{% static 'js/bootstrap/tooltip.js' %}"></script>
-					<script src="{% static 'js/bootstrap/popover.js' %}"></script>
-					<script>
-	var nbOrganization = {{ organizations|length }} - 1 ; //Start the counter at 0
-	
-	// Used <div> instead of <a> to avoid a dirty js hack to avoid the reload to top page.
-	for (var i=0;i<=nbOrganization;i++){ 
-		$('#button-popover-zone-'+(i.toString()) ).popover() //Each popover needs an individual callback
-		$('#button-popover-orgadmin-'+(i.toString()) ).popover() 
-	}
-
-	$('#button-popover-org').popover()
-	$('#button-popover-headless').popover()
-
-	$('body').on('click', function (e) {
-		$('.button-popover').each(function () {
-	        //the 'is' for buttons that trigger popups
-	        //the 'has' for icons within a button that triggers a popup
-	        if (!$(this).is(e.target) && $(this).has(e.target).length === 0 && $('.popover').has(e.target).length === 0) {
-	        	$(this).popover('hide');
-	        }
-	    });
-	});
-	</script>
-	{% endblock bodyjs %}
-=======
         {% endfor %}
     {% endif %}
 
@@ -278,5 +233,4 @@
         (either on this machine, or to download the installation package to install offline on another machine)
     </p>
 
-{% endblock content %}
->>>>>>> 62566367
+{% endblock content %}