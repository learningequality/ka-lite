--- conflicted
+++ resolved
@@ -42,7 +42,6 @@
 
     <div class="container">
         <div class="row-fluid">
-<<<<<<< HEAD
             <div class="span12">
                 <ul class="header__horizontal-menu">
                     <li class="header__logo"><a href="/"><img src="/static/images/horizontal-logo-small.png" alt=""></a></li>
@@ -59,24 +58,6 @@
                         <li><a href="/accounts/login/">Login</a></li>
                     {% endif %}
                     </ul>
-=======
-          <div class="span2 header__logo"><img src="{% static 'images/horizontal-logo-small.png' %}" alt=""></div>
-            <div class="span6 offset4">
-                <ul class="header__horizontal-menu">
-                    <li><a href="{% url homepage %}">Home</a></li>
-                    <li><a href="{% url wiki path='installation' %}">Install</a></li>
-                    <li><a href="{% url faq_topic_list %}">FAQ</a></li>
-                    <li><a href="{% url contact_wizard %}">Contact</a></li>
-                    <li><a href="{% url about %}">About</a></li>
-                {% if user.is_authenticated %}
-                    {% if user.is_superuser %}
-                    <li><a href="{% url admin:index %}" >Admin</a></li>
-                    {% endif %}
-                    <li><a href="{% url auth_logout %}">{{ user.username }} &nbsp; (Logout)</a></li>
-                {% else %}
-                    <li><a href="{% url auth_login %}">Login</a></li>
-                {% endif %}
->>>>>>> fc96f100
                 </ul>
             </div>
         </div>
