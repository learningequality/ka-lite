{% extends "central/base_central.html" %}

{% load staticfiles %}

{% block home_active %}active{% endblock home_active %}

{% block title %}Home{% endblock %}
{% block jqueryjs %}
<script type="text/javascript" src="{% static "js/jquery-1.8.3.min.js" %}"></script> 
{% endblock jqueryjs %}
{% block headjs %}
<script type="text/javascript" src="{% static "js/simple.carousel.js" %}"></script> 
<script type="text/javascript">
    $(function() {
        $(".carousel-class").simplecarousel({
            next: $('#next-button'),
            prev: $('#prev-button'),
            slidespeed: 700,
            auto: 6000,
            width: 420,
            height: 337
        });
    });
</script>
<script type="text/javascript">
  (function() {
    var po = document.createElement('script'); po.type = 'text/javascript'; po.async = true;
    po.src = 'https://apis.google.com/js/plusone.js';
    var s = document.getElementsByTagName('script')[0]; s.parentNode.insertBefore(po, s);
  })();
</script>
{% endblock headjs %}
{% block headcss %}
<<<<<<< HEAD

	<style>
	body {
		min-height: 500px;
	}

	ul, li {
	    list-style: none;
	    margin-left: 15px;
	}

	h1.title {
		font-size: 30px;
	}

	h2, h3, h4 {
		margin-bottom: 5px;
	}

	.title-bar {
		margin-bottom: .7em;
		padding-bottom: 5px;
		border-bottom: 1px dotted gray;
		width: 100%;

	}

	.title-bar > a {
		position: relative;
		top: 2px;
	}

	.title-contents {
		padding: 10px 0px 0px 20px;
	}

	.nudge-left {
		margin-left: 5px;
	}

	h2.title {
		float: left;
		margin-right: 5px;
	}

	.floatleft {
		float:left;
	}

	h2.title {
		font-size: 25px;
	}

	h4.title {
		font-weight: bold;
	}

	#container .h3 !important{
		border-bottom: none;
	}


	#last {
		margin-top: 25px;
	}

	.organization, .org-invite {
		width: 90%;
		margin: 20px 0px;
		border: 1px dotted gray;
		border-radius: 5px;
		background-color: #F8F8F8;
	    display: block;
	    position: relative;
	}

	#invite-text > p {
		margin: 15px 0 10px 15px;
		padding: 0;
	}

	#invite-text > .inputs {
		margin: 0px 0 10px 15px;
	}

	.organization > li {
		list-style-type: none;
		margin: 0px;
		padding: 0px;
	}

	#new-zone {
		margin-top: 10px;
	}

	.zones, .members {
		min-width: 300px;
		float: left;
		padding: 6px 0px 10px 20px;
	}

	#form-label {
		float: left;
		margin-top: 3px;
		margin-right: 5px;
	}

	.clearfix {
		width: 100%;
		clear: both; 
	}

	#invited-tag {
		color: gray;
	}

	</style>

=======
<style type="text/css">

/*** Layout ***/
.row{
    width: 100%;
    margin: 0 auto;
    overflow: hidden;
}
.col, .floatleft{
    float: left;
}
.subscriberow{
    min-height: 100px;
}
.screenshotrow{
    /*Width works out to be 1038px*/
    min-height: 285px;
    min-width: 700px;
}
/*** Layout END ***/

/** Content Section Containers **/

/* Relevant to Motivation Section */
#motivation_sec{
    /*Border*/
    border-top: 4px;
    border-bottom: 4px;
    border-right: 1px;
    border-top-right-radius: 15px;
    border-bottom-right-radius: 15px;
    border-color: #d5deb9;      /* Color: (Unoffical) Khan Grey Green*/
    border-style: solid;
    
    /*Sizing*/
    padding: 15px;
    padding-right: 10px;
    padding-bottom: 6px;
    padding-left: 25px;
}
.greenword{
    color: #78AB46;             /* Color: Pea Green */
}
.onecol-spacer-left,
.onecol-spacer-right {
    width: 20%;
    visibility: hidden;
}

/* Get Started section */
#get-started-contribute {
    margin: 25px auto;
    height: auto;
    width: 100%;
}
#get_started_sec {
    padding-bottom: 15px;

    /* Size */
    /*padding-left: 10px;*/
    /*padding-right: 30px;*/
    width: 65%;
    height: auto;
    border-right: 1px;
    border-color: #DBE6E0;      /* Color: Moon */
    border-style: solid;
    text-align: center;
}
#get-started-button{
    background: #78AB46;        /* Color: Pea Green */
    color: white;
    border-width: 1px;
    border-color: #9CBA7F;      /* Color: Mint Candy */
    border-radius: 5px;
    width: 50%;
    min-width: 160px;
    height: 50px;
    font-size: 24px;
}
#get-started-button:hover{
    color: #DBE6E0;             /* Color: Moon */
    cursor: auto;
}

/* Relevant to contribute section */
#contribute_sec{
    /*width: 45%;*/
    margin-left: 30px;
    /*border-right: 1px;*/      /* Uncomment when donate is back */

    width: 25%;
    height: auto;
    text-align: center;
}
#contribute_sec div{
    float: left;
}
.action-text{
    font-weight: bold;
    float: left;
    line-height: 21px;
    font-size: 13px;
    width: 100%;
    /*margin-right: 30px;*/
    text-align: center;
    /*margin-left: 50px;*/
}
/*button stuff*/
#contribute-button{
    background: #78AB46;        /* Color: Pea Green */
    border-width: 1px;
    border-color: #9CBA7F;      /* Color: Mint Candy */
    border-radius: 5px;
    width: 150px;
    padding: 10px;
    padding-top: 12px;
    font-size: 24px;
    color: white;
}
/*#contribute_sec button{
    color: white;
    line-height: 16px;
    font-size: 24px;
    margin-left: 20px;
    margin-top: 5px;
}*/
#contribute_sec button:hover{
    color: #DBE6E0;      /* Color: Moon */
    cursor: auto;
}
.contribute-button-subtitle{
    font-size: 10px;
}

/* Relevant to subscription section */
.subscriberow{
    margin-top: 10px;
    margin-left: 7px;
}
#subscribe_sec{
    border-color: #DBE6E0;      /* Color: Moon */
    border-style: solid;
    
    /*Size*/
    padding-left: 10px;
    padding-right: 10px;
    min-width: 600px;
    /*width: 60%;*/
    
    /*Layout*//*
    position: relative;
    left: 20%;*/
}

#subscribe_sec .cent-s-by-s{
    float: left;
}
.subscribe-title h1,
.subscribe-title h2{
    color: #78AB46;             /* Color: Pea Green */
    font-weight: bold;
    line-height: normal;
    margin-bottom: 2px;
    text-align: center;
}
.subscribe-title h1{
    font-size: 30px;
}
.subscribe-title h2{
    font-size: 24px;
}

.email-title {
    font-weight: bold;
    line-height: normal;
    text-align: center;
    width: 222px;
}

.email-title h1 {
    color: #78AB46;             /* Color: Pea Green */
    margin-top: 2px;
    margin-bottom: 6px;
    font-size: 30px;
}

.email-title a {
    margin-bottom: 2px;
    font-size: 13px;
    margin-left: 4px;
}

.exclamation {
    font-size: 6.2em;
    margin-top: 20px; /* not a perfect way to do it.... */
    margin-left: 3px;
}

.subscribe-text {
    width: 195px;
    margin-top: 0px;
    padding: 0 5px 0 8px;
    line-height: 21px;
    font-size: 13px;
    text-align: justify;
}

.subscribe-form {
    width: 170px;
    margin-left: 10px;
    margin-top: 5px;
}
.subscribe-form form {
    padding: 1px;
}

.subscribe-form input {
    height: 22px;
    width: 130px;
}

.subscribe-form input[type=email] {
    border: 1px;
    border-radius: 5px;
    border-color: #bbb;         /* Color: medium-light Grey */
    border-style: solid;
    padding: 1px;
    padding-left: 3px;
    font-size: 12px;
    margin-bottom: 5px;
    width: 123px;
    
    /*font*/
    color: #555;                /* Color: Medium Grey */
    font-style: oblique;
}

.subscribe-form input[type=submit] {
    background: #78AB46;        /* Color: Pea Green */
    color: white;
    border-width: 1px;
    border-color: #9CBA7F;      /* Color: Mint Candy */
    border-radius: 5px;
    font-size: 14px;
}
.subscribe-form input[type=submit]:hover {
    color: #DBE6E0;      /* Color: Moon */
}

/* Relevant to share section */
#share_sec {
    /*width: 37%;*/
    border-color: #DBE6E0;      /* Color: Moon */
    border-style: solid;
}
#share_sec div {
    float: left;
}
#share-text {
    margin-top: 5px;
    width: 24%;
}
.share-title {
    font-size: 22px;
}
#share-block {
    margin-left: 15px;
    /*margin-top: 10px;*/
}

/* Relevant to donate section */
#donate_sec {
    display: none;
    width: 25%;
    margin-left: 10px;
}
#donate_sec div {
    float: left;
}
#donate-text {
    margin-top: 4px;
    line-height: 14px;
    font-size: 12px;
    text-align: justify;
    width: 65%;
}
/*button stuff*/
#donate-button {
    background: #78AB46;        /* Color: Pea Green */
    border-width: 1px;
    border-color: #9CBA7F;      /* Color: Mint Candy */
    border-radius: 5px;
    padding: 10px;
    padding-top: 12px;
    width: 80px;

    /* Text */
    /*text-align: center;*/
}
#donate_sec button {
    color: white;
    line-height: 14px;
    font-size: 14px;
    margin-left: 10px;
    margin-top: 20px;
}
#donate_sec button:hover {
    color: #DBE6E0;             /* Color: Moon */
    line-height: 14px;
}
/** Content END **/

/* RSS Feed relevant stuff */
#bottom_content {
    margin: 25px auto;
    min-height: 70px;
    width: 860px;
    padding-top: 25px;

    border-top: 1px dashed #DBE6E0; /* Color: Moon */
}
#rss-logo {
    float: left;
    margin-left: 10px;
}
#rss-feed {
    float: left;
    min-width: 400px;
    margin-left: 10px;
}
#rss-feed h2 {
    font-size: 22px;
}
.rss-entry {
    margin-bottom: 10px;
}
.rss-title{
    display: block;
    font-size: 16px;
    color: #333;
    padding-bottom: 1px;
    margin-bottom: 0;
    border-bottom: 1px dotted #DBE6E0; /* Color: Moon */
}
.rss-entry p{
    margin: 1px 0;
    font-size: 
}

/*** Landing Page END */

/* Pre-Fully internal stylesheet CSS*/
ul {
    list-style: disc outside none;
    margin-left: 20px;
    font-size: 14px;
}
#logo-image-small img {
    width: auto;
}
article {
    padding: 30px;
}
#nav_signup, #nav_login, #nav_admin {
    display: block;
}


#screenshot {
    width: 100%;
    height: 100%;
}

.screenshotrow img {
    height: 274px;
}

#screenshot_sec {
    height: 275px;
    width: 420px;
    border: 1px solid #d5deb9;
    border-top-width: 4px;
    border-bottom-width: 4px;
    border-left-width: 2px;
}

#motivation_sec {
    border-left: 1px solid #d5deb9;
    width: 445px;
    min-height: 254px;
}

.share-subscribe-section {
    margin-top: 25px;
    min-width: 300px;
}

#inner-content {
    width: 950px;
    margin: 0 auto;
}

#motivation_sec h1 {
    line-height: 1.3em;
}

.motivation_text {
    font-size: 13px;
}

.rss-feed-icon {
    margin-top: -5px;
}

/* override just for front-page style */
.message {
    width: 912px;
    margin-left: 44px;
}

#next-button, #prev-button {
    background-image: url("{% static "images/landing-page/arrows.png" %}");
    background-repeat: no-repeat;
    margin-top: -25px;
    width: 39px;
    height: 40px;
    position: absolute;
}

#next-button {
    right: -20px;
    background-position: left -40px;
    width: 40px;
}

#prev-button {
    left: -20px;
    background-position: left top;
    width: 40px;
}

#button-sec {
    position: absolute;
    margin-top: 145px;
    width: 422px;
}

/* Dylan's extra, apart from what I changed above (sorry... rush to launch) */
.mini-action-section {
    width: 48%;
    float: left;
    margin-right: 10px;
    text-align: center;
}

.button-section, #get_started_sec > h2, #contribute_sec > h2 {
    /*margin-left: 40px;*/
    width: 100%;
}

.button-section button {
    margin-top: 10px;
}

#left-bump {
    margin-left: 85px;
}

.carousel-pic {
    list-style-type: none;
}

.ka-on-social {
    float: left;
}

.ka-on-social-container {
    float: left;
    margin-left: 70px;
    margin-top: 2px;
}

.follow-us-text {
    font-size: 16px;
    margin-top: 6px;
}

.ka-on-twitter {
    margin-top: 2px;
    margin-left: -3px;
}

.ka-on-facebook {
    margin-left: 5px;
}

.carousel-class {
    overflow: hidden;
    height: 100%;
}

</style>
>>>>>>> 177145af
{% endblock headcss %}

{% block content %}
          
<div id="inner-content">

<!--First Content Row-->
<div class="screenshotrow">
    <!-- screenshot or Image Carousel -->
    <div id="screenshot_sec" class="col twocol">
        <div id="button-sec">
            <span id="prev-button"></span>
            <span id="next-button"></span>
        </div>
        <ul class="carousel-class">
            <li class="carousel-pic"><img src="{% static "images/landing-page/exercises-cropped.png" %}"></li>
            <li class="carousel-pic"><img src="{% static "images/landing-page/subtitle-mashup.png" %}"></li>
            <li class="carousel-pic"><img src="{% static "images/landing-page/vid-down-cropped.png" %}"></li>
            <li class="carousel-pic"><img src="{% static "images/landing-page/coach-reports-cropped.png" %}"></li>
        </ul>
    </div>
    <!-- Motivation -->
    <div id="motivation_sec" class="col twocol">
        <h1>Only 35% of the world has internet.<br/>100% of the world needs education.</h1>
        <p class="motivation_text">KA Lite is an offline version of <a href="http://www.khanacademy.org/" target="_blank">Khan Academy</a> that runs on almost anything.
            
            </p>
        <ul>
            <li class="motivation_text">Bringing the online education revolution to rural communities.</li>
            <li class="motivation_text">Synchronize and manage your organization's deployments centrally.</li>
            <li class="motivation_text">Quick installation, minimal system requirements, and simple to use.</li>
            <li class="motivation_text">Students can earn points, teacher can view coach reports.</li>
            <li class="motivation_text">Choose which videos to download, and languages for subtitles.</li>
        </ul>
    </div>
</div>

<!-- Second Content Row - Subscribe and Share -->
<div class="row subscriberow">

    <div id="subscribe_sec" class="col onecol share-subscribe-section">
        <div class="cent-s-by-s subscribe-title"><h1>SUBSCRIBE<br/></h1><h2>FOR UPDATES</h2></div>
        <div class="exclamation cent-s-by-s greenword">!</div>
        <div id="mc_embed_signup" class="cent-s-by-s subscribe-form">
            <form action="{% url contact_subscribe %}" class="validate" target="_blank" novalidate>
                <input type="email" value="" name="email" class="email" id="mce-EMAIL" placeholder="email address" required>
                <input type="submit" value="Subscribe" name="subscribe" id="mc-embedded-subscribe" class="button">
            </form>
        </div>

        <div class="cent-s-by-s email-title">
            <h1>Contact us</h1>
            <a class="email-address" href="{% url contact_wizard type='info' %}">{{ central_contact_email }}</a>
        </div>

    </div>

    <div id="share_sec" class="col social_media_sharing share-subscribe-section">
        <div id="share-block">
            <!-- FB and Twitter -->
            <img src="{% static "images/social-fb-t.png" %}" width="101" height="62" alt="FB and twitter" usemap="#socialmap">
            <map name="socialmap">
                <area shape="rect" coords="0,0,50,62" alt="Facebook" href="http://www.facebook.com/share.php?u=http://bit.ly/RnZgUp">
                <area shape="rect" coords="51,0,101,62" alt="Twitter" href="https://twitter.com/intent/tweet?text=KA+Lite%2C+an+offline+version+of+Khan+Academy+for+rural+schools&url=http%3A%2F%2F{{ central_server_host }}%2F">
            </map>

            <!-- G+ -->
            <div class="g-plus" data-action="share" data-annotation="vertical-bubble" data-height="60" data-href="http://{{ central_server_host }}/"></div>

            <!-- LinkedIN -->

            <script src="//platform.linkedin.com/in.js" type="text/javascript"> </script> <script type="IN/Share" data-url="http://{{ central_server_host }}/" data-counter="top"></script>
        </div>
    </div>

</div>

<!-- Third Content Row  - Get Started and Contribute -->
<div id="get-started-contribute" class="row">
    <div id="get_started_sec" class="floatleft">
        <h2>
            Do you know somewhere that KA Lite could be useful?
        </h2>
        <div class="mini-action-section">
            <div class="action-text">
                Ready to get started? 
            </div>
            <div class="button-section">

                <a href="{{ wiki_url }}installation" target="_blank">

                    <button id="get-started-button">
                       Install now!
                    </button>
                </a>
            </div>
        </div>
        <div class="mini-action-section">
            <div class="action-text">
                Tell us about your needs
            </div>
            <div class="button-section">
                <a href="{% url contact_wizard type='deployment' %}">
                    <button id="get-started-button">
                        Deployment
                    </button>
                </a>
            </div>
        </div>
    </div>

    <div id="contribute_sec" class="floatleft">
        <h2>
            Want to contribute?
        </h2>
        <div class="action-text">
            Develop, translate, or seed!
        </div>
        <div class="button-section">

            <a href="{% url contact_wizard type='contribute' %}"><button id="contribute-button">Contribute</button></a>
        </div>
    </div>

</div>

</div> <!--end promo content-->

{% if feed %}
<div id="bottom_content" class="row">  
    <div id="rss-logo">
        <a href="{% url rss_feed %}"><img class="rss-feed-icon" src="{% static "images/rssfeed.jpg" %}"/></a>
    </div>
    <div id="rss-feed">
        <h2>Read more!</h2>
        {% for entry in feed %}
            <div class="rss-entry"><span class="rss-title"><a href="{{ entry.url }}" target="_blank" title="{{ entry.description }}">{{entry.title}}</a></span> 
                {% if entry.description|length >= 1000 %}
                    <p>{{ entry.description|slice:":500" }}<a href="{{ entry.url }}" target="_blank" title="{{ entry.description }}">...</a></p>
                {% else %}
                    <p>{{ entry.description }}</p>
                {% endif %}
            </div>
        {% endfor %}
    </div>

    <div id="press-col">
    </div>


</div>
{% endif %}

{% endblock content %}

{% block footerleft %}
    <span class="ka-on-social-container">
        <span class="ka-on-social follow-us-text">Follow us!</span> 
        <a class="ka-on-social ka-on-facebook" href="https://www.facebook.com/kaliteproject"><img src="{% static "images/ka-on-facebook-button.png" %}"/></a>
        <a class="ka-on-social ka-on-twitter" href="https://twitter.com/ka_lite"><img class="ka-on-twitter" src="{% static "images/ka-on-twitter-button.png" %}"/></a>
    </span>
{% endblock footerleft %}<|MERGE_RESOLUTION|>--- conflicted
+++ resolved
@@ -31,126 +31,6 @@
 </script>
 {% endblock headjs %}
 {% block headcss %}
-<<<<<<< HEAD
-
-	<style>
-	body {
-		min-height: 500px;
-	}
-
-	ul, li {
-	    list-style: none;
-	    margin-left: 15px;
-	}
-
-	h1.title {
-		font-size: 30px;
-	}
-
-	h2, h3, h4 {
-		margin-bottom: 5px;
-	}
-
-	.title-bar {
-		margin-bottom: .7em;
-		padding-bottom: 5px;
-		border-bottom: 1px dotted gray;
-		width: 100%;
-
-	}
-
-	.title-bar > a {
-		position: relative;
-		top: 2px;
-	}
-
-	.title-contents {
-		padding: 10px 0px 0px 20px;
-	}
-
-	.nudge-left {
-		margin-left: 5px;
-	}
-
-	h2.title {
-		float: left;
-		margin-right: 5px;
-	}
-
-	.floatleft {
-		float:left;
-	}
-
-	h2.title {
-		font-size: 25px;
-	}
-
-	h4.title {
-		font-weight: bold;
-	}
-
-	#container .h3 !important{
-		border-bottom: none;
-	}
-
-
-	#last {
-		margin-top: 25px;
-	}
-
-	.organization, .org-invite {
-		width: 90%;
-		margin: 20px 0px;
-		border: 1px dotted gray;
-		border-radius: 5px;
-		background-color: #F8F8F8;
-	    display: block;
-	    position: relative;
-	}
-
-	#invite-text > p {
-		margin: 15px 0 10px 15px;
-		padding: 0;
-	}
-
-	#invite-text > .inputs {
-		margin: 0px 0 10px 15px;
-	}
-
-	.organization > li {
-		list-style-type: none;
-		margin: 0px;
-		padding: 0px;
-	}
-
-	#new-zone {
-		margin-top: 10px;
-	}
-
-	.zones, .members {
-		min-width: 300px;
-		float: left;
-		padding: 6px 0px 10px 20px;
-	}
-
-	#form-label {
-		float: left;
-		margin-top: 3px;
-		margin-right: 5px;
-	}
-
-	.clearfix {
-		width: 100%;
-		clear: both; 
-	}
-
-	#invited-tag {
-		color: gray;
-	}
-
-	</style>
-
-=======
 <style type="text/css">
 
 /*** Layout ***/
@@ -653,7 +533,6 @@
 }
 
 </style>
->>>>>>> 177145af
 {% endblock headcss %}
 
 {% block content %}
