--- conflicted
+++ resolved
@@ -25,21 +25,12 @@
 {% block analytics %}{% include 'central/web_analytics.html' %}{% endblock analytics %}
 
 {% block sitewide_navigation %}
-	<span class="dropdown topic-browser-dropdown">
-<<<<<<< HEAD
-        <a href="/" id="nav_home" class="{% block home_active %}{% endblock home_active %}">Home</a>
-        <!--a href="/wiki/" id="nav_wiki" class="{% block wiki_active %}{% endblock wiki_active %}">Wiki</a-->
-        <a href="/install/" id="nav_install" class="{% block install_active %}{% endblock install_active %}">Install</a>
-        <a href="/faq/" id="nav_faq" class="{% block faq_active %}{% endblock faq_active %}">FAQ</a>
-        <a href="/contact/" id="nav_contact" class="{% block contact_active %}{% endblock contact_active %}">Contact</a>
-        <a href="/about/" id="nav_aboutus" class="{% block aboutus_active %}{% endblock aboutus_active %}">About</a>
-=======
+    <span class="dropdown topic-browser-dropdown">
         <a href="{% url homepage %}" id="nav_home" class="{% block home_active %}{% endblock home_active %}">Home</a>
-        <a href="{% url wiki path='installation' %}" id="nav_install" class="{% block install_active %}{% endblock install_active %}">Install</a>
+        <a href="{% url install_wizard %}" id="nav_install" class="{% block install_active %}{% endblock install_active %}">Install</a>
         <a href="{% url faq_topic_list %}" id="nav_faq" class="{% block faq_active %}{% endblock faq_active %}">FAQ</a>
         <a href="{% url contact_wizard %}" id="nav_contact" class="{% block contact_active %}{% endblock contact_active %}">Contact</a>
         <a href="{% url about %}" id="nav_aboutus" class="{% block aboutus_active %}{% endblock aboutus_active %}">About</a>
->>>>>>> ef95c0f5
     {% if user.is_authenticated %}
         {% if user.is_superuser %}
         <a href="{% url admin:index %}" id="nav_admin" class="{% block admin_active %}{% endblock admin_active %}">Admin</a>
