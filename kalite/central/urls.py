from django.http import HttpResponseRedirect
from django.conf.urls.defaults import patterns, include, url
from django.contrib import admin

import central.api_urls
import coachreports.urls
import control_panel.urls
import securesync.urls
from kalite import settings
from feeds import RssSiteNewsFeed, AtomSiteNewsFeed


admin.autodiscover()

def redirect_to(self, base_url, path=""):
    return HttpResponseRedirect(base_url + path)

urlpatterns = patterns('',
    url(r'^admin/', include(admin.site.urls)),
    url(r'^images/(.+)$', lambda request, path: HttpResponseRedirect('/static/images/' + path)),
    url(r'^securesync/', include(securesync.urls)),
)

urlpatterns += patterns('',
    url(r'^%s(?P<path>.*)$' % settings.MEDIA_URL[1:], 'django.views.static.serve', {
        'document_root': settings.MEDIA_ROOT,
    }),
    url(r'^%s(?P<path>.*)$' % settings.STATIC_URL[1:], 'django.views.static.serve', {
        'document_root': settings.STATIC_ROOT,
    }),
)

# Javascript translations
urlpatterns += patterns('',
    (r'^jsi18n/$', 'django.views.i18n.javascript_catalog', {'packages': ('ka-lite.locale')}, 'i18n_javascript_catalog'),
)

urlpatterns += patterns('central.views',
    url(r'^$', 'homepage', {}, 'homepage'),
    url(r'^delete_admin/(?P<org_id>\w+)/(?P<user_id>\w+)/$', 'delete_admin', {}, 'delete_admin'),
    url(r'^delete_invite/(?P<org_id>\w+)/(?P<invite_id>\w+)/$', 'delete_invite', {}, 'delete_invite'),
    url(r'^accounts/', include('registration.urls')),

    # Organization
    url(r'^organization/$', 'org_management', {}, 'org_management'),
    url(r'^organization/(?P<org_id>\w+)/$', 'organization_form', {}, 'organization_form'),
    url(r'^organization/invite_action/(?P<invite_id>\w+)/$', 'org_invite_action', {}, 'org_invite_action'),

    # Zone, facility, device
    url(r'^organization/(?P<org_id>\w+)/', include(control_panel.urls)),

    # Reporting
    url(r'^coachreports/', include(coachreports.urls)),

    url(r'^glossary/$', 'glossary', {}, 'glossary'),
    url(r'^addsubscription/$', 'add_subscription', {}, 'add_subscription'),
    url(r'^feeds/rss/$', RssSiteNewsFeed(), {}, 'rss_feed'),
    url(r'^feeds/atom/$', AtomSiteNewsFeed(), {}, 'atom_feed'),
    url(r'^faq/', include('faq.urls')),

    url(r'^install/$', 'install_wizard', {}, 'install_wizard'),
    url(r'^install/(?P<edition>[\w-]+)/$', 'install_wizard', {}, 'install_wizard'),

    # Downloads: public
    url(r'^download/kalite/(?P<version>[^\/]+)/$', 'download_kalite_public', {}, 'download_kalite_public'),
    url(r'^download/kalite/(?P<version>[^\/]+)/(?P<platform>[^\/]+)/$', 'download_kalite_public', {}, 'download_kalite_public'),
    url(r'^download/kalite/(?P<version>[^\/]+)/(?P<platform>[^\/]+)/(?P<locale>[^\/]+)/$', 'download_kalite_public', {}, 'download_kalite_public'),
    # Downloads: private
    url(r'^download/kalite/(?P<version>[^\/]+)/(?P<platform>[^\/]+)/(?P<locale>[^\/]+)/(?P<zone_id>[^\/]+)/$', 'download_kalite_private', {}, 'download_kalite_private'),

    url(r'^contact/', include('contact.urls')),
    url(r'^wiki/(?P<path>\w+)/$', redirect_to, {'base_url': settings.CENTRAL_WIKI_URL}, 'wiki'),
    url(r'^about/$', redirect_to, { 'base_url': 'http://learningequality.org/' }, 'about'),
<<<<<<< HEAD
=======

    # Endpoint for remote admin
    url(r'^cryptologin/$', 'crypto_login', {}, 'crypto_login'),
)
>>>>>>> 83d43d90

    url(r'^api/', include(central.api_urls)),
)

handler403 = 'central.views.handler_403'
handler404 = 'central.views.handler_404'
handler500 = 'central.views.handler_500'
<|MERGE_RESOLUTION|>--- conflicted
+++ resolved
@@ -71,15 +71,11 @@
     url(r'^contact/', include('contact.urls')),
     url(r'^wiki/(?P<path>\w+)/$', redirect_to, {'base_url': settings.CENTRAL_WIKI_URL}, 'wiki'),
     url(r'^about/$', redirect_to, { 'base_url': 'http://learningequality.org/' }, 'about'),
-<<<<<<< HEAD
-=======
+
+    url(r'^api/', include(central.api_urls)),
 
     # Endpoint for remote admin
     url(r'^cryptologin/$', 'crypto_login', {}, 'crypto_login'),
-)
->>>>>>> 83d43d90
-
-    url(r'^api/', include(central.api_urls)),
 )
 
 handler403 = 'central.views.handler_403'
