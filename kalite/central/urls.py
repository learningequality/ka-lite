from django.conf.urls.defaults import patterns, include, url
from django.contrib import admin
from django.http import HttpResponseRedirect

import main.api_urls
import central.api_urls
import coachreports.urls
import contact.urls
import control_panel.urls
import faq.urls
import registration.urls
import securesync.urls
from kalite import settings
from feeds import RssSiteNewsFeed, AtomSiteNewsFeed
from utils.videos import OUTSIDE_DOWNLOAD_BASE_URL  # for video download redirects


admin.autodiscover()

def redirect_to(self, base_url, path=""):
    return HttpResponseRedirect(base_url + path)

urlpatterns = patterns('',
    url(r'^admin/', include(admin.site.urls)),
    url(r'^images/.*$', lambda request: HttpResponseRedirect(settings.STATIC_URL[:-1] + request.path)),
    url(r'^securesync/', include(securesync.urls)),
)

urlpatterns += patterns('',
    url(r'^%s(?P<path>.*)$' % settings.MEDIA_URL[1:], 'django.views.static.serve', {
        'document_root': settings.MEDIA_ROOT,
    }),
    url(r'^%s(?P<path>.*)$' % settings.STATIC_URL[1:], 'django.views.static.serve', {
        'document_root': settings.STATIC_ROOT,
    }),
)

# Javascript translations
urlpatterns += patterns('',
    (r'^jsi18n/$', 'django.views.i18n.javascript_catalog', {'packages': ('ka-lite.locale')}, 'i18n_javascript_catalog'),
)

urlpatterns += patterns('central.views',
    url(r'^$', 'homepage', {}, 'homepage'), 
    url(r'^delete_admin/(?P<org_id>\w+)/(?P<user_id>\w+)/$', 'delete_admin', {}, 'delete_admin'), 
    url(r'^delete_invite/(?P<org_id>\w+)/(?P<invite_id>\w+)/$', 'delete_invite', {}, 'delete_invite'), 
    url(r'^accounts/', include(registration.urls)),

    # Organization
    url(r'^organization/$', 'org_management', {}, 'org_management'),
    url(r'^organization/(?P<org_id>\w+)/$', 'organization_form', {}, 'organization_form'),
    url(r'^organization/delete/(?P<org_id>\w+)/$', 'delete_organization', {}, 'delete_organization'),
    url(r'^organization/invite_action/(?P<invite_id>\w+)/$', 'org_invite_action', {}, 'org_invite_action'),

    # Zone, facility, device
    url(r'^organization/(?P<org_id>\w+)/', include(control_panel.urls)),

    # Reporting
    url(r'^coachreports/', include(coachreports.urls)),

    url(r'^glossary/$', 'glossary', {}, 'glossary'),
    url(r'^addsubscription/$', 'add_subscription', {}, 'add_subscription'),
    url(r'^feeds/rss/$', RssSiteNewsFeed(), {}, 'rss_feed'),
    url(r'^feeds/atom/$', AtomSiteNewsFeed(), {}, 'atom_feed'),
    url(r'^faq/', include(faq.urls)),

<<<<<<< HEAD
    # The install wizard app has two views: both options available (here)
    #   or an "edition" selected (to get more info, or redirect to download, below)
    url(r'^install/$', 'install_wizard', {}, 'install_wizard'),
    url(r'^install/(?P<edition>[\w-]+)/$', 'install_wizard', {}, 'install_wizard'),

    # Downloads: public
    url(r'^download/kalite/(?P<version>[^\/]+)/$', 'download_kalite_public', {}, 'download_kalite_public'),
    url(r'^download/kalite/(?P<version>[^\/]+)/(?P<platform>[^\/]+)/$', 'download_kalite_public', {}, 'download_kalite_public'),
    url(r'^download/kalite/(?P<version>[^\/]+)/(?P<platform>[^\/]+)/(?P<locale>[^\/]+)/$', 'download_kalite_public', {}, 'download_kalite_public'),
    # Downloads: private
    url(r'^download/kalite/(?P<version>[^\/]+)/(?P<platform>[^\/]+)/(?P<locale>[^\/]+)/(?P<zone_id>[^\/]+)/$', 'download_kalite_private', {}, 'download_kalite_private'),

=======
>>>>>>> 62566367
    url(r'^contact/', include(contact.urls)),
    url(r'^wiki/(?P<path>.*)$', lambda request, path: HttpResponseRedirect(settings.CENTRAL_WIKI_URL + path), {}, 'wiki'),
    url(r'^about/$', lambda request: HttpResponseRedirect('http://learningequality.org/'), {}, 'about'),

    # Endpoint for remote admin
    url(r'^cryptologin/$', 'crypto_login', {}, 'crypto_login'),

    # redirects for downloads
    url(r'^download/videos/(.*)$', lambda request, vpath: HttpResponseRedirect(OUTSIDE_DOWNLOAD_BASE_URL + vpath)),
)

urlpatterns += patterns('central.api_views',
    url(r'^api/', include(central.api_urls)),
)

handler403 = 'central.views.handler_403'
handler404 = 'central.views.handler_404'
handler500 = 'central.views.handler_500'<|MERGE_RESOLUTION|>--- conflicted
+++ resolved
@@ -64,7 +64,6 @@
     url(r'^feeds/atom/$', AtomSiteNewsFeed(), {}, 'atom_feed'),
     url(r'^faq/', include(faq.urls)),
 
-<<<<<<< HEAD
     # The install wizard app has two views: both options available (here)
     #   or an "edition" selected (to get more info, or redirect to download, below)
     url(r'^install/$', 'install_wizard', {}, 'install_wizard'),
@@ -76,9 +75,9 @@
     url(r'^download/kalite/(?P<version>[^\/]+)/(?P<platform>[^\/]+)/(?P<locale>[^\/]+)/$', 'download_kalite_public', {}, 'download_kalite_public'),
     # Downloads: private
     url(r'^download/kalite/(?P<version>[^\/]+)/(?P<platform>[^\/]+)/(?P<locale>[^\/]+)/(?P<zone_id>[^\/]+)/$', 'download_kalite_private', {}, 'download_kalite_private'),
+    # redirects for downloads
+    url(r'^download/videos/(.*)$', lambda request, vpath: HttpResponseRedirect(OUTSIDE_DOWNLOAD_BASE_URL + vpath)),
 
-=======
->>>>>>> 62566367
     url(r'^contact/', include(contact.urls)),
     url(r'^wiki/(?P<path>.*)$', lambda request, path: HttpResponseRedirect(settings.CENTRAL_WIKI_URL + path), {}, 'wiki'),
     url(r'^about/$', lambda request: HttpResponseRedirect('http://learningequality.org/'), {}, 'about'),
@@ -86,8 +85,6 @@
     # Endpoint for remote admin
     url(r'^cryptologin/$', 'crypto_login', {}, 'crypto_login'),
 
-    # redirects for downloads
-    url(r'^download/videos/(.*)$', lambda request, vpath: HttpResponseRedirect(OUTSIDE_DOWNLOAD_BASE_URL + vpath)),
 )
 
 urlpatterns += patterns('central.api_views',
