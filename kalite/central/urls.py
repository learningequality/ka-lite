--- conflicted
+++ resolved
@@ -7,7 +7,6 @@
 import contact.urls
 import control_panel.urls
 import faq.urls
-import khanload.api_urls
 import registration.urls
 import securesync.urls
 from kalite import settings
@@ -66,13 +65,8 @@
     url(r'^wiki/(?P<path>\w+)/$', redirect_to, {'base_url': settings.CENTRAL_WIKI_URL}, 'wiki'),
     url(r'^about/$', redirect_to, { 'base_url': 'http://learningequality.org/' }, 'about'),
 
-<<<<<<< HEAD
-    # api
-    url(r'^api/khanload/', include(khanload.api_urls)),
-=======
     # Endpoint for remote admin
     url(r'^cryptologin/$', 'crypto_login', {}, 'crypto_login'),
->>>>>>> f641aa3f
 )
 
 urlpatterns += patterns('central.api_views',
