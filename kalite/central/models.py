import random
import datetime

from django.db import models, transaction
from django.contrib.auth.models import User
from django.core.mail import send_mail
from django.template.loader import render_to_string
from django.template import RequestContext

import settings
from securesync import crypto
from securesync.models import Zone, ZoneKey


def get_or_create_user_profile(user):
    return UserProfile.objects.get_or_create(user=user)[0]

class Organization(models.Model):
    name = models.CharField(verbose_name="org name", max_length=100)
    description = models.TextField(help_text="<br/>How is this organization using KA Lite?", blank=True, )
    url = models.URLField(verbose_name="org URL", help_text="<br/>(optional)", blank=True)
    number = models.CharField(verbose_name="phone", max_length=100, blank=True)
    address = models.TextField(max_length=200, help_text="<br/>Street Address or PO Box, City/Town/Province, Postal Code", blank=True)
    country = models.CharField(max_length=100, blank=True)
    users = models.ManyToManyField(User)
    zones = models.ManyToManyField(Zone)
    owner = models.ForeignKey(User, related_name="owned_organizations")

    def get_zones(self):
        return list(self.zones.all())

    def add_member(self, user):
        return self.users.add(user)

    def get_members(self):
        return list(self.users.all())

    def is_member(self, user):
        return self.users.filter(pk=user.pk).count() > 0

    def __unicode__(self):
        return self.name

    def save(self, owner=None, *args, **kwargs):
        if not self.owner_id:
            self.owner = owner
        super(Organization, self).save(*args, **kwargs)


class UserProfile(models.Model):  
    user = models.OneToOneField(User)

    def __unicode__(self):
        return self.user.username

    def get_organizations(self):
        return list(self.user.organization_set.all())

    
class OrganizationInvitation(models.Model):
    email_to_invite = models.EmailField(verbose_name="Email of invitee", max_length=75)
    invited_by = models.ForeignKey(User)
    organization = models.ForeignKey(Organization, related_name="invitations")

    class Meta:
        unique_together = ('email_to_invite', 'organization')

    def send(self, request):
        to_email = self.email_to_invite
        sender = settings.CENTRAL_FROM_EMAIL
        import pdb; pdb.set_trace()
        cdict = {
            'organization': self.organization,
            'invited_by': self.invited_by,
<<<<<<< HEAD
            'central_server_host': request.META['HTTP_HOST'], # for central server actions, determine DYNAMICALLY to be safe
=======
            'central_server_host': request.META.get('HTTP_HOST', settings.CENTRAL_SERVER_HOST), # for central server actions, determine DYNAMICALLY to be safe
>>>>>>> bc2733ed

        }
        # Invite an existing user
        if User.objects.filter(email=to_email).count() > 0:
            subject = render_to_string('central/org_invite_email_subject.txt', cdict, context_instance=RequestContext(request))
            body = render_to_string('central/org_invite_email.txt', cdict, context_instance=RequestContext(request))
        # Invite an unregistered user
        else:
            subject = render_to_string('central/central_invite_email_subject.txt', cdict, context_instance=RequestContext(request))
            body = render_to_string('central/central_invite_email.txt', cdict, context_instance=RequestContext(request))
        send_mail(subject, body, sender, [to_email], fail_silently=False)


class DeletionRecord(models.Model):
    organization = models.ForeignKey(Organization)
    deleter = models.ForeignKey(User, related_name="deletion_actor")
    deleted_user = models.ForeignKey(User, related_name="deletion_recipient", blank=True, null=True)
    deleted_invite = models.ForeignKey(OrganizationInvitation, blank=True, null=True)


class FeedListing(models.Model):
    title = models.CharField(max_length=150)
    author = models.CharField(max_length=100)
    description = models.TextField(blank=True)
    posted_date = models.DateTimeField()
    url = models.URLField()
    
    def get_absolute_url(self):
        return self.url
    
class Subscription(models.Model):
    email = models.EmailField()
    timestamp = models.DateTimeField(auto_now_add=True)
    ip = models.CharField(max_length=100, blank=True)<|MERGE_RESOLUTION|>--- conflicted
+++ resolved
@@ -68,15 +68,10 @@
     def send(self, request):
         to_email = self.email_to_invite
         sender = settings.CENTRAL_FROM_EMAIL
-        import pdb; pdb.set_trace()
         cdict = {
             'organization': self.organization,
             'invited_by': self.invited_by,
-<<<<<<< HEAD
-            'central_server_host': request.META['HTTP_HOST'], # for central server actions, determine DYNAMICALLY to be safe
-=======
             'central_server_host': request.META.get('HTTP_HOST', settings.CENTRAL_SERVER_HOST), # for central server actions, determine DYNAMICALLY to be safe
->>>>>>> bc2733ed
 
         }
         # Invite an existing user
