--- conflicted
+++ resolved
@@ -2,10 +2,6 @@
 
 def custom(request):
     return {
-<<<<<<< HEAD
         "base_template": "central/base.html",
-=======
-        "base_template": "central/base_central.html",
-        "is_central": settings.CENTRAL_SERVER,
->>>>>>> edb19f7a
+        "is_central": True,
     }