import re
import json
import tempfile
from annoying.decorators import render_to
from annoying.functions import get_object_or_None

from django.contrib import messages
from django.contrib.auth.decorators import login_required
from django.core.exceptions import PermissionDenied
from django.core.management import call_command
from django.core.urlresolvers import reverse
from django.http import HttpResponse, HttpResponseNotFound, HttpResponseRedirect, Http404, HttpResponseServerError
from django.shortcuts import render_to_response, get_object_or_404
from django.template import RequestContext
from django.template.loader import render_to_string
from django.utils.safestring import mark_safe
from django.utils.translation import ugettext as _
from django.views.decorators.csrf import csrf_exempt

import kalite
import settings
from central.forms import OrganizationForm, OrganizationInvitationForm
from central.models import Organization, OrganizationInvitation, DeletionRecord, get_or_create_user_profile, FeedListing, Subscription
<<<<<<< HEAD
from securesync.engine.api_client import SyncClient
from securesync.models import Zone
from utils.decorators import require_authorized_admin
=======
from securesync.engine.api_client import SyncSession
from shared.decorators import require_authorized_admin
>>>>>>> 351f22ef


def get_central_server_host(request):
    """
    Nice to refer to the central server in a simple way.
    Note that CENTRAL_SERVER_HOST usually isn't set for the central server,
    so it's kind of a bogus fallback.
    """
    return request.get_host() or getattr(settings, CENTRAL_SERVER_HOST, "")


@render_to("central/homepage.html")
def homepage(request):
    feed = FeedListing.objects.order_by('-posted_date')[:5]
    return {
        "feed": feed,
        "central_contact_email": settings.CENTRAL_CONTACT_EMAIL,
        "wiki_url": settings.CENTRAL_WIKI_URL
    }

@login_required
@render_to("central/org_management.html")
def org_management(request):
    """Management of all organizations for the given user"""

    # get a list of all the organizations this user helps administer
    organizations = get_or_create_user_profile(request.user).get_organizations()

    # add invitation forms to each of the organizations
    for org in organizations.values():
        org.form = OrganizationInvitationForm(initial={"invited_by": request.user})

    # handle a submitted invitation form
    if request.method == "POST":
        form = OrganizationInvitationForm(data=request.POST)
        if form.is_valid():
            # ensure that the current user is a member of the organization to which someone is being invited
            if not form.instance.organization.is_member(request.user):
                raise PermissionDenied("Unfortunately for you, you do not have permission to do that.")
            # send the invitation email, and save the invitation record
            form.instance.send(request)
            form.save()
            return HttpResponseRedirect(reverse("org_management"))
        else: # we need to inject the form into the correct organization, so errors are displayed inline
            for pk,org in organizations.items():
                if org.pk == int(request.POST.get("organization")):
                    org.form = form

    return {
        "title": _("Account administration"),
        "organizations": organizations,
        "HEADLESS_ORG_NAME": Organization.HEADLESS_ORG_NAME,
        "invitations": OrganizationInvitation.objects.filter(email_to_invite=request.user.email)
    }


@csrf_exempt # because we want the front page to cache properly
def add_subscription(request):
    if request.method == "POST":
        sub = Subscription(email=request.POST.get("email"))
        sub.ip = request.META.get("HTTP_X_FORWARDED_FOR", request.META.get('REMOTE_ADDR', ""))
        sub.save()
        messages.success(request, "A subscription for '%s' was added." % request.POST.get("email"))
    return HttpResponseRedirect(reverse("homepage"))

@login_required
def org_invite_action(request, invite_id):
    invite = OrganizationInvitation.objects.get(pk=invite_id)
    org = invite.organization
    if request.user.email != invite.email_to_invite:
        raise PermissionDenied("It's not nice to force your way into groups.")
    if request.method == "POST":
        data = request.POST
        if data.get("join"):
            messages.success(request, "You have joined " + org.name + " as an admin.")
            org.add_member(request.user)
        if data.get("decline"):
            messages.warning(request, "You have declined to join " + org.name + " as an admin.")
        invite.delete()
    return HttpResponseRedirect(reverse("org_management"))


@require_authorized_admin
def delete_admin(request, org_id, user_id):
    org = Organization.objects.get(pk=org_id)
    admin = org.users.get(pk=user_id)
    if org.owner == admin:
        raise PermissionDenied("The owner of an organization cannot be removed.")
    if request.user == admin:
        raise PermissionDenied("Your personal views are your own, but in this case " +
            "you are not allowed to delete yourself.")
    deletion = DeletionRecord(organization=org, deleter=request.user, deleted_user=admin)
    deletion.save()
    org.users.remove(admin)
    messages.success(request, "You have succesfully removed " + admin.username + " as an administrator for " + org.name + ".")
    return HttpResponseRedirect(reverse("org_management"))


@require_authorized_admin
def delete_invite(request, org_id, invite_id):
    org = Organization.objects.get(pk=org_id)
    invite = OrganizationInvitation.objects.get(pk=invite_id)
    deletion = DeletionRecord(organization=org, deleter=request.user, deleted_invite=invite)
    deletion.save()
    invite.delete()
    messages.success(request, "You have succesfully revoked the invitation for " + invite.email_to_invite + ".")
    return HttpResponseRedirect(reverse("org_management"))


@require_authorized_admin
@render_to("central/organization_form.html")
def organization_form(request, org_id):
    if org_id != "new":
        org = get_object_or_404(Organization, pk=org_id)
    else:
        org = None
    if request.method == 'POST':
        form = OrganizationForm(data=request.POST, instance=org)
        if form.is_valid():
            # form.instance.owner = form.instance.owner or request.user
            old_org = bool(form.instance.pk)
            form.instance.save(owner=request.user)
            form.instance.users.add(request.user)
            # form.instance.save()
            if old_org:
                return HttpResponseRedirect(reverse("org_management"))
            else:
                return HttpResponseRedirect(reverse("zone_form", kwargs={"zone_id": "new", "org_id": form.instance.pk}) )
    else:
        form = OrganizationForm(instance=org)
    return {
        'form': form
    }


@render_to("central/glossary.html")
def glossary(request):
    return {}


<<<<<<< HEAD
def get_request_var(request, var_name, default_val="__empty__"):
    """
    Allow getting parameters from the POST object (from submitting a HTML form),
    or on the querystring.

    This isn't very RESTful, but it makes a lot of sense to me!
    """
    return  request.POST.get(var_name, request.GET.get(var_name, default_val))

@render_to("central/install_wizard.html")
def install_wizard(request, edition=None):
    """
    NOTE that this wizard is ONLY PARTIALLY FUNCTIONAL (see below)

    Install wizard accepts "edition" as an optional argument.

    If the user is not logged in, they are shown both choices.
    If they select edition=single-server, then they download right away.

    If the user is logged in, they are only shown the multiple-servers edition.
    When they submit the form (to choose the zone), they get the download package.

    TODO(bcipolli):
    * Don't show org, only show zone.  
    * If a user has more than one organization, you only get zone information for the first zone.
    there's no way to show information from other orgs.
        If the user is logged in, theyIf not sent, the user has two options: "single server" or "multiple server".
    
    """
    if not edition and request.user.is_anonymous():
        return {}

    elif edition == "multiple-server" or not request.user.is_anonymous():
        return install_multiple_server_edition(request)

    elif edition == "single-server":
        return install_single_server_edition(request)

    else:
        raise Http404("Unknown server edition: %s" % edition)


def install_single_server_edition(request):
    """
    """
    version = get_request_var(request, "version",  kalite.VERSION)
    platform = get_request_var(request, "platform", "all")
    locale = get_request_var(request, "locale", "en")
    return HttpResponseRedirect(reverse("download_kalite_public", kwargs={
        "version": kalite.VERSION,
        "platform": platform,
        "locale": locale,
    }))


@login_required
def install_multiple_server_edition(request):
    # get a list of all the organizations this user helps administer,
    #   then choose the selected organization (if possible)
    # Get all data
    zone_id = get_request_var(request, "zone", None)
    kwargs={
        "version": kalite.VERSION,
        "platform": get_request_var(request, "platform", "all"),
        "locale": get_request_var(request, "locale", "en"),
    }

    # Loop over orgs and zones, building the dict of all zones
    #   while searching for the zone_id.
    zones = []
    for org in request.user.organization_set.all().order_by("name"):
        for zone in org.zones.all().order_by("name"):
            if zone_id and zone_id == zone.id:
                kwargs["zone_id"] = zone_id
                return HttpResponseRedirect(reverse("download_kalite_private", kwargs=kwargs))
            else:
                zones.append({
                    "id": zone.id,
                    "name": "%s / %s" % (org.name, zone.name),
                })

    # If we had a zone and didn't find one, then it's an error
    if zone_id:
        if Zone.objects.filter(id=zone_id):
            raise PermissionDenied()
        else:
            raise Http404("Zone ID not found: %s" % zone_id)

    if len(zones) == 1:
        zone_id = zones[0]["id"]

    return {
        "zones": zones,
        "selected_zone": zone_id or (zones[0]["id"] if len(zones) == 1 else None),
        "edition": "multiple-server",
    }


def download_kalite_public(request, *args, **kwargs):
    """
    Download the public version of KA Lite--make sure they don't
    try to sneak in unauthorized zone info!
    """
    if "zone_id" in kwargs or "zone" in request.REQUEST:
        raise PermissionDenied("Must be logged in to download with zone information.")
    return download_kalite(request, *args, **kwargs)


@login_required
def download_kalite_private(request, *args, **kwargs):
    """
    Download with zone info--will authenticate that zone info 
    below.
    """
    zone_id = kwargs.get("zone_id") or request.REQUEST.get("zone")
    if not zone_id:
        # No zone information = bad request (400)
        return HttpResponse("Must specify zone information.", status=400)

    kwargs["zone_id"] = zone_id
    return download_kalite(request, *args, **kwargs)


def download_kalite(request, *args, **kwargs):
    """
    A request to download KA Lite, either without zone info, or with it.
    If with it, then we have to make sure it's OK for this user.
    
    This endpoint is also set up to deal with platform, locale, and version,
    though right now only direct URLs would set this (not via the install_wizard).
    """

    # Parse args
    zone = get_object_or_None(Zone, id=kwargs.get('zone_id', None))
    platform = kwargs.get("platform", "all")
    locale = kwargs.get("locale", "en")
    version = kwargs.get("version", kalite.VERSION)
    if version == "latest":
        version = kalite.VERSION

    # Make sure this user has permission to admin this zone
    if zone and not request.user.is_authenticated():
        raise PermissionDenied("Requires authentication")
    elif zone:
        zone_org = Organization.from_zone(zone)
        if not zone_org or not zone_org[0].id in [org for org in get_or_create_user_profile(request.user).get_organizations()]:
            raise PermissionDenied("You are not authorized to access this zone information.")

    # Generate the zip file.  Pre-specify the zip filename,
    #   as we won't know the output location otherwise.
    zip_file = tempfile.mkstemp()[1]
    call_command(
        "package_for_download",
        file=zip_file,
        central_server=get_central_server_host(request),
        **kwargs
    )

    # Build the outgoing filename."
    user_facing_filename = "kalite"
    for val in [platform, locale, kalite.VERSION, zone.name if zone else None]:
        user_facing_filename +=  ("-%s" % val) if val not in [None, "", "all"] else ""
    user_facing_filename += ".zip"

    # Stream it back to the user
    zh = open(zip_file,"rb")
    response = HttpResponse(content=zh, mimetype='application/zip', content_type='application/zip')
    response['Content-Disposition'] = 'attachment; filename="%s"' % user_facing_filename

    # Not sure if we could remove the zip file here; possibly not, 
    #   if it's a streaming response or byte-range reesponse
    return response

=======
>>>>>>> 351f22ef

@login_required
def crypto_login(request):
    """
    Remote admin endpoint, for login to a distributed server (given its IP address; see also securesync/views.py:crypto_login)
    
    An admin login is negotiated using the nonce system inside SyncSession
    """
    if not request.user.is_superuser:
        raise PermissionDenied()
    ip = request.GET.get("ip", "")
    if not ip:
        return HttpResponseNotFound("Please specify an IP (as a GET param).")
    host = "http://%s/" % ip
    client = SyncClient(host=host, require_trusted=False)
    if client.test_connection() != "success":
        return HttpResponse("Unable to connect to a KA Lite server at %s" % host)
    client.start_session()
    if not client.session or not client.session.client_nonce:
        return HttpResponse("Unable to establish a session with KA Lite server at %s" % host)
    return HttpResponseRedirect("%ssecuresync/cryptologin/?client_nonce=%s" % (host, client.session.client_nonce))


def handler_403(request, *args, **kwargs):
    context = RequestContext(request)
    message = None  # Need to retrieve, but can't figure it out yet.

    if request.is_ajax():
        raise PermissionDenied(message)
    else:
        messages.error(request, mark_safe(_("You must be logged in with an account authorized to view this page.")))
        return HttpResponseRedirect(reverse("auth_login") + "?next=" + request.path)

def handler_404(request):
    return HttpResponseNotFound(render_to_string("central/404.html", {}, context_instance=RequestContext(request)))

def handler_500(request):
    return HttpResponseServerError(render_to_string("central/500.html", {}, context_instance=RequestContext(request)))<|MERGE_RESOLUTION|>--- conflicted
+++ resolved
@@ -21,14 +21,9 @@
 import settings
 from central.forms import OrganizationForm, OrganizationInvitationForm
 from central.models import Organization, OrganizationInvitation, DeletionRecord, get_or_create_user_profile, FeedListing, Subscription
-<<<<<<< HEAD
 from securesync.engine.api_client import SyncClient
 from securesync.models import Zone
-from utils.decorators import require_authorized_admin
-=======
-from securesync.engine.api_client import SyncSession
 from shared.decorators import require_authorized_admin
->>>>>>> 351f22ef
 
 
 def get_central_server_host(request):
@@ -169,7 +164,6 @@
     return {}
 
 
-<<<<<<< HEAD
 def get_request_var(request, var_name, default_val="__empty__"):
     """
     Allow getting parameters from the POST object (from submitting a HTML form),
@@ -343,8 +337,6 @@
     #   if it's a streaming response or byte-range reesponse
     return response
 
-=======
->>>>>>> 351f22ef
 
 @login_required
 def crypto_login(request):
