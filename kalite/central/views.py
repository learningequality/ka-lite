import re, json
import requests
from annoying.decorators import render_to

from django.http import HttpResponse, HttpResponseNotFound, HttpResponseRedirect, HttpResponseNotAllowed
from django.shortcuts import render_to_response, get_object_or_404, redirect, get_list_or_404
from django.template import RequestContext
from django.core.urlresolvers import reverse
from django.contrib.auth.decorators import login_required
from django.views.decorators.csrf import csrf_exempt
from django.contrib import messages
from django.utils.translation import ugettext as _
<<<<<<< HEAD

import settings
from central.models import Organization, OrganizationInvitation, DeletionRecord, get_or_create_user_profile, FeedListing, Subscription
from central.forms import OrganizationForm, ZoneForm, OrganizationInvitationForm
from securesync.api_client import SyncClient
from securesync.models import Zone, SyncSession
from securesync.models import Facility
from securesync.forms import FacilityForm
=======

import settings
from central.models import Organization, OrganizationInvitation, DeletionRecord, get_or_create_user_profile, FeedListing, Subscription
from central.forms import OrganizationForm, ZoneForm, OrganizationInvitationForm
from securesync.api_client import SyncClient
from securesync.models import Zone, SyncSession
from securesync.models import Facility
from securesync.forms import FacilityForm
from utils.django_utils import call_command_with_output


def get_request_var(request, var_name, default_val="__empty__"):
    return  request.POST.get(var_name, request.GET.get(var_name, default_val))


@render_to("central/install_wizard.html")
def install_wizard(request):

    
    # get a list of all the organizations this user helps administer,
    #   then choose the selected organization (if possible)
    if request.user.is_anonymous():
        organizations = []
        organization = None
        organization_id = None
        zones = []
        zone = None
        zoneid = None
        num_certificates = 1
        
    else:
        # Get all data
        organization_id = get_request_var(request, "organization", None)
        zone_id = get_request_var(request, "zone", None)
        num_certificates = int(get_request_var(request, "num_certificates", 1))
        
        if organization_id:
            organizations = request.user.organization_set.filter(id=organization_id)
            organization = organizations[0] if organizations else None
        else:
            organizations = request.user.organization_set.all()
            if len(organizations) == 1:
                organization_id = organizations[0].id
                organization = organizations[0]
            else:
                organization = None
        
        # If a zone is selected grab it
        if organization_id and len(organizations)==1:
            zones = organizations[0].zones.all()
            zone = get_object_or_None(Zone, id=zone_id)
            zone = zone or (zones[0] if len(zones)==1 else None)              
        else:
            zones = []
            zone = None
            
>>>>>>> bc2733ed

    # Generate install certificates
    if request.method == "POST":
        platform = get_request_var(request, "platform", "all")
        locale = get_request_var(request, "locale", "en")
        server_type = get_request_var(request, "server-type", "local")
        
        # assume server_type local for now, to shorten name.
        base_archive_name = "kalite-%s-%s-%s.zip" % (platform, locale, kalite.VERSION) 
        base_archive_path = settings.STATIC_ROOT+ "/zip/" + base_archive_name
        
        # This is just for demo purposes;
        #   in the future, certificates are only generated
        #   when the form is submitted.
        
        # Generate NEW certificates (into the db), as to keep enough for everybody
        if zone:
            certs = zone.generate_install_certificates(num_certificates=num_certificates)

            # Stream out the relevant offline install data
            from securesync.utils import dump_zone_for_offline_install
            models_json_file = tempfile.mkstemp()[1]
            dump_zone_for_offline_install(zone_id=zone.id, out_file=models_json_file, certs=certs)
            
        # Make sure the correct base zip is created, based on platform and locale
        if not os.path.exists(base_archive_path):
            if not os.path.exists(os.path.split(base_archive_path)[0]):
                os.mkdir(os.path.split(base_archive_path)[0])

            central_server = request.get_host() or getattr(settings, CENTRAL_SERVER_HOST, "")
            out = call_command_with_output("package_for_download", platform=platform, locale=locale, server_type=server_type, central_server=central_server, file=base_archive_path)
            if out[1] or out[2]:
                raise Exception("Failed to create zip file(%d): %s" % (out[2], out[1]))
                                
        # Append into the zip, on disk
        # TODO(bcipolli) the zip_file should be a read/writable self-disappearing temp file;
        #  not via mkstemp()
        zip_file = tempfile.mkstemp()[1]
        shutil.copy(base_archive_path, zip_file) # duplicate the archive
        if settings.DEBUG: # avoid "caching" "problem" in DEBUG mode
            try: os.remove(base_archive_path)# clean up
            except: pass


@render_to("central/install_wizard.html")
def install_wizard(request):
    return {
        "central_contact_email": settings.CENTRAL_CONTACT_EMAIL,
        "wiki_url": settings.CENTRAL_WIKI_URL
        }
    
@render_to("central/homepage.html")
def homepage(request):
    
    # show the static landing page to users that aren't logged in
    if not request.user.is_authenticated():
        return landing_page(request)
    
    # get a list of all the organizations this user helps administer    
    organizations = get_or_create_user_profile(request.user).get_organizations()
    
    # add invitation forms to each of the organizations
    for org in organizations:
        org.form = OrganizationInvitationForm(initial={"invited_by": request.user})
    
    # handle a submitted invitation form
    if request.method == "POST":
        form = OrganizationInvitationForm(data=request.POST)
        if form.is_valid():
            # ensure that the current user is a member of the organization to which someone is being invited
            if not form.instance.organization.is_member(request.user):
                return HttpResponseNotAllowed("Unfortunately for you, you do not have permission to do that.")
            # send the invitation email, and save the invitation record
            form.instance.send(request)
            form.save()
            return HttpResponseRedirect(reverse("homepage"))
        else: # we need to inject the form into the correct organization, so errors are displayed inline
            for org in organizations:
                if org.pk == int(request.POST.get("organization")):
                    org.form = form

    return {
        "title": _("Account administration"),
        "organizations": organizations,
        "invitations": OrganizationInvitation.objects.filter(email_to_invite=request.user.email)
    }


@render_to("central/landing_page.html")
def landing_page(request):
    feed = FeedListing.objects.order_by('-posted_date')[:5]
    return {"feed": feed,
            "central_contact_email": settings.CENTRAL_CONTACT_EMAIL,
            "wiki_url": settings.CENTRAL_WIKI_URL}


@csrf_exempt # because we want the front page to cache properly
def add_subscription(request):
    if request.method == "POST":
        sub = Subscription(email=request.POST.get("email"))
        sub.ip = request.META.get("HTTP_X_FORWARDED_FOR", request.META.get('REMOTE_ADDR', ""))
        sub.save()
        messages.success(request, "A subscription for '%s' was added." % request.POST.get("email"))
    return HttpResponseRedirect(reverse("homepage"))

@login_required
def org_invite_action(request, invite_id):
    invite = OrganizationInvitation.objects.get(pk=invite_id)
    org = invite.organization
    if request.user.email != invite.email_to_invite:
        return HttpResponseNotAllowed("It's not nice to force your way into groups.")
    if request.method == "POST":
        data = request.POST
        if data.get("join"):
            messages.success(request, "You have joined " + org.name + " as an admin.")
            org.add_member(request.user)
        if data.get("decline"):
            messages.warning(request, "You have declined to join " + org.name + " as an admin.")
        invite.delete()
    return HttpResponseRedirect(reverse("homepage"))


@login_required
def delete_admin(request, org_id, user_id):
    org = Organization.objects.get(pk=org_id)
    admin = org.users.get(pk=user_id)
    if not org.is_member(request.user):
        return HttpResponseNotAllowed("Nice try, but you have to be an admin for an org to delete someone from it.")
    if org.owner == admin:
        return HttpResponseNotAllowed("The owner of an organization cannot be removed.")
    if request.user == admin:
        return HttpResponseNotAllowed("Your personal views are your own, but in this case " +
            "you are not allowed to delete yourself.")
    deletion = DeletionRecord(organization=org, deleter=request.user, deleted_user=admin)
    deletion.save()
    org.users.remove(admin)
    messages.success(request, "You have succesfully removed " + admin.username + " as an administrator for " + org.name + ".")
    return HttpResponseRedirect(reverse("homepage"))


@login_required
def delete_invite(request, org_id, invite_id):
    org = Organization.objects.get(pk=org_id)
    if not org.is_member(request.user):
        return HttpResponseNotAllowed("Nice try, but you have to be an admin for an org to delete its invitations.")
    invite = OrganizationInvitation.objects.get(pk=invite_id)
    deletion = DeletionRecord(organization=org, deleter=request.user, deleted_invite=invite)
    deletion.save()
    invite.delete()
    messages.success(request, "You have succesfully revoked the invitation for " + invite.email_to_invite + ".")
    return HttpResponseRedirect(reverse("homepage"))

 
@login_required
@render_to("central/organization_form.html")
def organization_form(request, id=None):
    if id != "new":
        org = get_object_or_404(Organization, pk=id)
        if not org.is_member(request.user):
            return HttpResponseNotAllowed("You do not have permissions for this organization.")
    else:
        org = None
    if request.method == 'POST':
        form = OrganizationForm(data=request.POST, instance=org)
        if form.is_valid():
            # form.instance.owner = form.instance.owner or request.user 
            old_org = bool(form.instance.pk)
            form.instance.save(owner=request.user)
            form.instance.users.add(request.user)
            # form.instance.save()
            if old_org:
                return HttpResponseRedirect(reverse("homepage"))
            else:    
                return HttpResponseRedirect(reverse("zone_form", kwargs={"id": "new", "org_id": form.instance.pk}) )
    else:
        form = OrganizationForm(instance=org)
    return {
        'form': form
    } 


@login_required
@render_to("central/zone_form.html")
def zone_form(request, org_id=None, id=None):
    org = get_object_or_404(Organization, pk=org_id)
    if not org.is_member(request.user):
        return HttpResponseNotAllowed("You do not have permissions for this organization.")
    if id != "new":
        zone = get_object_or_404(Zone, pk=id)
        if org.zones.filter(pk=zone.pk).count() == 0:
            return HttpResponseNotAllowed("This organization does not have permissions for this zone.")
    else:
        zone = None
    if request.method == "POST":
        form = ZoneForm(data=request.POST, instance=zone)
        if form.is_valid():
            form.instance.save()
            org.zones.add(form.instance)
            return HttpResponseRedirect(reverse("homepage"))
    else:
        form = ZoneForm(instance=zone)
    return {
        "form": form
    }


@login_required
@render_to("securesync/facility_admin.html")
def central_facility_admin(request, org_id=None, zone_id=None):
    facilities = Facility.objects.by_zone(zone_id)
    return {
        "zone_id": zone_id,
        "facilities": facilities,
    } 


@login_required
@render_to("securesync/facility_edit.html")
def central_facility_edit(request, org_id=None, zone_id=None, id=None):
    org = get_object_or_404(Organization, pk=org_id)
    if not org.is_member(request.user):
        return HttpResponseNotAllowed("You do not have permissions for this organization.")
    zone = org.zones.get(pk=zone_id)
    if id != "new":
        facil = get_object_or_404(Facility, pk=id)
        if not facil.in_zone(zone):
            return HttpResponseNotAllowed("This facility does not belong to this zone.")
    else:
        facil = None
    if request.method == "POST":
        form = FacilityForm(data=request.POST, instance=facil)
        if form.is_valid():
            form.instance.zone_fallback = get_object_or_404(Zone, pk=zone_id)
            form.save()
            return HttpResponseRedirect(reverse("central_facility_admin", kwargs={"org_id": org_id, "zone_id": zone_id}))
    else:
        form = FacilityForm(instance=facil)
    return {
        "form": form,
        "zone_id": zone_id,
    }

@render_to("central/glossary.html")
def glossary(request):
    return {}


@login_required
def crypto_login(request):
    if not request.user.is_superuser:
        return HttpResponseNotAllowed()
    ip = request.GET.get("ip", "")
    if not ip:
        return HttpResponseNotFound("Please specify an IP (as a GET param).")
    host = "http://%s/" % ip
    client = SyncClient(host=host, require_trusted=False)
    if client.test_connection() != "success":
        return HttpResponse("Unable to connect to a KA Lite server at %s" % host)
    client.start_session() 
    if not client.session or not client.session.client_nonce:
        return HttpResponse("Unable to establish a session with KA Lite server at %s" % host)
    return HttpResponseRedirect("%ssecuresync/cryptologin/?client_nonce=%s" % (host, client.session.client_nonce))

    <|MERGE_RESOLUTION|>--- conflicted
+++ resolved
@@ -10,16 +10,6 @@
 from django.views.decorators.csrf import csrf_exempt
 from django.contrib import messages
 from django.utils.translation import ugettext as _
-<<<<<<< HEAD
-
-import settings
-from central.models import Organization, OrganizationInvitation, DeletionRecord, get_or_create_user_profile, FeedListing, Subscription
-from central.forms import OrganizationForm, ZoneForm, OrganizationInvitationForm
-from securesync.api_client import SyncClient
-from securesync.models import Zone, SyncSession
-from securesync.models import Facility
-from securesync.forms import FacilityForm
-=======
 
 import settings
 from central.models import Organization, OrganizationInvitation, DeletionRecord, get_or_create_user_profile, FeedListing, Subscription
@@ -76,7 +66,6 @@
             zones = []
             zone = None
             
->>>>>>> bc2733ed
 
     # Generate install certificates
     if request.method == "POST":
