from django.conf.urls.defaults import patterns, include, url

import khanload.api_urls


urlpatterns = patterns('central.api_views',
    url(r'^subtitles/counts/$', 'get_subtitle_counts', {}, 'get_subtitle_counts'),
<<<<<<< HEAD
    url(r'^version$', 'get_kalite_version', {}, 'get_kalite_version'),
    url(r'^download/kalite/$', 'get_download_urls', {}, 'get_download_urls'),
=======
    url(r'^khanload/', include(khanload.api_urls)),
>>>>>>> d8fe9b3e
)<|MERGE_RESOLUTION|>--- conflicted
+++ resolved
@@ -5,10 +5,9 @@
 
 urlpatterns = patterns('central.api_views',
     url(r'^subtitles/counts/$', 'get_subtitle_counts', {}, 'get_subtitle_counts'),
-<<<<<<< HEAD
+
     url(r'^version$', 'get_kalite_version', {}, 'get_kalite_version'),
     url(r'^download/kalite/$', 'get_download_urls', {}, 'get_download_urls'),
-=======
+
     url(r'^khanload/', include(khanload.api_urls)),
->>>>>>> d8fe9b3e
 )