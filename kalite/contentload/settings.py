"""

New settings pattern

See:
https://github.com/learningequality/ka-lite/issues/4054
https://github.com/learningequality/ka-lite/issues/3757

All settings for the topic_tools app should be defined here, they can
only on django.conf.settings
"""
import os
from django.conf import settings

from kalite import ROOT_DATA_PATH

# OUTDATED - Special setting for Khan Academy content, was only used for
# assessment item unpacking. All assessment items have been moved from this
# location in distributed.management.commands.setup
OLD_ASSESSMENT_ITEMS_LOCATION = os.path.join(settings.CONTENT_ROOT, "khan")


# Are assessment items distributed in the system-wide data directory?
if os.path.isdir(os.path.join(ROOT_DATA_PATH, 'assessment', 'khan')):
    ASSESSMENT_ITEM_ROOT = os.path.join(ROOT_DATA_PATH, 'assessment')
    KHAN_ASSESSMENT_ITEM_ROOT = os.path.join(ASSESSMENT_ITEM_ROOT, 'khan')
else:
    # Where assessment items are stored in general (but no additional channels
    # exist yet so it's all hard-coded for KHAN_ASSESSMENT_ITEM_ROOT below)
    ASSESSMENT_ITEM_ROOT = os.path.join(settings.CONTENT_ROOT, 'assessment')
    
    if not os.path.exists(ASSESSMENT_ITEM_ROOT):
        os.mkdir(ASSESSMENT_ITEM_ROOT)
    
    KHAN_ASSESSMENT_ITEM_ROOT = os.path.join(ASSESSMENT_ITEM_ROOT, 'khan')
    if not os.path.exists(KHAN_ASSESSMENT_ITEM_ROOT):
        os.mkdir(KHAN_ASSESSMENT_ITEM_ROOT)

<<<<<<< HEAD
# This one should always the settings because it is part of settings.DATABASES
KHAN_ASSESSMENT_ITEM_DATABASE_PATH = settings.DATABASES.get('assessment_items', {}).get('NAME', '')

=======
>>>>>>> 483629bb
# Default locations of specific elements from the assessment items bundle.
# Files will be forced into this location when running unpack_assessment_zip
KHAN_ASSESSMENT_ITEM_VERSION_PATH = os.path.join(KHAN_ASSESSMENT_ITEM_ROOT, 'assessmentitems.version')<|MERGE_RESOLUTION|>--- conflicted
+++ resolved
@@ -36,12 +36,6 @@
     if not os.path.exists(KHAN_ASSESSMENT_ITEM_ROOT):
         os.mkdir(KHAN_ASSESSMENT_ITEM_ROOT)
 
-<<<<<<< HEAD
-# This one should always the settings because it is part of settings.DATABASES
-KHAN_ASSESSMENT_ITEM_DATABASE_PATH = settings.DATABASES.get('assessment_items', {}).get('NAME', '')
-
-=======
->>>>>>> 483629bb
 # Default locations of specific elements from the assessment items bundle.
 # Files will be forced into this location when running unpack_assessment_zip
 KHAN_ASSESSMENT_ITEM_VERSION_PATH = os.path.join(KHAN_ASSESSMENT_ITEM_ROOT, 'assessmentitems.version')