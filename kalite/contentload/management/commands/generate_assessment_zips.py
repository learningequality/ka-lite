--- conflicted
+++ resolved
@@ -341,9 +341,8 @@
 def _list_all_exercises_with_bad_links():
     """This is a standalone helper method used to provide KA with a list of exercises with bad URLs in them."""
     url_pattern = r"https?://www\.khanacademy\.org/[\/\w\-]*/./(?P<slug>[\w\-]+)"
-<<<<<<< HEAD
-    assessment_items = json.load(open(settings.KHAN_ASSESSMENT_ITEM_JSON_PATH))
-    for ex in get_content_items(dict=True, expanded=True):
+    assessment_items = json.load(open(django_settings.KHAN_ASSESSMENT_ITEM_JSON_PATH))
+    for ex in get_content_items():
         if ex.get("kind") == "Exercise":
             checked_urls = []
             displayed_title = False
@@ -359,23 +358,4 @@
                         if not displayed_title:
                             print "EXERCISE: '%s'" % ex["title"], ex["path"]
                             displayed_title = True
-                        print "\t", status_code, url
-=======
-    assessment_items = json.load(open(django_settings.KHAN_ASSESSMENT_ITEM_JSON_PATH))
-    for ex in get_exercise_cache().values():
-        checked_urls = []
-        displayed_title = False
-        for aidict in ex.get("all_assessment_items", []):
-            ai = assessment_items[aidict["id"]]
-            for match in re.finditer(url_pattern, ai["item_data"], flags=re.IGNORECASE):
-                url = str(match.group(0))
-                if url in checked_urls:
-                    continue
-                checked_urls.append(url)
-                status_code = requests.get(url).status_code
-                if status_code != 200:
-                    if not displayed_title:
-                        print "EXERCISE: '%s'" % ex["title"], ex["path"]
-                        displayed_title = True
-                    print "\t", status_code, url
->>>>>>> 00b53c03
+                        print "\t", status_code, url