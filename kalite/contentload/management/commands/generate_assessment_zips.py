import copy
import functools
import json
import os
import re
import requests
import tempfile
import zipfile
from multiprocessing.dummy import Pool as ThreadPool
from threading import Lock

from django.conf import settings as django_settings
from django.core.management import call_command
from django.core.management.base import BaseCommand

from optparse import make_option

import kalite.version as version

<<<<<<< HEAD
from kalite.topic_tools.content_models import get_content_items
=======
from kalite.topic_tools import get_content_cache, get_exercise_cache
from kalite.topic_tools import settings as topic_tools_settings
>>>>>>> 5645583d
from kalite.contentload import settings

from fle_utils.general import softload_json

logging = django_settings.LOG

ZIP_FILE_PATH = os.path.join(django_settings.USER_DATA_ROOT, "{channel}_assessment.zip")

IMAGE_URL_REGEX = re.compile('https?://[\w\.\-\/]+\/(?P<filename>[\w\.\-\%]+\.(png|gif|jpg|jpeg|svg))', flags=re.IGNORECASE)

WEB_GRAPHIE_URL_REGEX = re.compile('web\+graphie://ka\-perseus\-graphie\.s3\.amazonaws\.com\/(?P<filename>\w+)', flags=re.IGNORECASE)

WEB_LOCAL_URL_REGEX = re.compile('web\+local://(?P<filename>\w+)', flags=re.IGNORECASE)

IMAGE_URLS_NOT_TO_REPLACE = set([
    "http://www.dogs.com/photo.jpg",
    "https://www.kasandbox.org/programming-images/creatures/OhNoes.png",
])

# This is used for image URLs that don't end in an image extension, or are otherwise messed up.
# Here we can manually map such URLs to a nice, friendly filename that will get used in the assessment item data.
MANUAL_IMAGE_URL_TO_FILENAME_MAPPING = {
    "http://www.marineland.com/~/media/UPG/Marineland/Products/Glass%20Aquariums/Cube%20Aquariums/12268%20MCT45B%200509jpg49110640x640.ashx?w=300&h=300&bc=white": "aquarium.jpg",
    "https://encrypted-tbn1.gstatic.com/images?q=tbn:ANd9GcSbTT6DecPnyTp5t-Ar9bgQcwNxLV8F6dvSFDYHKZSs1JINCCRFJw": "ar9bgqcwnxlv8f6dvsfdyhkzss1jinccrfjw.jpg",
}

# this ugly regex looks for links to content on the KA site, also including the markdown link text and surrounding bold markers (*), e.g.
# **[Read this essay to review](https://www.khanacademy.org/humanities/art-history/art-history-400-1300-medieval---byzantine-eras/anglo-saxon-england/a/the-lindisfarne-gospels)**
# TODO(jamalex): answer any questions people might have when this breaks!
CONTENT_URL_REGEX_PLAIN = "https?://www\.khanacademy\.org/[\/\w\-\%]*/./(?P<slug>[\w\-]+)"
CONTENT_URL_REGEX = re.compile("(?P<prefix>)" + CONTENT_URL_REGEX_PLAIN + "(?P<suffix>)", flags=re.IGNORECASE)
CONTENT_LINK_REGEX = re.compile("(?P<prefix>\**\[[^\]\[]+\] ?\(?) ?" + CONTENT_URL_REGEX_PLAIN + "(?P<suffix>\)? ?\**)", flags=re.IGNORECASE)

ZIP_WRITE_MUTEX = Lock()


class Command(BaseCommand):

    option_list = BaseCommand.option_list + (
        make_option("-c", "--channel",
                    action="store",
                    dest="channel",
                    default="khan",
                    help="Create assessment item zip for a particular channel"),
    )

    def handle(self, **options):
        logging.info("fetching assessment items")

        channel = options.get("channel")

        json_path = os.path.join(django_settings.CONTENT_DATA_PATH, channel, 'assessmentitems.json')

        # load the assessmentitems
        assessment_items = json.load(open(json_path))

        # delete assessment items that aren't referenced in the exercises list (likely due to blacklisting)
        dangling_ids = set(assessment_items.keys())
        exercises = softload_json(topic_tools_settings.EXERCISES_FILEPATH)
        for ex in exercises.values():
            for item in ex.get("all_assessment_items", []):
                item = json.loads(item)
                if item.get("id") in dangling_ids:
                    dangling_ids.remove(item.get("id"))
        for item_id in dangling_ids:
            del assessment_items[item_id]

        image_urls = find_all_image_urls(assessment_items)
        graphie_urls = find_all_graphie_urls(assessment_items)
        local_urls = find_all_local_urls(assessment_items)

        logging.info("rewriting urls")
        new_assessment_items = localize_all_image_urls(assessment_items)
        new_assessment_items = localize_all_content_links(new_assessment_items)
        new_assessment_items = localize_all_graphie_urls(new_assessment_items)
        new_assessment_items = localize_all_local_urls(new_assessment_items, channel=channel)

        # TODO(jamalex): We should migrate this away from direct-to-zip so that we can re-run it
        # without redownloading all files. Not possible currently because ZipFile has no `delete`.
        logging.info("downloading images")
        with open(ZIP_FILE_PATH.format(channel=channel), "w") as f:
            zf = zipfile.ZipFile(f, "w")  # zipfile.ZipFile isn't a context manager yet for python 2.6
            write_assessment_item_db_to_zip(zf, new_assessment_items)
            download_urls_to_zip(zf, image_urls)
            download_urls_to_zip(zf, graphie_urls)
            copy_local_files_to_zip(zf, local_urls)
            write_assessment_item_version_to_zip(zf)
            if channel:
                write_channel_info_to_zip(zf, channel=channel)
            zf.close()

        logging.info("Zip File with images placed in %s" % ZIP_FILE_PATH.format(channel=channel))


def write_channel_info_to_zip(zf, channel=None):
    if channel:
        zf.writestr("channel.name", channel)


def write_assessment_item_version_to_zip(zf, versionnumber=version.SHORTVERSION):
    zf.writestr("assessmentitems.version", versionnumber)


def write_assessment_item_db_to_zip(zf, assessment_items):
    temp_json_file = os.path.join(tempfile.gettempdir(), "assessmentitems.json")
    temp_database_file = os.path.join(tempfile.gettempdir(), "assessmentitems.sqlite")
    with open(temp_json_file, "w") as f:
        json.dump(assessment_items, f)
    call_command("init_assessment_items", assessment_items_filepath=temp_json_file, database_path=temp_database_file, bulk_create=True)
    with open(temp_database_file) as f:
        db_data = f.read()
    zf.writestr("assessmentitems.sqlite", db_data)


def copy_local_files_to_zip(zf, source_paths):

    source_paths = set(source_paths)

    for source_path in source_paths:
        copy_local_file_to_zip(zf, source_path)

def copy_local_file_to_zip(zf, source_path):
    # use a manual mapping if available, otherwise get the filename from the end of the url
    filename = os.path.basename(source_path)
    filepath = _get_subpath_from_filename(filename)
    try:
        with open(filepath) as f:
            filecontent = f.read()
    except Exception as e:
        # we don't want a failed image request to download, but we
        # want to inform the user of the error
        logging.error("Error reading file from location: %s (%s)" % (filepath, e))
        return

    # Without a mutex, the generated zip files were corrupted when writing with concurrency > 1
    with ZIP_WRITE_MUTEX:
        zf.writestr(filepath, filecontent)


def download_urls_to_zip(zf, urls):

    urls = set(urls)

    pool = ThreadPool(10)
    download_to_zip_func = lambda url: download_url_to_zip(zf, url)
    pool.map(download_to_zip_func, urls)

def download_url_to_zip(zf, url):
    # use a manual mapping if available, otherwise get the filename from the end of the url
    filename = MANUAL_IMAGE_URL_TO_FILENAME_MAPPING.get(url, os.path.basename(url))
    filepath = _get_subpath_from_filename(filename)
    try:
        url = url.replace("https://ka-", "http://ka-")
        filecontent = fetch_file_from_url_or_cache(url)
    except Exception as e:
        # we don't want a failed image request to download, but we
        # want to inform the user of the error
        logging.error("Error when downloading from URL: %s (%s)" % (url, e))
        return

    # Without a mutex, the generated zip files were corrupted when writing with concurrency > 1
    with ZIP_WRITE_MUTEX:
        zf.writestr(filepath, filecontent)


def fetch_file_from_url_or_cache(url):
    # use a manual mapping if available, otherwise get the filename from the end of the url
    filename = MANUAL_IMAGE_URL_TO_FILENAME_MAPPING.get(url, os.path.basename(url))
    cached_file_path = os.path.join(tempfile.gettempdir(), filename)

    if os.path.exists(cached_file_path):  # just read from the cache file
        logging.info("reading cached file %s" % cached_file_path)
        with open(cached_file_path) as f:
            out = f.read()
    else:                       # fetch, then write to the cache file
        logging.info("downloading file %s" % url)
        r = requests.get(url, timeout=10)
        r.raise_for_status()
        with open(cached_file_path, "w") as f:
            f.write(r.content)
        out = r.content

    return out


def find_all_image_urls(items):

    for url in MANUAL_IMAGE_URL_TO_FILENAME_MAPPING:
        yield url

    for v in items.itervalues():
        for match in re.finditer(IMAGE_URL_REGEX, v["item_data"]):
            if match.group(0) not in IMAGE_URLS_NOT_TO_REPLACE:
                yield str(match.group(0))  # match.group(0) means get the entire string


def localize_all_image_urls(items):
    # we copy so we make sure we don't modify the items passed in to this function
    newitems = copy.deepcopy(items)

    for item in newitems.itervalues():
        item['item_data'] = localize_image_urls(item['item_data'])

    return newitems


def localize_image_urls(item_data):
    for url, filename in MANUAL_IMAGE_URL_TO_FILENAME_MAPPING.items():
        item_data = item_data.replace(url, _get_path_from_filename(filename))
    item_data = re.sub(IMAGE_URL_REGEX, _old_image_url_to_content_url, item_data)
    return item_data


def find_all_graphie_urls(items):

    for v in items.itervalues():
        for match in re.finditer(WEB_GRAPHIE_URL_REGEX, v["item_data"]):
            base_filename = str(match.group(0)).replace("web+graphie:", "https:") # match.group(0) means get the entire string
            yield base_filename + ".svg"
            yield base_filename + "-data.json"


def localize_all_graphie_urls(items):
    # we copy so we make sure we don't modify the items passed in to this function
    newitems = copy.deepcopy(items)

    for item in newitems.itervalues():
        item['item_data'] = localize_graphie_urls(item['item_data'])

    return newitems


def localize_graphie_urls(item_data):

    return re.sub(WEB_GRAPHIE_URL_REGEX, _old_graphie_url_to_content_url, item_data)


def find_all_local_urls(items, channel="khan"):

    for v in items.itervalues():
        for match in re.finditer(WEB_LOCAL_URL_REGEX, v["item_data"]):
            filename = str(match.group(0)).replace("web+local://", "") # match.group(0) means get the entire string
            yield os.path.join(django_settings.ASSESSMENT_ITEM_ROOT, channel, filename)


def localize_all_local_urls(items, channel="khan"):
    # we copy so we make sure we don't modify the items passed in to this function
    newitems = copy.deepcopy(items)

    for item in newitems.itervalues():
        item['item_data'] = localize_local_urls(item['item_data'], channel=channel)

    return newitems


def localize_local_urls(item_data, channel="khan"):
    url_function = functools.partial(_old_local_url_to_content_url, channel=channel)
    return re.sub(WEB_LOCAL_URL_REGEX, url_function, item_data)


def convert_urls(item_data):
    """Convert urls in i18n strings into localhost urls.
    This function is used by ka-lite-central/centralserver/i18n/management/commands/update_language_packs.py"""
    item_data = localize_image_urls(item_data)
    item_data = localize_content_links(item_data)
    item_data = localize_graphie_urls(item_data)
    return item_data


def _old_local_url_to_content_url(matchobj, channel="khan"):
    return _get_path_from_filename(matchobj.group("filename"), channel=channel)


def _old_graphie_url_to_content_url(matchobj):
    return "web+graphie:" + _get_path_from_filename(matchobj.group("filename"))


def _old_image_url_to_content_url(matchobj):
    url = matchobj.group(0)
    if url in IMAGE_URLS_NOT_TO_REPLACE:
        return url
    return _get_path_from_filename(matchobj.group("filename"))


def _get_path_from_filename(filename, channel="khan"):
    return "/content/{channel}/".format(channel=channel) + _get_subpath_from_filename(filename)


def _get_subpath_from_filename(filename):
    filename = filename.replace("%20", "_")
    return "%s/%s" % (filename[0:3], filename)


def localize_all_content_links(items):
    # we copy so we make sure we don't modify the items passed in to this function
    newitems = copy.deepcopy(items)

    # loop over every item, and replace links in them to point to local resources, if available
    for item in newitems.itervalues():
        item['item_data'] = localize_content_links(item['item_data'])

    return newitems


def localize_content_links(item_data):
    item_data = re.sub(CONTENT_LINK_REGEX, _old_content_links_to_local_links, item_data)
    item_data = re.sub(CONTENT_URL_REGEX, _old_content_links_to_local_links, item_data)
    return item_data


def _old_content_links_to_local_links(matchobj):
    # replace links in them to point to local resources, if available, otherwise return an empty string
    content = _get_content_by_readable_id(matchobj.group("slug"))
    url = matchobj.group(0)
    if not content or "path" not in content:
        if "/a/" not in url and "/p/" not in url:
            print "Content link target not found:", url
        return ""

    return "%s/learn/%s%s" % (matchobj.group("prefix"), content["path"], matchobj.group("suffix"))


CONTENT_BY_READABLE_ID = None
def _get_content_by_readable_id(readable_id):
    global CONTENT_BY_READABLE_ID
    if not CONTENT_BY_READABLE_ID:
        CONTENT_BY_READABLE_ID = dict([(c.get("slug"), c) for c in get_content_items() if c.get("slug")])
    try:
        return CONTENT_BY_READABLE_ID[readable_id]
    except KeyError:
        return CONTENT_BY_READABLE_ID.get(re.sub("\-+", "-", readable_id).lower(), None)


def _list_all_exercises_with_bad_links():
    """This is a standalone helper method used to provide KA with a list of exercises with bad URLs in them."""
    url_pattern = r"https?://www\.khanacademy\.org/[\/\w\-]*/./(?P<slug>[\w\-]+)"
    assessment_items = json.load(open(django_settings.KHAN_ASSESSMENT_ITEM_JSON_PATH))
    for ex in get_content_items():
        if ex.get("kind") == "Exercise":
            checked_urls = []
            displayed_title = False
            for aidict in ex.get("all_assessment_items", []):
                ai = assessment_items[aidict["id"]]
                for match in re.finditer(url_pattern, ai["item_data"], flags=re.IGNORECASE):
                    url = str(match.group(0))
                    if url in checked_urls:
                        continue
                    checked_urls.append(url)
                    status_code = requests.get(url).status_code
                    if status_code != 200:
                        if not displayed_title:
                            print "EXERCISE: '%s'" % ex["title"], ex["path"]
                            displayed_title = True
                        print "\t", status_code, url<|MERGE_RESOLUTION|>--- conflicted
+++ resolved
@@ -17,12 +17,10 @@
 
 import kalite.version as version
 
-<<<<<<< HEAD
 from kalite.topic_tools.content_models import get_content_items
-=======
-from kalite.topic_tools import get_content_cache, get_exercise_cache
+
 from kalite.topic_tools import settings as topic_tools_settings
->>>>>>> 5645583d
+
 from kalite.contentload import settings
 
 from fle_utils.general import softload_json
