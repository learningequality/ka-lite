"""
Management command to take JSON files with metadata for the topic tree, exercise and content caches
and turn them into a single database file
"""

import os

from django.core.management import call_command
from django.core.management.base import BaseCommand
from django.db import connections
from fle_utils.general import softload_json
from optparse import make_option

from django.conf import settings as django_settings
logging = django_settings.LOG

from kalite.topic_tools.content_models import bulk_insert, get_or_create, create_table, update_parents

from kalite.contentload import settings
from kalite.contentload.utils import dedupe_paths

from kalite.topic_tools.settings import CONTENT_DATABASE_PATH, CHANNEL_DATA_PATH

<<<<<<< HEAD
from kalite.i18n.base import translate_block
=======

from kalite import i18n
>>>>>>> c3c834a4
from django.utils.translation import gettext as _


def generate_topic_tree_items(channel="khan", language="en"):
    """
    Read in all relevant JSON data, recurse over all nodes, and add in the data from the content caches
    to fully flesh out those nodes in the topic tree.

    Returns a list of topic tree nodes (topic, content, and exercise) and a mapping of children to parents.
    Need to make this list now, as the pk for each item is not available at row creation in the database,
    so it has to be added after the fact.
    """

    flat_topic_tree = []

    parental_units = {}

    channel_data_path = os.path.join(django_settings.CONTENT_DATA_PATH, channel)

    topic_tree = softload_json(os.path.join(channel_data_path, "topics.json"), logger=logging.debug, raises=False)
    content_cache = softload_json(os.path.join(channel_data_path, "contents.json"), logger=logging.debug, raises=False)
    exercise_cache = softload_json(os.path.join(channel_data_path, "exercises.json"), logger=logging.debug, raises=False)

    def recurse_nodes(node, parent=""):
        """
        Recurse the nodes of the topic tree to trace parent child relations
        and substitute full content nodes for denormed nodes.
        """

        parental_units[node.get("path")] = parent

        node.pop("child_data", None)

        child_availability = []

        child_ids = [child.get("id") for child in node.get("children", [])]

        # Do the recursion
        for child in node.get("children", []):
            recurse_nodes(child, node.get("id"))
            child_availability.append(child.get("available", False))

        node.pop("children", None)

        if node.get("kind") != "Topic":

            if node.get("kind") == "Exercise":
                data = exercise_cache.get(node.get("id"), {})
            else:
                data = content_cache.get(node.get("id"), {})

            node = dict(data, **node)
        node["available"] = False

        # Translate everything for good measure
        with translate_block(language):
            node["title"] = _(node.get("title", ""))
            node["description"] = _(node.get("description", "")) if node.get("description") else ""

        flat_topic_tree.append(node)

    dedupe_paths(topic_tree)

    recurse_nodes(topic_tree)

    return flat_topic_tree, parental_units



class Command(BaseCommand):

    option_list = BaseCommand.option_list + (
        make_option("-f", "--content-items-folderpath",
                    action="store",
                    dest="content_items_filepath",
                    default=CHANNEL_DATA_PATH,
                    help="Override the JSON data source to import assessment items from"),
        make_option("-d", "--database-path",
                    action="store",
                    dest="database_path",
                    default="",
                    help="Override the destination path for the content item DB file"),
        make_option("-b", "--no-bulk-create",
                    action="store_true",
                    dest="no_bulk_create",
                    default=False,
                    help="Create the records in bulk (warning: will delete destination DB first)"),
        make_option("-c", "--channel",
                    action="store",
                    dest="channel",
                    default="khan",
                    help="Channel to generate database for."),
        make_option("-l", "--language",
                    action="store",
                    dest="language",
                    default="en",
                    help="Language to create database for."),
        make_option("-o", "--overwrite",
                    action="store_true",
                    dest="overwrite",
                    default=False,
                    help="Overwrite existing Database"),
    )

    def handle(self, *args, **kwargs):

        language = kwargs["language"]
        channel = kwargs["channel"]
        # temporarily swap out the database path for the desired target
        database_path = kwargs["database_path"] or CONTENT_DATABASE_PATH.format(channel=channel, language=language)
        bulk_create = not kwargs["no_bulk_create"]

        if bulk_create and os.path.isfile(database_path):
            if kwargs["overwrite"]:
                os.remove(database_path)
            else:
                logging.info("Database already exists, use --overwrite to force overwrite")
                return None

        if not os.path.isfile(database_path):
            logging.info("Creating database file at {path}".format(path=database_path))
            create_table(database_path=database_path)

        channel_data_path = kwargs.get("content_items_filepath")

        logging.info("Generating flattened topic tree for import")

        items, parental_units = generate_topic_tree_items(channel=channel, language=language)

        if bulk_create:
            logging.info("Bulk creating {number} topic and content items".format(number=len(items)))
            bulk_insert(items, database_path=database_path)
        else:
            logging.info("Individually creating {number} topic and content items".format(number=len(items)))
            for item in items:
                get_or_create(item, database_path=database_path)

        logging.info("Adding parent mapping information to nodes")
        update_parents(parent_mapping=parental_units, database_path=database_path)
        logging.info("Database creation completed successfully")<|MERGE_RESOLUTION|>--- conflicted
+++ resolved
@@ -21,12 +21,8 @@
 
 from kalite.topic_tools.settings import CONTENT_DATABASE_PATH, CHANNEL_DATA_PATH
 
-<<<<<<< HEAD
 from kalite.i18n.base import translate_block
-=======
 
-from kalite import i18n
->>>>>>> c3c834a4
 from django.utils.translation import gettext as _
 
 
