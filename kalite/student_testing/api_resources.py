import glob
import json
import logging

from django.conf.urls import url
from django.core.urlresolvers import reverse
from django.utils.translation import ugettext as _

from tastypie import fields
from tastypie.exceptions import NotFound, Unauthorized
from tastypie.resources import ModelResource, Resource

from fle_utils.config.models import Settings

from kalite.shared.api_auth import UserObjectsOnlyAuthorization
from kalite.facility.api_resources import FacilityUserResource

<<<<<<< HEAD
testscache = []
=======
from .models import TestLog
from .settings import SETTINGS_KEY_EXAM_MODE, STUDENT_TESTING_DATA_PATH
from .utils import get_exam_mode_on

>>>>>>> 69401356

class Test():
    def __init__(self, **kwargs):
        title = kwargs.get('title')
        self.title = title
        self.ids = json.dumps(kwargs.get('ids'))
        self.playlist_ids = json.dumps(kwargs.get('playlist_ids'))
        self.seed = kwargs.get('seed')
        self.repeats = kwargs.get('repeats')
<<<<<<< HEAD
        self.test_id = kwargs.get('test_id')
=======
        self.test_url = reverse('test', args=[title])

        # check if exam mode is active on specific exam
        is_exam_mode = False
        exam_mode_setting = get_exam_mode_on()
        if exam_mode_setting and exam_mode_setting == title:
            is_exam_mode = True
        self.is_exam_mode = is_exam_mode

>>>>>>> 69401356

class TestLogResource(ModelResource):

    user = fields.ForeignKey(FacilityUserResource, 'user')

    class Meta:
        queryset = TestLog.objects.all()
        resource_name = 'testlog'
        filtering = {
            "test": ('exact', ),
            "user": ('exact', ),
        }
        authorization = UserObjectsOnlyAuthorization()


class TestResource(Resource):

    title = fields.CharField(attribute='title')
    ids = fields.CharField(attribute='ids')
    playlist_ids = fields.CharField(attribute='playlist_ids')
    seed = fields.IntegerField(attribute='seed')
    repeats = fields.IntegerField(attribute='repeats')
<<<<<<< HEAD
    test_id = fields.CharField(attribute='test_id')
=======
    test_url = fields.CharField(attribute='test_url')
    is_exam_mode = fields.BooleanField(attribute='is_exam_mode')
>>>>>>> 69401356

    class Meta:
        resource_name = 'test'
        object_class = Test

    def _read_tests(self, test_id=None, force=False):
        if not testscache or force:
            for testfile in glob.iglob(STUDENT_TESTING_DATA_PATH + "/*.json"):
                with open(testfile) as f:
                    data = json.load(f)
                    data["test_id"] = os.path.splitext(os.path.basename(f.name))[0]
                    testscache.append(Test(**data))

        # Coerce each test dict into a Test object
        # also add in the group IDs that are assigned to view this test
        if test_id:
            for test in testscache:
                if test_id and test.test_id == test_id:
                    return test
            return None

<<<<<<< HEAD
        return testscache

    def prepend_urls(self):
        return [
            url(r"^(?P<resource_name>%s)/(?P<test_id>[\w\d_.-]+)/$" % self._meta.resource_name, self.wrap_view('dispatch_detail'), name="api_dispatch_detail"),
=======
        # MUST: sort the tests based on title for user's sanity
        tests = sorted(tests, key=lambda test: test.title)
        return tests

    def prepend_urls(self):
        return [
            url(r"^(?P<resource_name>%s)/(?P<title>[\w\d_.-]+)/$" % self._meta.resource_name,
                self.wrap_view('dispatch_detail'),
                name="api_dispatch_detail"),
>>>>>>> 69401356
        ]

    def detail_uri_kwargs(self, bundle_or_obj):
        kwargs = {}
        if getattr(bundle_or_obj, 'obj', None):
            kwargs['pk'] = bundle_or_obj.obj.test_id
        else:
<<<<<<< HEAD
            kwargs['pk'] = bundle_or_obj.test_id

=======
            kwargs['pk'] = bundle_or_obj.title
>>>>>>> 69401356
        return kwargs

    def get_object_list(self, request):
        """
        Get the list of tests based from a request.
        """
        if not request.is_admin:
            return []
        return self._read_tests()

    def obj_get_list(self, bundle, **kwargs):
        return self.get_object_list(bundle.request)

    def obj_get(self, bundle, **kwargs):
        test_id = kwargs.get("test_id", None)
        test = self._read_tests(test_id)
        if test:
            return test
        else:
            raise NotFound('Test with test_id %s not found' % test_id)

    def obj_create(self, request):
        raise NotImplemented("Operation not implemented yet for tests.")

    def obj_update(self, bundle, **kwargs):
        """
        Receives an exam_title and sets it as the Settings.EXAM_MODE_ON value.
        If exam_title are the same on the Settings, means it's a toggle so we disable it.
        Validates if user is an admin.
        """
        if not bundle.request.is_admin:
            raise Unauthorized(_("You cannot set this test into exam mode."))
        try:
            exam_title = kwargs['pk']
            obj, created = Settings.objects.get_or_create(name=SETTINGS_KEY_EXAM_MODE)
            if obj.value == exam_title:
                obj.value = ''
            else:
                obj.value = exam_title
            obj.save()
            return bundle
        except Exception as e:
            logging.error("==> TestResource exception: %s" % e)
            pass
        raise NotImplemented("Operation not implemented yet for tests.")

    def obj_delete_list(self, request):
        raise NotImplemented("Operation not implemented yet for tests.")

    def obj_delete(self, request):
        raise NotImplemented("Operation not implemented yet for tests.")

    def rollback(self, request):
        raise NotImplemented("Operation not implemented yet for tests.")<|MERGE_RESOLUTION|>--- conflicted
+++ resolved
@@ -15,36 +15,30 @@
 from kalite.shared.api_auth import UserObjectsOnlyAuthorization
 from kalite.facility.api_resources import FacilityUserResource
 
-<<<<<<< HEAD
-testscache = []
-=======
 from .models import TestLog
 from .settings import SETTINGS_KEY_EXAM_MODE, STUDENT_TESTING_DATA_PATH
 from .utils import get_exam_mode_on
 
->>>>>>> 69401356
+
+testscache = []
 
 class Test():
     def __init__(self, **kwargs):
-        title = kwargs.get('title')
-        self.title = title
+        test_id = kwargs.get('test_id')
+        self.title = kwargs.get('title')
         self.ids = json.dumps(kwargs.get('ids'))
         self.playlist_ids = json.dumps(kwargs.get('playlist_ids'))
         self.seed = kwargs.get('seed')
         self.repeats = kwargs.get('repeats')
-<<<<<<< HEAD
-        self.test_id = kwargs.get('test_id')
-=======
-        self.test_url = reverse('test', args=[title])
+        self.test_id = test_id
+        self.test_url = reverse('test', args=[test_id])
 
         # check if exam mode is active on specific exam
         is_exam_mode = False
         exam_mode_setting = get_exam_mode_on()
-        if exam_mode_setting and exam_mode_setting == title:
+        if exam_mode_setting and exam_mode_setting == test_id:
             is_exam_mode = True
         self.is_exam_mode = is_exam_mode
-
->>>>>>> 69401356
 
 class TestLogResource(ModelResource):
 
@@ -67,12 +61,9 @@
     playlist_ids = fields.CharField(attribute='playlist_ids')
     seed = fields.IntegerField(attribute='seed')
     repeats = fields.IntegerField(attribute='repeats')
-<<<<<<< HEAD
     test_id = fields.CharField(attribute='test_id')
-=======
     test_url = fields.CharField(attribute='test_url')
     is_exam_mode = fields.BooleanField(attribute='is_exam_mode')
->>>>>>> 69401356
 
     class Meta:
         resource_name = 'test'
@@ -94,23 +85,13 @@
                     return test
             return None
 
-<<<<<<< HEAD
-        return testscache
+        return sorted(testscache, key=lambda test: test.title)
 
     def prepend_urls(self):
         return [
-            url(r"^(?P<resource_name>%s)/(?P<test_id>[\w\d_.-]+)/$" % self._meta.resource_name, self.wrap_view('dispatch_detail'), name="api_dispatch_detail"),
-=======
-        # MUST: sort the tests based on title for user's sanity
-        tests = sorted(tests, key=lambda test: test.title)
-        return tests
-
-    def prepend_urls(self):
-        return [
-            url(r"^(?P<resource_name>%s)/(?P<title>[\w\d_.-]+)/$" % self._meta.resource_name,
+            url(r"^(?P<resource_name>%s)/(?P<test_id>[\w\d_.-]+)/$" % self._meta.resource_name,
                 self.wrap_view('dispatch_detail'),
                 name="api_dispatch_detail"),
->>>>>>> 69401356
         ]
 
     def detail_uri_kwargs(self, bundle_or_obj):
@@ -118,12 +99,7 @@
         if getattr(bundle_or_obj, 'obj', None):
             kwargs['pk'] = bundle_or_obj.obj.test_id
         else:
-<<<<<<< HEAD
             kwargs['pk'] = bundle_or_obj.test_id
-
-=======
-            kwargs['pk'] = bundle_or_obj.title
->>>>>>> 69401356
         return kwargs
 
     def get_object_list(self, request):
@@ -157,12 +133,12 @@
         if not bundle.request.is_admin:
             raise Unauthorized(_("You cannot set this test into exam mode."))
         try:
-            exam_title = kwargs['pk']
+            test_id = kwargs['pk']
             obj, created = Settings.objects.get_or_create(name=SETTINGS_KEY_EXAM_MODE)
-            if obj.value == exam_title:
+            if obj.value == test_id:
                 obj.value = ''
             else:
-                obj.value = exam_title
+                obj.value = test_id
             obj.save()
             return bundle
         except Exception as e:
