--- conflicted
+++ resolved
@@ -248,7 +248,6 @@
 
             call_command("initdevice", hostname, description, verbosity=options.get("verbosity"))
 
-<<<<<<< HEAD
         elif os.path.exists(InitCommand.install_json_file):
             # This is a pathway to install zone-based data on a software upgrade.
             sys.stdout.write("Loading zone data from '%s'\n" % InitCommand.install_json_file)
@@ -259,7 +258,7 @@
             #   It won't GET the central server object (necessary for easy upgrades),
             #   but that can be packaged inside the update itself.
             call_command("generate_zone")
-=======
+
         # Move scripts
         for script_name in ["start", "stop", "run_command"]:
             script_file = script_name + system_script_extension()
@@ -267,7 +266,6 @@
             src_dir = os.path.join(dest_dir, "scripts")
             shutil.copyfile(os.path.join(src_dir, script_file), os.path.join(dest_dir, script_file))
             shutil.copystat(os.path.join(src_dir, script_file), os.path.join(dest_dir, script_file))
->>>>>>> 9cd45d5e
 
         sys.stdout.write("\n")
         sys.stdout.write("CONGRATULATIONS! You've finished installing the KA Lite server software.\n")
