--- conflicted
+++ resolved
@@ -9,6 +9,7 @@
 import tempfile
 import urllib
 import zipfile
+from functools import partial
 from optparse import make_option
 from zipfile import ZipFile, ZIP_DEFLATED
 
@@ -18,48 +19,11 @@
 import settings
 from securesync.models import Device
 from settings import LOG as logging
-<<<<<<< HEAD
 from updates.utils import UpdatesStaticCommand
 from utils import crypto
+from utils.django_utils import call_outside_command_with_output
 from utils.general import ensure_dir
-from utils.platforms import is_windows, platform_script_extension
-
-
-def call_outside_command_with_output(base_path, command, *args, **kwargs):
-    """
-    Runs call_command for a KA Lite installation at the given location,
-    and returns the output.
-    """
-
-    # build the command
-    cmd = (sys.executable, base_path + "/kalite/manage.py",command)
-    for arg in args:
-        cmd += (arg,)
-    for key,val in kwargs.items():
-        key = key.replace("_","-")
-        prefix = "--" if command != "runcherrypyserver" else ""
-        if isinstance(val,bool):
-            cmd += ("%s%s" % (prefix,key),)
-        else:
-            cmd += ("%s%s=%s" % (prefix,key,str(val)),)
-
-    logging.debug(cmd)
-
-    # Execute the command, using subprocess/Popen
-    cwd = os.getcwd()
-    os.chdir(base_path + "/kalite")
-    p = subprocess.Popen(cmd, shell=False, cwd=os.path.split(cmd[0])[0], stdout=subprocess.PIPE, stderr=subprocess.PIPE)
-    out = p.communicate()
-    os.chdir(cwd)
-
-    logging.debug(out[1] if out[1] else out[0])
-
-    # tuple output of stdout, stderr, and exit code
-    return out + (1 if out[1] else 0,)
-=======
-from utils.django_utils import call_outside_command_with_output
-from utils.platforms import is_windows, system_script_extension, system_specific_unzipping
->>>>>>> 31ed5142
+from utils.platforms import is_windows, system_script_extension, system_specific_unzipping, _default_callback_unzip
 
 
 class Command(UpdatesStaticCommand):
@@ -365,6 +329,12 @@
             self.move_videos = move_videos
 
 
+    def _callback_unzip(self, afile, fi, nfiles):
+        _default_callback_unzip(afile, fi, nfiles)
+        if fi > 0 and fi % round(nfiles/10) == 0:
+            pct_done = (fi + 1.)/nfiles * 100.
+            self.update_stage(stage_percent=pct_done/100.)
+        
     def extract_files(self, zip_file):
         """Extract all files to a temp location"""
 
@@ -379,36 +349,15 @@
             sys.stdout.write("** NOTE ** NOT EXTRACTING IN DEBUG MODE")
             return
 
-<<<<<<< HEAD
-        if not os.path.exists(self.working_dir):
-            os.mkdir(self.working_dir)
-
-        if not zipfile.is_zipfile(zip_file):
-            raise CommandError("bad zip file")
-
-        zip = ZipFile(zip_file, "r")
-
-        nfiles = len(zip.namelist())
-        for fi,afile in enumerate(zip.namelist()):
-
-            if fi>0 and fi%round(nfiles/10)==0:
-                pct_done = round(100.*(fi+1.)/nfiles)
-                self.update_stage(stage_percent=pct_done/100., notes="Current file: %s" % afile)
-                sys.stdout.write(" %d%%" % pct_done)
-
-            zip.extract(afile, path=self.working_dir)
-            # If it's a unix script, give permissions to execute
-            if os.path.splitext(afile)[1] == ".sh":
-                os.chmod(os.path.realpath(self.working_dir + "/" + afile), 0755)
-                logging.debug("\tChanging perms on script %s\n" % os.path.realpath(self.working_dir + "/" + afile))
-        sys.stdout.write("\n")
-=======
         try:
-            system_specific_unzipping(zip_file=zip_file, dest_dir=self.working_dir)
+            system_specific_unzipping(
+                zip_file=zip_file, 
+                dest_dir=self.working_dir,
+                callback = self._callback_unzip,
+            )
             sys.stdout.write("\n")
         except Exception as e:
             raise CommandError("Error unzipping %s: %s" % (zip_file, e))
->>>>>>> 31ed5142
 
         # Error checking (successful unpacking would skip all the following logic.)
         if not os.path.exists(self.working_dir + "/kalite/"):
@@ -441,7 +390,6 @@
         # Run the syncdb
         sys.stdout.write("* Syncing database...")
         sys.stdout.flush()
-        import pdb; pdb.set_trace()
         out = call_outside_command_with_output("migrate", manage_py_dir=os.path.join(self.working_dir, "kalite"))
         out = call_outside_command_with_output("syncdb", migrate=True, manage_py_dir=os.path.join(self.working_dir, "kalite"))
         sys.stdout.write("\n")
