import logging
import os
import shutil
import platform
import tempfile
from optparse import make_option
from zipfile import ZipInfo, ZipFile, ZIP_DEFLATED, ZIP_STORED

from django.core.management.base import BaseCommand, CommandError
from django.core.management import call_command

import settings
import version
<<<<<<< HEAD
from utils.platforms import is_windows, not_system_specific_scripts, system_specific_zipping, _default_callback_zip

=======
from utils.general import ensure_dir
from utils.platforms import is_windows, system_specific_scripts
>>>>>>> 9cb339aa

## The following 3 functions define the rules for inclusion/exclusion

def file_in_platform(file_path, platform):
    """Logic on whether to include or exclude a file,
    based on the requested platform and the file's name (including path)"""

    ext = os.path.splitext(file_path)[1]
<<<<<<< HEAD
    return (platform == "all") or (ext not in not_system_specific_scripts(platform))
=======
    return (platform == "all") or (ext not in system_specific_scripts(platform))
>>>>>>> 9cb339aa


def select_package_dirs(dirnames, key_base, **kwargs):
    """Choose which directories to include/exclude,
    based on the "key-base", which is essentially the relative path from the ka-lite project"""
    base_name = os.path.split(key_base)[1]

    if key_base == "":  # base directory
        in_dirs = set(('docs', 'kalite', 'locale', 'python-packages'))

    elif base_name in ["locale", "localflavor"] and kwargs.get("locale", ""):
        # ONLY include files for the particular locale

        in_dirs = set((kwargs['locale'],))

    else:
        # can't exclude 'test', which eliminates the Django test client (used in caching)
        #   as well as all the Khan academy tests
        in_dirs = set(dirnames)
        in_dirs -= set(['tmp'])
        if kwargs["remove_test"]:
            in_dirs -= set(('loadtesting', 'tests', 'testing', 'selenium', 'werkzeug', 'postmark'))
        #
        if kwargs.get("server_type", "") != "central":
            in_dirs -= set(("central", "landing-page"))
            if base_name in ["kalite", "templates"]:  # remove central server apps & templates
                in_dirs -= set(("contact", "faq", "registration"))
            elif base_name in ["data"]:
                in_dirs -= set(["subtitles"])

    return in_dirs


def file_in_blacklist_set(file_path):
    """Generic filter to eliminate particular filenames and extensions.

    Note: explicitly keep out local_settings"""

    name = os.path.split(file_path)[1]
    ext = os.path.splitext(file_path)[1]
    return (ext in [".pyc", ".sqlite", ".zip", ".xlsx", ".srt", ]) \
        or (name in ["local_settings.py", ".gitignore", "tests.py", "faq", ".DS_Store"])


# Filter-less functions (just logic)

def recursively_add_files(dirpath, files_dict=dict(), key_base="", **kwargs):
    """Recurses into the directories of dirpath to add files to files_dict.

    files_dict: key is source path, value is a dict including dest_path (in archive)
    key_base:the relative path from the ka-lite project; used to identify
             the location in the project when including/excluding files/dirs
    """

    for (root, dirnames, filenames) in os.walk(dirpath):

        #
        in_dirs = select_package_dirs(dirnames, key_base=key_base, **kwargs)

        # Base case: loop all files in this directory
        for f in filenames:
            file_path = os.path.join(dirpath, f)

            if file_in_blacklist_set(file_path=file_path):
                continue
            elif not file_in_platform(file_path=file_path, platform=kwargs.get("platform", "all")):
                continue

            # Made it through!  Include in the package
            files_dict[file_path] = {
                "dest_path": os.path.join(key_base, f)
            }

        # Recursive case: loop all subdirectories
        for d in in_dirs:
            files_dict = recursively_add_files(
                dirpath = os.path.join(dirpath, d),
                files_dict = files_dict,
                key_base = os.path.join(key_base, d),
                **kwargs
            )

        break        # lazy to use walk; just break

    return files_dict


def create_local_settings_file(location, server_type="local", locale=None):
    """Create an appropriate local_settings file for the installable server."""

    fil = tempfile.mkstemp()[1]

    if settings.CENTRAL_SERVER:
        ls = open(fil, "w") # just in case fil is not unique, somehow...

    # duplicate local_settings when packaging from a local server
    elif os.path.exists(location):
        shutil.copy(location, fil)

    ls = open(fil, "a") #append, to keep those settings, but override SOME

    ls.write("\n") # never trust the previous file ended with a newline!
    ls.write("CENTRAL_SERVER = %s\n" % (server_type=="central"))
    if locale:
        ls.write("LANGUAGE_CODE = '%s'\n" % locale)
    ls.close()

    return fil


def create_default_archive_filename(options=dict()):
    """Generate a filename for the archive"""
    out_file = "kalite"
    out_file += "-%s" % options['platform']    if options['platform']    else ""
    out_file += "-%s" % options['locale']      if options['locale']      else ""
    out_file += "-%s" % options['server_type'] if options['server_type'] else ""
    out_file += "-v%s.zip" % version.VERSION

    return out_file


class Command(BaseCommand):
    help = "Create a zip file with all code, that can be unpacked anywhere."

    option_list = BaseCommand.option_list + (
        # Basic options
        make_option('-p', '--platform',
            action='store',
            dest='platform',
            default=platform.system(),
            help='OS PLATFORM to package for',
            metavar="PLATFORM"),
        make_option('-l', '--locale',
            action='store',
            dest='locale',
            default='en',  # don't ship other languages, by default.
            help='LOCALE to package for',
            metavar="LOCALE"),
        make_option('-t', '--server-type',
            action='store',
            dest='server_type',
            default="local",
            help='KA Lite server type'),

        # Functional options
        make_option('-r', '--remove-test',
            action='store_true',
            dest='remove_test',
            default=False,
            help='Remove testing information?'),
        make_option('-n', '--nocompress',
            action='store_false',
            dest='compress',
            default=True,
            help='Avoid compressing'),
        make_option('-f', '--file',
            action='store',
            dest='file',
            default="__default__",
            help='FILE to save zip to',
            metavar="FILE"),
        )

    def handle(self, *args, **options):
        options['platform'] = options['platform'].lower() # normalize

        if options['platform'] not in ["all", "linux", "macos", "darwin", "windows"]:
            raise CommandError("Unrecognized platform: %s; will include ALL files." % options['platform'])

        # Step 1: recursively add all static files
        kalite_base = os.path.realpath(settings.PROJECT_PATH + "/../")
        files_dict = recursively_add_files(dirpath=kalite_base, **options)

        # Step 2: Add a local_settings.py file.
        #   For distributed servers, this is a copy of the local local_settings.py,
        #   with a few properties (specified as command-line options) overridden
        ls_file = create_local_settings_file(location=os.path.realpath(kalite_base+"/kalite/local_settings.py"), server_type=options['server_type'], locale=options['locale'])
        files_dict[ls_file] = { "dest_path": "kalite/local_settings.py" }

        # Step 3: select output file.
        if options['file']=="__default__":
            options['file'] = create_default_archive_filename(options)

        # Step 4: package into a zip file
<<<<<<< HEAD
        system_specific_zipping(
            files_dict = dict([(src_path, v["dest_path"]) for src_path, v in files_dict.iteritems()]), 
            zip_file = options["file"], 
            compression=ZIP_DEFLATED if options['compress'] else ZIP_STORED,
            callback=_default_callback_zip if options["verbosity"] else None,
        )
=======
        ensure_dir(os.path.realpath(os.path.dirname(options["file"])))
        with ZipFile(options['file'], "w", ZIP_DEFLATED if options['compress'] else ZIP_STORED) as zfile:
            for srcpath,fdict in files_dict.items():
                if options['verbosity'] >= 1:
                    print "Adding to zip: %s" % srcpath
                # Add without setting exec perms
                if os.path.splitext(fdict["dest_path"])[1] != ".sh":
                    zfile.write(srcpath, arcname=fdict["dest_path"])
                # Add with exec perms
                else:
                    info = ZipInfo(fdict["dest_path"])
                    info.external_attr = 0755 << 16L # give full access to included file
                    with open(srcpath, "r") as fh:
                        zfile.writestr(info, fh.read())
>>>>>>> 9cb339aa
<|MERGE_RESOLUTION|>--- conflicted
+++ resolved
@@ -11,13 +11,9 @@
 
 import settings
 import version
-<<<<<<< HEAD
+from utils.general import ensure_dir
 from utils.platforms import is_windows, not_system_specific_scripts, system_specific_zipping, _default_callback_zip
 
-=======
-from utils.general import ensure_dir
-from utils.platforms import is_windows, system_specific_scripts
->>>>>>> 9cb339aa
 
 ## The following 3 functions define the rules for inclusion/exclusion
 
@@ -26,11 +22,7 @@
     based on the requested platform and the file's name (including path)"""
 
     ext = os.path.splitext(file_path)[1]
-<<<<<<< HEAD
     return (platform == "all") or (ext not in not_system_specific_scripts(platform))
-=======
-    return (platform == "all") or (ext not in system_specific_scripts(platform))
->>>>>>> 9cb339aa
 
 
 def select_package_dirs(dirnames, key_base, **kwargs):
@@ -215,26 +207,10 @@
             options['file'] = create_default_archive_filename(options)
 
         # Step 4: package into a zip file
-<<<<<<< HEAD
+        ensure_dir(os.path.realpath(os.path.dirname(options["file"])))
         system_specific_zipping(
             files_dict = dict([(src_path, v["dest_path"]) for src_path, v in files_dict.iteritems()]), 
             zip_file = options["file"], 
             compression=ZIP_DEFLATED if options['compress'] else ZIP_STORED,
             callback=_default_callback_zip if options["verbosity"] else None,
-        )
-=======
-        ensure_dir(os.path.realpath(os.path.dirname(options["file"])))
-        with ZipFile(options['file'], "w", ZIP_DEFLATED if options['compress'] else ZIP_STORED) as zfile:
-            for srcpath,fdict in files_dict.items():
-                if options['verbosity'] >= 1:
-                    print "Adding to zip: %s" % srcpath
-                # Add without setting exec perms
-                if os.path.splitext(fdict["dest_path"])[1] != ".sh":
-                    zfile.write(srcpath, arcname=fdict["dest_path"])
-                # Add with exec perms
-                else:
-                    info = ZipInfo(fdict["dest_path"])
-                    info.external_attr = 0755 << 16L # give full access to included file
-                    with open(srcpath, "r") as fh:
-                        zfile.writestr(info, fh.read())
->>>>>>> 9cb339aa
+        )