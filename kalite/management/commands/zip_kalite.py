import logging
import os
import shutil
import platform
import tempfile
from optparse import make_option
from zipfile import ZipInfo, ZipFile, ZIP_DEFLATED, ZIP_STORED

from django.core.management.base import BaseCommand, CommandError
from django.core.management import call_command

import settings
import version
<<<<<<< HEAD
from utils.platforms import is_windows, system_specific_scripts

=======
from utils.general import ensure_dir
>>>>>>> 096a9a25

## The following 3 functions define the rules for inclusion/exclusion

def file_in_platform(file_path, platform):
    """Logic on whether to include or exclude a file,
    based on the requested platform and the file's name (including path)"""

    ext = os.path.splitext(file_path)[1]
    return (platform == "all") or (ext not in system_specific_scripts(platform))


def select_package_dirs(dirnames, key_base, **kwargs):
    """Choose which directories to include/exclude,
    based on the "key-base", which is essentially the relative path from the ka-lite project"""
    base_name = os.path.split(key_base)[1]

    if key_base == "":  # base directory
        in_dirs = set(('docs', 'kalite', 'locale', 'python-packages'))

    elif base_name in ["locale", "localflavor"] and kwargs.get("locale", ""):
        # ONLY include files for the particular locale

        in_dirs = set((kwargs['locale'],))

    else:
        # can't exclude 'test', which eliminates the Django test client (used in caching)
        #   as well as all the Khan academy tests
        in_dirs = set(dirnames)
        if kwargs["remove_test"]:
            in_dirs -= set(('loadtesting', 'tests', 'testing', 'tmp', 'selenium', 'werkzeug', 'postmark'))
        #
        if kwargs.get("server_type", "") != "central":
            in_dirs -= set(("central", "landing-page"))
            if base_name in ["kalite", "templates"]:  # remove central server apps & templates
                in_dirs -= set(("contact", "faq", "registration"))
            elif base_name in ["data"]:
                in_dirs -= set(["subtitles"])

    return in_dirs


def file_in_blacklist_set(file_path):
    """Generic filter to eliminate particular filenames and extensions.

    Note: explicitly keep out local_settings"""

    name = os.path.split(file_path)[1]
    ext = os.path.splitext(file_path)[1]
    return (ext in [".pyc", ".sqlite", ".zip", ".xlsx", ".srt", ]) \
        or (name in ["local_settings.py", ".gitignore", "tests.py", "faq", ".DS_Store"])


# Filter-less functions (just logic)

def recursively_add_files(dirpath, files_dict=dict(), key_base="", **kwargs):
    """Recurses into the directories of dirpath to add files to files_dict.

    files_dict: key is source path, value is a dict including dest_path (in archive)
    key_base:the relative path from the ka-lite project; used to identify
             the location in the project when including/excluding files/dirs
    """

    for (root, dirnames, filenames) in os.walk(dirpath):

        #
        in_dirs = select_package_dirs(dirnames, key_base=key_base, **kwargs)

        # Base case: loop all files in this directory
        for f in filenames:
            file_path = os.path.join(dirpath, f)

            if file_in_blacklist_set(file_path=file_path):
                continue
            elif not file_in_platform(file_path=file_path, platform=kwargs.get("platform", "all")):
                continue

            # Made it through!  Include in the package
            files_dict[file_path] = {
                "dest_path": os.path.join(key_base, f)
            }

        # Recursive case: loop all subdirectories
        for d in in_dirs:
            files_dict = recursively_add_files(
                dirpath = os.path.join(dirpath, d),
                files_dict = files_dict,
                key_base = os.path.join(key_base, d),
                **kwargs
            )

        break        # lazy to use walk; just break

    return files_dict


def create_local_settings_file(location, server_type="local", locale=None):
    """Create an appropriate local_settings file for the installable server."""

    fil = tempfile.mkstemp()[1]

    if settings.CENTRAL_SERVER:
        ls = open(fil, "w") # just in case fil is not unique, somehow...

    # duplicate local_settings when packaging from a local server
    elif os.path.exists(location):
        shutil.copy(location, fil)

    ls = open(fil, "a") #append, to keep those settings, but override SOME

    ls.write("\n") # never trust the previous file ended with a newline!
    ls.write("CENTRAL_SERVER = %s\n" % (server_type=="central"))
    if locale:
        ls.write("LANGUAGE_CODE = '%s'\n" % locale)
    ls.close()

    return fil


def create_default_archive_filename(options=dict()):
    """Generate a filename for the archive"""
    out_file = "kalite"
    out_file += "-%s" % options['platform']    if options['platform']    else ""
    out_file += "-%s" % options['locale']      if options['locale']      else ""
    out_file += "-%s" % options['server_type'] if options['server_type'] else ""
    out_file += "-v%s.zip" % version.VERSION

    return out_file


class Command(BaseCommand):
    help = "Create a zip file with all code, that can be unpacked anywhere."

    option_list = BaseCommand.option_list + (
        # Basic options
        make_option('-p', '--platform',
            action='store',
            dest='platform',
            default=platform.system(),
            help='OS PLATFORM to package for',
            metavar="PLATFORM"),
        make_option('-l', '--locale',
            action='store',
            dest='locale',
            default='en',  # don't ship other languages, by default.
            help='LOCALE to package for',
            metavar="LOCALE"),
        make_option('-t', '--server-type',
            action='store',
            dest='server_type',
            default="local",
            help='KA Lite server type'),

        # Functional options
        make_option('-r', '--remove-test',
            action='store_true',
            dest='remove_test',
            default=False,
            help='Remove testing information?'),
        make_option('-n', '--nocompress',
            action='store_false',
            dest='compress',
            default=True,
            help='Avoid compressing'),
        make_option('-f', '--file',
            action='store',
            dest='file',
            default="__default__",
            help='FILE to save zip to',
            metavar="FILE"),
        )

    def handle(self, *args, **options):
        options['platform'] = options['platform'].lower() # normalize

        if options['platform'] not in ["all", "linux", "macos", "darwin", "windows"]:
            raise CommandError("Unrecognized platform: %s; will include ALL files." % options['platform'])

        # Step 1: recursively add all static files
        kalite_base = os.path.realpath(settings.PROJECT_PATH + "/../")
        files_dict = recursively_add_files(dirpath=kalite_base, **options)

        # Step 2: Add a local_settings.py file.
        #   For distributed servers, this is a copy of the local local_settings.py,
        #   with a few properties (specified as command-line options) overridden
        ls_file = create_local_settings_file(location=os.path.realpath(kalite_base+"/kalite/local_settings.py"), server_type=options['server_type'], locale=options['locale'])
        files_dict[ls_file] = { "dest_path": "kalite/local_settings.py" }

        # Step 3: select output file.
        if options['file']=="__default__":
            options['file'] = create_default_archive_filename(options)

        # Step 4: package into a zip file
        ensure_dir(os.path.realpath(os.path.dirname(options["file"])))
        with ZipFile(options['file'], "w", ZIP_DEFLATED if options['compress'] else ZIP_STORED) as zfile:
            for srcpath,fdict in files_dict.items():
                if options['verbosity'] >= 1:
                    print "Adding to zip: %s" % srcpath
                # Add without setting exec perms
                if os.path.splitext(fdict["dest_path"])[1] != ".sh":
                    zfile.write(srcpath, arcname=fdict["dest_path"])
                # Add with exec perms
                else:
                    info = ZipInfo(fdict["dest_path"])
                    info.external_attr = 0755 << 16L # give full access to included file
                    with open(srcpath, "r") as fh:
                        zfile.writestr(info, fh.read())
<|MERGE_RESOLUTION|>--- conflicted
+++ resolved
@@ -11,12 +11,8 @@
 
 import settings
 import version
-<<<<<<< HEAD
+from utils.general import ensure_dir
 from utils.platforms import is_windows, system_specific_scripts
-
-=======
-from utils.general import ensure_dir
->>>>>>> 096a9a25
 
 ## The following 3 functions define the rules for inclusion/exclusion
 
