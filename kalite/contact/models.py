--- conflicted
+++ resolved
@@ -1,17 +1,11 @@
 from django.db import models
 from django.contrib.auth.models import User
-<<<<<<< HEAD
 import django_snippets.multiselect as multiselect
-=======
->>>>>>> 69d11610
 
 class Contact(models.Model):
     CONTACT_TYPE_DEPLOYMENT = 'deployment'
     CONTACT_TYPE_SUPPORT    = 'support'
-<<<<<<< HEAD
     CONTACT_TYPE_CONTRIBUTE = 'contribute'
-=======
->>>>>>> 69d11610
     CONTACT_TYPE_INFO       = 'info'
     CONTACT_TYPES = ((CONTACT_TYPE_DEPLOYMENT, 'Deployment'),
                      (CONTACT_TYPE_SUPPORT, 'Support'),
@@ -24,10 +18,7 @@
     org_name  = models.CharField(verbose_name="Organization Name", max_length=100, blank=True)
     org_url   = models.URLField(verbose_name="Organization URL", blank=True)
     contact_date= models.DateField(auto_now_add=True)
-<<<<<<< HEAD
     cc_email  = models.BooleanField(verbose_name="Please send a copy of this support request to the email address above.", default=False)
-=======
->>>>>>> 69d11610
 
     def __unicode__(self):
         return "%s inquiry from %s @ %s on %s (%s)"%(self.type, self.name, self.org_name, self.contact_date, self.email)
@@ -67,7 +58,6 @@
                      ('downloading',  'Downloading videos'),
                      ('reporting',    'Coach reports'),
                      ('other',        'Other'))
-<<<<<<< HEAD
 
     contact  = models.ForeignKey(Contact)
     type     = models.CharField(max_length=15, choices=SUPPORT_TYPES, verbose_name="Issue Type")
@@ -83,8 +73,6 @@
                         ('translation', 'Translation'),
                         ('testing',     'Testing'),
                         ('other',       'Other'))
-=======
->>>>>>> 69d11610
 
     contact  = models.ForeignKey(Contact)
     type     = models.CharField(max_length=15, choices=CONTRIBUTE_TYPES, verbose_name="Type of contribution:")
@@ -94,17 +82,9 @@
         return "%s inquiry from %s @ %s on %s (%s)"%(self.type, self.contact.name, self.contact.org_name, self.contact.contact_date, self.contact.email)
 
 
-    def __unicode__(self):
-        return "%s inquiry from %s @ %s on %s (%s)"%(self.type, self.contact.name, self.contact.org_name, self.contact.contact_date, self.contact.email)
-
-
 class Info(models.Model):
     contact  = models.ForeignKey(Contact)
-<<<<<<< HEAD
     issue    = models.TextField(blank=True, verbose_name="What's on your mind?")
-=======
-    issue    = models.TextField(blank=True)
->>>>>>> 69d11610
     
     def __unicode__(self):
         return "Inquiry from %s @ %s on %s (%s)"%(self.contact.name, self.contact.org_name, self.contact.contact_date, self.contact.email)
