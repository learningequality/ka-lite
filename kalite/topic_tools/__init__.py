--- conflicted
+++ resolved
@@ -460,11 +460,8 @@
     exercise["lang"] = exercise_lang
     exercise["template"] = exercise_template
 
-<<<<<<< HEAD
-=======
     exercise["related_videos"] = get_related_videos(exercise, limit_to_available=True).values()
 
->>>>>>> 256e3aaa
     return exercise
 
 
