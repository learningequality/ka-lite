--- conflicted
+++ resolved
@@ -78,27 +78,6 @@
         TOPICS = {}
     if TOPICS.get(channel) is None:
         TOPICS[channel] = {}
-<<<<<<< HEAD
-
-    if settings.DO_NOT_RELOAD_CONTENT_CACHE_AT_STARTUP and not force:
-        cached_topics = softload_json(
-            cache_file_path("topic_{0}_{1}.json".format(channel, language)),
-            logger=logging.debug,
-            raises=False
-        )
-        if cached_topics:
-            TOPICS[channel][language] = cached_topics
-            if parent:
-                return filter(lambda x: x.get("parent") == parent, cached_topics)
-            else:
-                return cached_topics
-    
-    if annotate or TOPICS.get(channel, {}).get(language) is None:
-        topics = softload_json(settings.TOPICS_FILEPATHS.get(channel), logger=logging.debug, raises=False)
-
-        # Just loaded from disk, so have to restamp.
-        annotate = True
-=======
 
     if annotate or TOPICS.get(channel, {}).get(language) is None:
         cached_topics = None
@@ -115,7 +94,6 @@
             topics = softload_json(settings.TOPICS_FILEPATHS.get(channel), logger=logging.debug, raises=False)
             # Just loaded from disk, so have to restamp.
             annotate = True
->>>>>>> f9edd1a4
 
     if annotate:
         flat_topic_tree = []
@@ -310,23 +288,6 @@
 
     if CONTENT is None:
         CONTENT = {}
-<<<<<<< HEAD
-
-    if settings.DO_NOT_RELOAD_CONTENT_CACHE_AT_STARTUP and not force:
-        content = softload_json(
-            cache_file_path("content_{0}.json".format(language)),
-            logger=logging.debug,
-            raises=False
-        )
-        if content:
-            CONTENT[language] = content
-            return CONTENT[language]
-
-    if CONTENT.get(language) is None:
-        CONTENT[language] = softload_json(settings.CONTENT_FILEPATH, logger=logging.debug, raises=False)
-        annotate = True
-
-=======
 
     if CONTENT.get(language) is None:
         if settings.DO_NOT_RELOAD_CONTENT_CACHE_AT_STARTUP and not force:
@@ -342,7 +303,6 @@
             CONTENT[language] = softload_json(settings.CONTENT_FILEPATH, logger=logging.debug, raises=False)
             annotate = True
 
->>>>>>> f9edd1a4
     if annotate:
 
         # Loop through all content items and put thumbnail urls, content urls,
