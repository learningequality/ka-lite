--- conflicted
+++ resolved
@@ -169,12 +169,7 @@
             else:
                 exercise_template = os.path.join(exercise_lang, exercise_file)
 
-<<<<<<< HEAD
             with i18n.translate_block(exercise_lang):
-=======
-
-            with i18n.translate_block(language):
->>>>>>> b434405a
                 exercise["available"] = available
                 exercise["lang"] = exercise_lang
                 exercise["template"] = exercise_template
