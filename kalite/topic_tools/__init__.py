--- conflicted
+++ resolved
@@ -222,99 +222,6 @@
 def get_content_cache(force=False, annotate=False, language=settings.LANGUAGE_CODE):
     raise NotImplementedError()
 
-<<<<<<< HEAD
-=======
-    if CONTENT is None:
-        CONTENT = {}
-    if CONTENT.get(language) is None:
-        CONTENT[language] = softload_json(CONTENT_FILEPATH, logger=logging.debug, raises=False)
-        annotate = True
-
-    if annotate:
-        if settings.DO_NOT_RELOAD_CONTENT_CACHE_AT_STARTUP and not force:
-            content = softload_json(CONTENT_FILEPATH + "_" + language + ".cache", logger=logging.debug, raises=False)
-            if content:
-                CONTENT[language] = content
-                return CONTENT[language]
-
-        # Loop through all content items and put thumbnail urls, content urls,
-        # and subtitle urls on the content dictionary, and list all languages
-        # that the content is available in.
-        try:
-            contents_folder = os.listdir(settings.CONTENT_ROOT)
-        except OSError:
-            contents_folder = []
-
-        subtitle_langs = {}
-
-        if os.path.exists(i18n.get_srt_path()):
-            for (dirpath, dirnames, filenames) in os.walk(i18n.get_srt_path()):
-                # Only both looking at files that are inside a 'subtitles' directory
-                if dirpath.split("/")[-1] == "subtitles":
-                    lc = dirpath.split("/")[-2]
-                    for filename in filenames:
-                        if filename in subtitle_langs:
-                            subtitle_langs[filename].append(lc)
-                        else:
-                            subtitle_langs[filename] = [lc]
-
-        for content in CONTENT[language].values():
-            default_thumbnail = create_thumbnail_url(content.get("id"))
-            dubmap = i18n.get_id2oklang_map(content.get("id"))
-            if dubmap:
-                content_lang = i18n.select_best_available_language(language, available_codes=dubmap.keys()) or ""
-                if content_lang:
-                    dubbed_id = dubmap.get(content_lang)
-                    format = content.get("format", "")
-                    if (dubbed_id + "." + format) in contents_folder:
-                        content["available"] = True
-                        thumbnail = create_thumbnail_url(dubbed_id) or default_thumbnail
-                        content["content_urls"] = {
-                            "stream": settings.CONTENT_URL + dubmap.get(content_lang) + "." + format,
-                            "stream_type": "{kind}/{format}".format(kind=content.get("kind", "").lower(), format=format),
-                            "thumbnail": thumbnail,
-                        }
-                    elif settings.BACKUP_VIDEO_SOURCE:
-                        content["available"] = True
-                        content["content_urls"] = {
-                            "stream": settings.BACKUP_VIDEO_SOURCE.format(youtube_id=dubbed_id, video_format=format),
-                            "stream_type": "{kind}/{format}".format(kind=content.get("kind", "").lower(), format=format),
-                            "thumbnail": settings.BACKUP_VIDEO_SOURCE.format(youtube_id=dubbed_id, video_format="png"),
-                        }
-                    else:
-                        content["available"] = False
-                else:
-                    content["available"] = False
-            else:
-                content["available"] = False
-
-            # Get list of subtitle language codes currently available
-            subtitle_lang_codes = subtitle_langs.get("{id}.srt".format(id=content.get("id")), [])
-
-            # Generate subtitle URLs for any subtitles that do exist for this content item
-            subtitle_urls = [{
-                "code": lc,
-                "url": settings.STATIC_URL + "srt/{code}/subtitles/{id}.srt".format(code=lc, id=content.get("id")),
-                "name": i18n.get_language_name(lc)
-                } for lc in subtitle_lang_codes]
-
-            # Sort all subtitle URLs by language code
-            content["subtitle_urls"] = sorted(subtitle_urls, key=lambda x: x.get("code", ""))
-
-            with i18n.translate_block(content_lang):
-                content["selected_language"] = content_lang
-                content["title"] = _(content["title"])
-                content["description"] = _(content.get("description")) if content.get("description") else ""
-
-        if settings.DO_NOT_RELOAD_CONTENT_CACHE_AT_STARTUP:
-            try:
-                with open(CONTENT_FILEPATH + "_" + language + ".cache", "w") as f:
-                    json.dump(CONTENT[language], f)
-            except IOError as e:
-                logging.warn("Annotated content cache file failed in saving with error {e}".format(e=e))
-
-    return CONTENT[language]
->>>>>>> 1a4b48e7
 
 SLUG2ID_MAP = None
 CACHE_VARS.append("SLUG2ID_MAP")
