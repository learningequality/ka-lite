"""
Important constants and helpful functions for the topic tree and a view on its data, the node cache.

The topic tree is a hierarchical representation of real data (exercises, and videos).
Leaf nodes of the tree are real learning resources, such as videos and exercises.
Non-leaf nodes are topics, which describe a progressively higher-level grouping of the topic data.

Each node in the topic tree comes with lots of metadata, including:
* title
* description
* id (unique identifier; now equivalent to slug below)
* slug (for computing a URL)
* path (which is equivalent to a URL)
* kind (Topic, Exercise, Video)
and more.
"""
import os
import re
import json
import copy
from functools import partial

from django.conf import settings; logging = settings.LOG
from django.contrib import messages
from django.utils import translation
from django.utils.translation import activate, ugettext as _

from fle_utils.general import softload_json
from kalite import i18n

TOPICS_FILEPATHS = {
    settings.CHANNEL: os.path.join(settings.CHANNEL_DATA_PATH, "topics.json")
}
EXERCISES_FILEPATH = os.path.join(settings.CHANNEL_DATA_PATH, "exercises.json")
ASSESSMENT_ITEMS_FILEPATH = os.path.join(settings.CHANNEL_DATA_PATH, "assessmentitems.json")
CONTENT_FILEPATH = os.path.join(settings.CHANNEL_DATA_PATH, "contents.json")

CACHE_VARS = []

if not os.path.exists(settings.CHANNEL_DATA_PATH):
    logging.warning("Channel {channel} does not exist.".format(channel=settings.CHANNEL))


# Globals that can be filled
TOPICS          = None
CACHE_VARS.append("TOPICS")
def get_topic_tree(force=False, annotate=False, channel=settings.CHANNEL, language=settings.LANGUAGE_CODE):
    global TOPICS, TOPICS_FILEPATHS
    if not TOPICS:
        TOPICS = {}
    if TOPICS.get(channel) is None:
        TOPICS[channel] = {}
    if TOPICS.get(channel, {}).get(language) is None:
        TOPICS[channel][language] = softload_json(TOPICS_FILEPATHS.get(channel), logger=logging.debug, raises=False)

        # Just loaded from disk, so have to restamp.
        annotate = True

    if annotate:
        if settings.DO_NOT_RELOAD_CONTENT_CACHE_AT_STARTUP and not force:
            topics = softload_json(TOPICS_FILEPATHS.get(channel) + "_" + language + ".cache", logger=logging.debug, raises=False)
            if topics:
                TOPICS[channel][language] = topics
                return TOPICS[channel][language]

        # Loop through all the nodes in the topic tree
        # and cross reference with the content_cache to check availability.
        content_cache = get_content_cache(language=language)
        exercise_cache = get_exercise_cache(language=language)
        def recurse_nodes(node):

            child_availability = []

            # Do the recursion
            for child in node.get("children", []):
                recurse_nodes(child)
                child_availability.append(child.get("available", False))

            # If child_availability is empty then node has no children so we can determine availability
            if child_availability:
                node["available"] = any(child_availability)
            else:
                # By default this is very charitable, assuming if something has not been annotated
                # it is available.
                if node.get("kind") == "Exercise":
                    cache_node = exercise_cache.get(node.get("id"), {})
                else:
                    cache_node = content_cache.get(node.get("id"), {})
                node["available"] = cache_node.get("available", True)

            # Translate everything for good measure
            with i18n.translate_block(language):
                node["title"] = _(node.get("title", ""))
                node["description"] = _(node.get("description", "")) if node.get("description") else ""

        recurse_nodes(TOPICS[channel][language])
        if settings.DO_NOT_RELOAD_CONTENT_CACHE_AT_STARTUP:
            try:
                with open(TOPICS_FILEPATHS.get(channel) + "_" + language + ".cache", "w") as f:
                    json.dump(TOPICS[channel][language], f)
            except IOError as e:
                logging.warn("Annotated topic cache file failed in saving with error {e}".format(e=e))

    return TOPICS[channel][language]


NODE_CACHE = None
CACHE_VARS.append("NODE_CACHE")
def get_node_cache(node_type=None, force=False, language=settings.LANGUAGE_CODE):
    global NODE_CACHE
    if NODE_CACHE is None or force:
        NODE_CACHE = generate_node_cache()
    if node_type is None:
        return NODE_CACHE
    else:
        return NODE_CACHE[node_type]

EXERCISES          = None
CACHE_VARS.append("EXERCISES")
def get_exercise_cache(force=False, language=settings.LANGUAGE_CODE):
    global EXERCISES, EXERCISES_FILEPATH
    if EXERCISES is None:
        EXERCISES = {}
    if EXERCISES.get(language) is None:
        if settings.DO_NOT_RELOAD_CONTENT_CACHE_AT_STARTUP and not force:
            exercises = softload_json(EXERCISES_FILEPATH + "_" + language + ".cache", logger=logging.debug, raises=False)
            if exercises:
                EXERCISES[language] = exercises
                return EXERCISES[language]
        EXERCISES[language] = softload_json(EXERCISES_FILEPATH, logger=logging.debug, raises=False)
        exercise_root = os.path.join(settings.KHAN_EXERCISES_DIRPATH, "exercises")
        if os.path.exists(exercise_root):
            exercise_templates = os.listdir(exercise_root)
        else:
            exercise_templates = []
        assessmentitems = get_assessment_item_cache()
        TEMPLATE_FILE_PATH = os.path.join(settings.KHAN_EXERCISES_DIRPATH, "exercises", "%s")
        for exercise in EXERCISES[language].values():
            exercise_file = exercise["name"] + ".html"
            exercise_template = exercise_file

            # Get the language codes for exercise templates that exist
            available_langs = set(["en"] + [lang_code for lang_code in exercise_templates if os.path.exists(os.path.join(exercise_root, lang_code, exercise_file))])

            # Return the best available exercise template
            exercise_lang = i18n.select_best_available_language(language, available_codes=available_langs)
            if exercise_lang == "en":
                exercise_template = exercise_file
            else:
                exercise_template = os.path.join(exercise_lang, exercise_file)

            if exercise.get("uses_assessment_items", False):
                available = False
                items = []
                for item in exercise.get("all_assessment_items","[]"):
                    item = json.loads(item)
                    if assessmentitems.get(item.get("id")):
                        items.append(item)
                        available = True
                exercise["all_assessment_items"] = items
            else:
                available = os.path.isfile(TEMPLATE_FILE_PATH % exercise_template)

            with i18n.translate_block(exercise_lang):
                exercise["available"] = available
                exercise["lang"] = exercise_lang
                exercise["template"] = exercise_template
                exercise["title"] = _(exercise.get("title", ""))
                exercise["description"] = _(exercise.get("description", "")) if exercise.get("description") else ""

        if settings.DO_NOT_RELOAD_CONTENT_CACHE_AT_STARTUP:
            try:
                with open(EXERCISES_FILEPATH + "_" + language + ".cache", "w") as f:
                    json.dump(EXERCISES[language], f)
            except IOError as e:
                logging.warn("Annotated exercise cache file failed in saving with error {e}".format(e=e))

    return EXERCISES[language]

ASSESSMENT_ITEMS          = None
CACHE_VARS.append("ASSESSMENT_ITEMS")
def get_assessment_item_cache(force=False):
    global ASSESSMENT_ITEMS, ASSESSMENT_ITEMS_FILEPATH
    if ASSESSMENT_ITEMS is None or force:
        ASSESSMENT_ITEMS = softload_json(ASSESSMENT_ITEMS_FILEPATH, logger=logging.debug, raises=False)

    return ASSESSMENT_ITEMS

def recurse_topic_tree_to_create_hierarchy(node, level_cache={}, hierarchy=[]):
    if not level_cache:
        for hier in hierarchy:
            level_cache[hier] = []
    render_type = node.get("render_type", "")
    if render_type in hierarchy:
        node_copy = copy.deepcopy(dict(node))
        for child in node_copy.get("children", []):
            if "children" in child:
                del child["children"]
        level_cache[render_type].append(node_copy)
    for child in node.get("children", []):
        recurse_topic_tree_to_create_hierarchy(child, level_cache, hierarchy=hierarchy)
    return level_cache

KNOWLEDGEMAP_TOPICS = None
CACHE_VARS.append("KNOWLEDGEMAP_TOPICS")
def get_knowledgemap_topics(force=False, language=settings.LANGUAGE_CODE):
    global KNOWLEDGEMAP_TOPICS
    if KNOWLEDGEMAP_TOPICS is None:
        KNOWLEDGEMAP_TOPICS = {}
    if KNOWLEDGEMAP_TOPICS.get(language) is None or force:
        KNOWLEDGEMAP_TOPICS[language] = recurse_topic_tree_to_create_hierarchy(get_topic_tree(language=language), {}, hierarchy=["Domain", "Subject", "Topic", "Tutorial"])["Topic"]
    return KNOWLEDGEMAP_TOPICS[language]


LEAFED_TOPICS = None
CACHE_VARS.append("LEAFED_TOPICS")
def get_leafed_topics(force=False, language=settings.LANGUAGE_CODE):
    global LEAFED_TOPICS
    if LEAFED_TOPICS is None or force:
        LEAFED_TOPICS = [topic for topic in get_node_cache(language=language)["Topic"].values() if [child for child in topic.get("children", []) if child.get("kind") != "Topic"]]
    return LEAFED_TOPICS

def create_thumbnail_url(thumbnail):
    if is_content_on_disk(thumbnail, "png"):
        return settings.CONTENT_URL + thumbnail + ".png"
    elif is_content_on_disk(thumbnail, "jpg"):
        return settings.CONTENT_URL + thumbnail + ".jpg"
    return None

CONTENT          = None
CACHE_VARS.append("CONTENT")
def get_content_cache(force=False, annotate=False, language=settings.LANGUAGE_CODE):
    global CONTENT, CONTENT_FILEPATH

    if CONTENT is None:
        CONTENT = {}
    if CONTENT.get(language) is None:
        CONTENT[language] = softload_json(CONTENT_FILEPATH, logger=logging.debug, raises=False)
        annotate = True
    
    if annotate:
        if settings.DO_NOT_RELOAD_CONTENT_CACHE_AT_STARTUP and not force:
            content = softload_json(CONTENT_FILEPATH + "_" + language + ".cache", logger=logging.debug, raises=False)
            if content:
                CONTENT[language] = content
                return CONTENT[language]

        # Loop through all content items and put thumbnail urls, content urls,
        # and subtitle urls on the content dictionary, and list all languages
        # that the content is available in.
        for content in CONTENT[language].values():
            default_thumbnail = create_thumbnail_url(content.get("id"))
            dubmap = i18n.get_id2oklang_map(content.get("id"))
            if dubmap:
                content_lang = i18n.select_best_available_language(language, available_codes=dubmap.keys()) or ""
                if content_lang:
                    dubbed_id = dubmap.get(content_lang)
                    format = content.get("format", "")
                    if is_content_on_disk(dubbed_id, format):
                        content["available"] = True
                        thumbnail = create_thumbnail_url(dubbed_id) or default_thumbnail
                        content["content_urls"] = {
                            "stream": settings.CONTENT_URL + dubmap.get(content_lang) + "." + format,
                            "stream_type": "{kind}/{format}".format(kind=content.get("kind", "").lower(), format=format),
                            "thumbnail": thumbnail,
                        }
                    else:
                        content["available"] = False
                else:
                    content["available"] = False
            else:
                content["available"] = False

            # Get list of subtitle language codes currently available
            subtitle_lang_codes = [] if not os.path.exists(i18n.get_srt_path()) else [lc for lc in os.listdir(i18n.get_srt_path()) if os.path.exists(i18n.get_srt_path(lc, content.get("id")))]

            # Generate subtitle URLs for any subtitles that do exist for this content item
            subtitle_urls = [{
                "code": lc,
                "url": settings.STATIC_URL + "srt/{code}/subtitles/{id}.srt".format(code=lc, id=content.get("id")),
                "name": i18n.get_language_name(lc)
                } for lc in subtitle_lang_codes if os.path.exists(i18n.get_srt_path(lc, content.get("id")))]

            # Sort all subtitle URLs by language code
            content["subtitle_urls"] = sorted(subtitle_urls, key=lambda x: x.get("code", ""))

            with i18n.translate_block(content_lang):
                content["selected_language"] = content_lang
                content["title"] = _(content["title"])
                content["description"] = _(content.get("description", "")) if content.get("description") else ""

        if settings.DO_NOT_RELOAD_CONTENT_CACHE_AT_STARTUP:
            try:
                with open(CONTENT_FILEPATH + "_" + language + ".cache", "w") as f:
                    json.dump(CONTENT[language], f)
            except IOError as e:
                logging.warn("Annotated content cache file failed in saving with error {e}".format(e=e))

    return CONTENT[language]

SLUG2ID_MAP = None
CACHE_VARS.append("SLUG2ID_MAP")
def get_slug2id_map(force=False):
    global SLUG2ID_MAP
    if SLUG2ID_MAP is None or force:
        SLUG2ID_MAP = generate_slug_to_video_id_map(get_node_cache(force=force))
    return SLUG2ID_MAP


ID2SLUG_MAP = None
CACHE_VARS.append("ID2SLUG_MAP")
def get_id2slug_map(force=False):
    global ID2SLUG_MAP
    if ID2SLUG_MAP is None or force:
        ID2SLUG_MAP = {}
        for slug, id in get_slug2id_map(force=force).iteritems():
            ID2SLUG_MAP[id] = slug
    return ID2SLUG_MAP


FLAT_TOPIC_TREE = None
CACHE_VARS.append("FLAT_TOPIC_TREE")
def get_flat_topic_tree(force=False, lang_code=settings.LANGUAGE_CODE, alldata=False):
    global FLAT_TOPIC_TREE
    if FLAT_TOPIC_TREE is None:
        FLAT_TOPIC_TREE = {
            # The true and false values are for whether we return
            # the complete data for nodes, as given
            # by the alldata parameter
            True: {},
            False: {}
        }
    if not FLAT_TOPIC_TREE[alldata] or lang_code not in FLAT_TOPIC_TREE[alldata] or force:
        FLAT_TOPIC_TREE[alldata][lang_code] = generate_flat_topic_tree(get_node_cache(force=force, language=lang_code), lang_code=lang_code, alldata=alldata)
    return FLAT_TOPIC_TREE[alldata][lang_code]


def generate_slug_to_video_id_map(node_cache=None):
    """
    Go through all videos, and make a map of slug to video_id, for fast look-up later
    """

    node_cache = node_cache or get_node_cache()

    slug2id_map = dict()

    # Make a map from youtube ID to video slug
    for content_id, c in node_cache.get('Content', {}).iteritems():
        try:
            assert c["slug"] not in slug2id_map, "Make sure there's a 1-to-1 mapping between slug and content_id"
        except AssertionError as e:
            logging.warn(_("{slug} duplicated in topic tree - overwritten here.").format(slug=c["slug"]))
        slug2id_map[c['slug']] = content_id

    return slug2id_map


def generate_flat_topic_tree(node_cache=None, lang_code=settings.LANGUAGE_CODE, alldata=False):
    with i18n.translate_block(lang_code):

        categories = node_cache or get_node_cache(language=i18n.lcode_to_django_lang(lang_code))
        result = dict()
        # make sure that we only get the slug of child of a topic
        # to avoid redundancy
        for category_name, category in categories.iteritems():
            result[category_name] = {}
            for node_name, node in category.iteritems():
                if alldata:
                    relevant_data = node
                else:
                    relevant_data = {
                        'title': _(node['title']),
                        'path': node['path'],
                        'kind': node['kind'],
                        'available': node.get('available', True),
                        'keywords': node.get('keywords', []),
                    }
                result[category_name][node_name] = relevant_data

    return result


def generate_node_cache(topictree=None, language=settings.LANGUAGE_CODE):
    """
    Given the KA Lite topic tree, generate a dictionary of all Topic, Exercise, and Content nodes.
    """

    if not topictree:
        topictree = get_topic_tree(language=language)
    node_cache = {}
    node_cache["Topic"] = {}


    def recurse_nodes(node):
        # Add the node to the node cache
        kind = node.get("kind", None)
        if kind == "Topic":
            if node["id"] not in node_cache[kind]:
                node_cache[kind][node["id"]] = node

            # Do the recursion
            for child in node.get("children", []):
                recurse_nodes(child)
    recurse_nodes(topictree)

    node_cache["Exercise"] = get_exercise_cache(language=language)
    node_cache["Content"] = get_content_cache(language=language)

    return node_cache

def get_topic_by_path(path, root_node=None):
    """Given a topic path, return the corresponding topic node in the topic hierarchy"""

    # Normalize the path
    path_withslash = path + ("/" if not path.endswith("/") else "")
    path_noslash = path_withslash[:-1]

    if path_noslash:
        slug = path_noslash.split("/")[-1]
    else:
        slug = "root"

    cur_node = get_node_cache()["Topic"].get(slug, {})


    return cur_node


def get_all_leaves(topic_node=None, leaf_type=None):
    """
    Recurses the topic tree to return all leaves of type leaf_type, at all levels of the tree.

    If leaf_type is None, returns all child nodes of all types and levels.
    """
    if not topic_node:
        topic_node = get_topic_tree()
    leaves = []
    # base case
    if not "children" in topic_node:
        if leaf_type is None or topic_node['kind'] == leaf_type:
            leaves.append(topic_node)

    elif not leaf_type or leaf_type in topic_node["contains"]:
        for child in topic_node["children"]:
            leaves += get_all_leaves(topic_node=child, leaf_type=leaf_type)

    return leaves


def get_topic_leaves(topic_id=None, path=None, leaf_type=None):
    """Given a topic (identified by topic_id or path), return all descendent leaf nodes"""
    assert (topic_id or path) and not (topic_id and path), "Specify topic_id or path, not both."

    if not path:
        topic_node = get_node_cache('Topic').get(topic_id, None)
        if not topic_node:
            return []
        else:
            path = topic_node['path']

    topic_node = get_topic_by_path(path)
    exercises = get_all_leaves(topic_node=topic_node, leaf_type=leaf_type)

    return exercises


def get_topic_exercises(*args, **kwargs):
    """Get all exercises for a particular set of topics"""
    kwargs["leaf_type"] = "Exercise"
    return get_topic_leaves(*args, **kwargs)


def get_topic_videos(*args, **kwargs):
    """Get all videos for a particular set of topics"""
    kwargs["leaf_type"] = "Video"
    return get_topic_leaves(*args, **kwargs)


def get_exercise_data(request, exercise_id=None):
    exercise = get_exercise_cache(language=request.language).get(exercise_id, None)

    if not exercise:
        return None

    return exercise


def get_assessment_item_data(request, assessment_item_id=None):
    assessment_item = get_assessment_item_cache().get(assessment_item_id, None)

    if not assessment_item:
        return None

    # TODO (rtibbles): Enable internationalization for the assessment_items.

    try:
        item_data = json.loads(assessment_item['item_data'])
        question_content = _(item_data['question']['content'])
        answerarea_content = item_data['answerArea']['options']['content']
        if answerarea_content != "":
             answerarea_content = _(answerarea_content)

        # Loop over multiple hints contents.
        # Pickup the wrapped strings and append to hints dict
        new_hints = []
        for contents_dict in item_data['hints']:
            content_value = contents_dict.get('content')
            converted_content = _(content_value)
            contents_dict['content'] = converted_content
            new_hints.append(contents_dict)

        item_data['hints'] = new_hints
        item_data['question']['content'] = question_content
        item_data['answerArea']['options']['content'] = answerarea_content
        # dump the data for a proper json format.
        assessment_item['item_data'] = json.dumps(item_data)

    except KeyError:
        logging.error("There is something wrong with the format of the assessment items:%s" % KeyError)

    return assessment_item


<<<<<<< HEAD

=======
>>>>>>> f7727790
def get_content_data(request, content_id=None):

    content_cache = get_content_cache(language=request.language)
    content = content_cache.get(content_id, None)

    if not content:
        return None

    if not content.get("content_urls", None):
        if request.is_admin:
            # TODO(bcipolli): add a link, with querystring args that auto-checks this content in the topic tree
            messages.warning(request, _("This content was not found! You can download it by going to the Update page."))
        elif request.is_logged_in:
            messages.warning(request, _("This content was not found! Please contact your coach or an admin to have it downloaded."))
        elif not request.is_logged_in:
            messages.warning(request, _("This content was not found! You must login as an admin/coach to download the content."))

    return content



def video_dict_by_video_id(flat_topic_tree=None):
    # TODO (aron): Add i18n by varying the language of the topic tree here
    topictree = flat_topic_tree if flat_topic_tree else get_flat_topic_tree()

    # since videos in the flat topic tree are indexed by youtube
    # number, we have to construct another dict with the id
    # instead as the key
    video_title_dict = {}
    video_id_regex = re.compile('.*/v/(?P<entity_id>.*)/')
    for video_node in topictree['Video'].itervalues():
        video_id_matches = re.match(video_id_regex, video_node['path'])
        if video_id_matches:
            video_key = video_id_matches.groupdict()['entity_id']
            video_title_dict[video_key] = video_node

    return video_title_dict

def convert_leaf_url_to_id(leaf_url):
    """Strip off the /e/ or /v/ and trailing slash from a leaf url and leave only the ID"""
    leaf_id = [x for x in leaf_url.split("/") if len(x) > 1]
    assert(len(leaf_id) == 1), "Something in leaf ID is malformed: %s" % leaf_url
    return leaf_id[0]


def is_content_on_disk(content_id, format="mp4", content_path=None):
    content_path = content_path or settings.CONTENT_ROOT
    content_file = os.path.join(content_path, content_id + ".%s" % format)
    return os.path.isfile(content_file)<|MERGE_RESOLUTION|>--- conflicted
+++ resolved
@@ -521,10 +521,6 @@
     return assessment_item
 
 
-<<<<<<< HEAD
-
-=======
->>>>>>> f7727790
 def get_content_data(request, content_id=None):
 
     content_cache = get_content_cache(language=request.language)
