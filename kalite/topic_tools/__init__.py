--- conflicted
+++ resolved
@@ -115,17 +115,12 @@
 CACHE_VARS.append("CONTENT")
 def get_content_cache(force=False, kind="all"):
     global CONTENT, CONTENT_FILEPATH
-<<<<<<< HEAD
-=======
-    if CONTENT is None or force:
-        CONTENT = softload_json(CONTENT_FILEPATH, logger=logging.debug, raises=False)
->>>>>>> 2f88463c
 
     allowed_types = ["Document", "Audio", "all"]
     assert kind in allowed_types, "Invalid kind %s given to get_content_cache" % kind
 
     if not CONTENT.get(kind) or force:
-        CONTENT["all"] = softload_json(CONTENT_FILEPATH, logger=logging.debug, raises=True)
+        CONTENT["all"] = softload_json(CONTENT_FILEPATH, logger=logging.debug, raises=False)
 
         if kind != "all":
            CONTENT[kind] = dict((k, v) for k, v in CONTENT["all"].iteritems() if v["kind"] == kind)
