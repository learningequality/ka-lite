--- conflicted
+++ resolved
@@ -49,14 +49,9 @@
     if not TOPICS:
         TOPICS = {}
     if TOPICS.get(channel) is None:
-<<<<<<< HEAD
-        TOPICS[channel] = softload_json(TOPICS_FILEPATHS.get(channel), logger=logging.debug, raises=False)
-=======
         TOPICS[channel] = {}
     if TOPICS.get(channel, {}).get(language) is None:
         TOPICS[channel][language] = softload_json(TOPICS_FILEPATHS.get(channel), logger=logging.debug, raises=False)
-        validate_ancestor_ids(TOPICS[channel])  # make sure ancestor_ids are set properly
->>>>>>> 77de7575
 
         # Just loaded from disk, so have to restamp.
         annotate = True
