"""
Important constants and helpful functions for the topic tree and a view on its data, the node cache.

The topic tree is a hierarchical representation of real data (exercises, and videos).
Leaf nodes of the tree are real learning resources, such as videos and exercises.
Non-leaf nodes are topics, which describe a progressively higher-level grouping of the topic data.

Each node in the topic tree comes with lots of metadata, including:
* title
* description
* id (unique identifier; now equivalent to slug below)
* slug (for computing a URL)
* path (which is equivalent to a URL)
* kind (Topic, Exercise, Video)
and more.
"""
import os
import re
import json
import copy
from functools import partial

from django.conf import settings; logging = settings.LOG
from django.contrib import messages
from django.utils import translation
from django.utils.translation import activate, ugettext as _

from fle_utils.general import softload_json
from kalite import i18n

TOPICS_FILEPATHS = {
    settings.CHANNEL: os.path.join(settings.CHANNEL_DATA_PATH, "topics.json")
}
EXERCISES_FILEPATH = os.path.join(settings.CHANNEL_DATA_PATH, "exercises.json")
ASSESSMENT_ITEMS_FILEPATH = os.path.join(settings.CHANNEL_DATA_PATH, "assessmentitems.json")
CONTENT_FILEPATH = os.path.join(settings.CHANNEL_DATA_PATH, "contents.json")

CACHE_VARS = []

if not os.path.exists(settings.CHANNEL_DATA_PATH):
    logging.warning("Channel {channel} does not exist.".format(channel=settings.CHANNEL))


# Globals that can be filled
TOPICS          = None
CACHE_VARS.append("TOPICS")
def get_topic_tree(force=False, annotate=False, channel=settings.CHANNEL, language=settings.LANGUAGE_CODE):
    global TOPICS, TOPICS_FILEPATHS
    if not TOPICS:
        TOPICS = {}
    if TOPICS.get(channel) is None:
        TOPICS[channel] = {}
    if TOPICS.get(channel, {}).get(language) is None:
        TOPICS[channel][language] = softload_json(TOPICS_FILEPATHS.get(channel), logger=logging.debug, raises=False)

        # Just loaded from disk, so have to restamp.
        annotate = True

    if annotate:
        if settings.DO_NOT_RELOAD_CONTENT_CACHE_AT_STARTUP and not force:
            topics = softload_json(TOPICS_FILEPATHS.get(channel) + "_" + language + ".cache", logger=logging.debug, raises=False)
            if topics:
                TOPICS[channel][language] = topics
                return TOPICS[channel][language]

        # Loop through all the nodes in the topic tree
        # and cross reference with the content_cache to check availability.
        content_cache = get_content_cache(language=language)
        def recurse_nodes(node):

            child_availability = []

            # Do the recursion
            for child in node.get("children", []):
                recurse_nodes(child)
                child_availability.append(child.get("available", False))

            # If child_availability is empty then node has no children so we can determine availability
            if child_availability:
                node["available"] = any(child_availability)
            else:
                # By default this is very charitable, assuming if something has not been annotated
                # it is available - needs to be updated for exercises.
                if content_cache.get(node.get("id"), {}).get("available", True):
                    node["available"] = True

            # Translate everything for good measure
            with i18n.translate_block(language):
                node["title"] = _(node.get("title", ""))
                node["description"] = _(node.get("description", "")) if node.get("description") else ""

        recurse_nodes(TOPICS[channel][language])
        if settings.DO_NOT_RELOAD_CONTENT_CACHE_AT_STARTUP:
            try:
                with open(TOPICS_FILEPATHS.get(channel) + "_" + language + ".cache", "w") as f:
                    json.dump(TOPICS[channel][language], f)
            except IOError as e:
                logging.warn("Annotated topic cache file failed in saving with error {e}".format(e=e))

    return TOPICS[channel][language]


NODE_CACHE = None
CACHE_VARS.append("NODE_CACHE")
def get_node_cache(node_type=None, force=False, language=settings.LANGUAGE_CODE):
    global NODE_CACHE
    if NODE_CACHE is None or force:
        NODE_CACHE = generate_node_cache()
    if node_type is None:
        return NODE_CACHE
    else:
        return NODE_CACHE[node_type]

EXERCISES          = None
CACHE_VARS.append("EXERCISES")
def get_exercise_cache(force=False, language=settings.LANGUAGE_CODE):
    global EXERCISES, EXERCISES_FILEPATH
    if EXERCISES is None:
        EXERCISES = {}
    if EXERCISES.get(language) is None or force:
        EXERCISES[language] = softload_json(EXERCISES_FILEPATH, logger=logging.debug, raises=False)
        exercise_root = os.path.join(settings.KHAN_EXERCISES_DIRPATH, "exercises")
        if os.path.exists(exercise_root):
            exercise_templates = os.listdir(exercise_root)
        else:
            exercise_templates = []
        for exercise in EXERCISES[language].values():
            exercise_file = exercise["name"] + ".html"
            exercise_template = exercise_file

            # Get the language codes for exercise templates that exist
            available_langs = set(["en"] + [lang_code for lang_code in exercise_templates if os.path.exists(os.path.join(exercise_root, lang_code, exercise_file))])

            # Return the best available exercise template
            exercise_lang = i18n.select_best_available_language(language, available_codes=available_langs)
            if exercise_lang == "en":
                exercise_template = exercise_file
            else:
                exercise_template = os.path.join(exercise_lang, exercise_file)

            with i18n.translate_block(exercise_lang):
                exercise["lang"] = exercise_lang
                exercise["template"] = exercise_template
                exercise["title"] = _(exercise.get("title", ""))
                exercise["description"] = _(exercise.get("description", "")) if exercise.get("description") else ""

    return EXERCISES[language]

ASSESSMENT_ITEMS          = None
CACHE_VARS.append("ASSESSMENT_ITEMS")
def get_assessment_item_cache(force=False):
    global ASSESSMENT_ITEMS, ASSESSMENT_ITEMS_FILEPATH
    if ASSESSMENT_ITEMS is None or force:
        ASSESSMENT_ITEMS = softload_json(ASSESSMENT_ITEMS_FILEPATH, logger=logging.debug, raises=False)

    return ASSESSMENT_ITEMS

def recurse_topic_tree_to_create_hierarchy(node, level_cache={}, hierarchy=[]):
    if not level_cache:
        for hier in hierarchy:
            level_cache[hier] = []
    render_type = node.get("render_type", "")
    if render_type in hierarchy:
        node_copy = copy.deepcopy(dict(node))
        for child in node_copy.get("children", []):
            if "children" in child:
                del child["children"]
        level_cache[render_type].append(node_copy)
    for child in node.get("children", []):
        recurse_topic_tree_to_create_hierarchy(child, level_cache, hierarchy=hierarchy)
    return level_cache

KNOWLEDGEMAP_TOPICS = None
CACHE_VARS.append("KNOWLEDGEMAP_TOPICS")
def get_knowledgemap_topics(force=False, language=settings.LANGUAGE_CODE):
    global KNOWLEDGEMAP_TOPICS
    if KNOWLEDGEMAP_TOPICS is None:
        KNOWLEDGEMAP_TOPICS = {}
    if KNOWLEDGEMAP_TOPICS.get(language) is None or force:
        KNOWLEDGEMAP_TOPICS[language] = recurse_topic_tree_to_create_hierarchy(get_topic_tree(language=language), {}, hierarchy=["Domain", "Subject", "Topic", "Tutorial"])["Topic"]
    return KNOWLEDGEMAP_TOPICS[language]


LEAFED_TOPICS = None
CACHE_VARS.append("LEAFED_TOPICS")
def get_leafed_topics(force=False, language=settings.LANGUAGE_CODE):
    global LEAFED_TOPICS
    if LEAFED_TOPICS is None or force:
        LEAFED_TOPICS = [topic for topic in get_node_cache(language=language)["Topic"].values() if [child for child in topic.get("children", []) if child.get("kind") != "Topic"]]
    return LEAFED_TOPICS

def create_thumbnail_url(thumbnail):
    if is_content_on_disk(thumbnail, "png"):
        return settings.CONTENT_URL + thumbnail + ".png"
    elif is_content_on_disk(thumbnail, "jpg"):
        return settings.CONTENT_URL + thumbnail + ".jpg"
    return None

CONTENT          = None
CACHE_VARS.append("CONTENT")
def get_content_cache(force=False, annotate=False, language=settings.LANGUAGE_CODE):
    global CONTENT, CONTENT_FILEPATH

    if CONTENT is None:
        CONTENT = {}
    if CONTENT.get(language) is None:
        CONTENT[language] = softload_json(CONTENT_FILEPATH, logger=logging.debug, raises=False)
        annotate = True
    
    if annotate:
        if settings.DO_NOT_RELOAD_CONTENT_CACHE_AT_STARTUP and not force:
            content = softload_json(CONTENT_FILEPATH + "_" + language + ".cache", logger=logging.debug, raises=False)
            if content:
                CONTENT[language] = content
                return CONTENT[language]

        # Loop through all content items and put thumbnail urls, content urls,
        # and subtitle urls on the content dictionary, and list all languages
        # that the content is available in.
        for content in CONTENT[language].values():
            default_thumbnail = create_thumbnail_url(content.get("id"))
            dubmap = i18n.get_id2oklang_map(content.get("id"))
            if dubmap:
                content_lang = i18n.select_best_available_language(language, available_codes=dubmap.keys()) or ""
                if content_lang:
                    dubbed_id = dubmap.get(content_lang)
                    format = content.get("format", "")
                    if is_content_on_disk(dubbed_id, format):
                        content["available"] = True
                        thumbnail = create_thumbnail_url(dubbed_id) or default_thumbnail
                        content["content_urls"] = {
                            "stream": settings.CONTENT_URL + dubmap.get(content_lang) + "." + format,
                            "stream_type": "{kind}/{format}".format(kind=content.get("kind", "").lower(), format=format),
                            "thumbnail": thumbnail,
                        }
                else:
                    content["available"] = False
            else:
                content["available"] = False

            # Get list of subtitle language codes currently available
            subtitle_lang_codes = [] if not os.path.exists(i18n.get_srt_path()) else [lc for lc in os.listdir(i18n.get_srt_path()) if os.path.exists(i18n.get_srt_path(lc, content.get("id")))]

            # Generate subtitle URLs for any subtitles that do exist for this content item
            subtitle_urls = [{
                "code": lc,
                "url": settings.STATIC_URL + "srt/{code}/subtitles/{id}.srt".format(code=lc, id=content.get("id")),
                "name": i18n.get_language_name(lc)
                } for lc in subtitle_lang_codes if os.path.exists(i18n.get_srt_path(lc, content.get("id")))]

            # Sort all subtitle URLs by language code
            content["subtitle_urls"] = sorted(subtitle_urls, key=lambda x: x.get("code", ""))

            with i18n.translate_block(content_lang):
                content["selected_language"] = content_lang
                content["title"] = _(content["title"])
                content["description"] = _(content.get("description", "")) if content.get("description") else ""

        if settings.DO_NOT_RELOAD_CONTENT_CACHE_AT_STARTUP:
            try:
                with open(CONTENT_FILEPATH + "_" + language + ".cache", "w") as f:
                    json.dump(CONTENT[language], f)
            except IOError as e:
                logging.warn("Annotated content cache file failed in saving with error {e}".format(e=e))

    return CONTENT[language]

SLUG2ID_MAP = None
CACHE_VARS.append("SLUG2ID_MAP")
def get_slug2id_map(force=False):
    global SLUG2ID_MAP
    if SLUG2ID_MAP is None or force:
        SLUG2ID_MAP = generate_slug_to_video_id_map(get_node_cache(force=force))
    return SLUG2ID_MAP


ID2SLUG_MAP = None
CACHE_VARS.append("ID2SLUG_MAP")
def get_id2slug_map(force=False):
    global ID2SLUG_MAP
    if ID2SLUG_MAP is None or force:
        ID2SLUG_MAP = {}
        for slug, id in get_slug2id_map(force=force).iteritems():
            ID2SLUG_MAP[id] = slug
    return ID2SLUG_MAP


FLAT_TOPIC_TREE = None
CACHE_VARS.append("FLAT_TOPIC_TREE")
def get_flat_topic_tree(force=False, lang_code=settings.LANGUAGE_CODE, alldata=False):
    global FLAT_TOPIC_TREE
    if FLAT_TOPIC_TREE is None:
        FLAT_TOPIC_TREE = {
            # The true and false values are for whether we return
            # the complete data for nodes, as given
            # by the alldata parameter
            True: {},
            False: {}
        }
    if not FLAT_TOPIC_TREE[alldata] or lang_code not in FLAT_TOPIC_TREE[alldata] or force:
        FLAT_TOPIC_TREE[alldata][lang_code] = generate_flat_topic_tree(get_node_cache(force=force, language=lang_code), lang_code=lang_code, alldata=alldata)
    return FLAT_TOPIC_TREE[alldata][lang_code]


def generate_slug_to_video_id_map(node_cache=None):
    """
    Go through all videos, and make a map of slug to video_id, for fast look-up later
    """

    node_cache = node_cache or get_node_cache()

    slug2id_map = dict()

    # Make a map from youtube ID to video slug
    for content_id, c in node_cache.get('Content', {}).iteritems():
        try:
            assert c["slug"] not in slug2id_map, "Make sure there's a 1-to-1 mapping between slug and content_id"
        except AssertionError as e:
            logging.warn(_("{slug} duplicated in topic tree - overwritten here.").format(slug=c["slug"]))
        slug2id_map[c['slug']] = content_id

    return slug2id_map


def generate_flat_topic_tree(node_cache=None, lang_code=settings.LANGUAGE_CODE, alldata=False):
    with i18n.translate_block(lang_code):

        categories = node_cache or get_node_cache(language=i18n.lcode_to_django_lang(lang_code))
        result = dict()
        # make sure that we only get the slug of child of a topic
        # to avoid redundancy
        for category_name, category in categories.iteritems():
            result[category_name] = {}
            for node_name, node in category.iteritems():
                if alldata:
                    relevant_data = node
                else:
                    relevant_data = {
                        'title': _(node['title']),
                        'path': node['path'],
                        'kind': node['kind'],
                        'available': node.get('available', True),
                        'keywords': node.get('keywords', []),
                    }
                result[category_name][node_name] = relevant_data

    return result


def generate_node_cache(topictree=None, language=settings.LANGUAGE_CODE):
    """
    Given the KA Lite topic tree, generate a dictionary of all Topic, Exercise, and Content nodes.
    """

    if not topictree:
        topictree = get_topic_tree(language=language)
    node_cache = {}
    node_cache["Topic"] = {}


    def recurse_nodes(node):
        # Add the node to the node cache
        kind = node.get("kind", None)
        if kind == "Topic":
            if node["id"] not in node_cache[kind]:
                node_cache[kind][node["id"]] = node

            # Do the recursion
            for child in node.get("children", []):
                recurse_nodes(child)
    recurse_nodes(topictree)

    node_cache["Exercise"] = get_exercise_cache(language=language)
    node_cache["Content"] = get_content_cache(language=language)

    return node_cache

def get_topic_by_path(path, root_node=None):
    """Given a topic path, return the corresponding topic node in the topic hierarchy"""

    # Normalize the path
    path_withslash = path + ("/" if not path.endswith("/") else "")
    path_noslash = path_withslash[:-1]

    if path_noslash:
        slug = path_noslash.split("/")[-1]
    else:
        slug = "root"

    cur_node = get_node_cache()["Topic"].get(slug, {})


    return cur_node


def get_all_leaves(topic_node=None, leaf_type=None):
    """
    Recurses the topic tree to return all leaves of type leaf_type, at all levels of the tree.

    If leaf_type is None, returns all child nodes of all types and levels.
    """
    if not topic_node:
        topic_node = get_topic_tree()
    leaves = []
    # base case
    if not "children" in topic_node:
        if leaf_type is None or topic_node['kind'] == leaf_type:
            leaves.append(topic_node)

    elif not leaf_type or leaf_type in topic_node["contains"]:
        for child in topic_node["children"]:
            leaves += get_all_leaves(topic_node=child, leaf_type=leaf_type)

    return leaves


def get_topic_leaves(topic_id=None, path=None, leaf_type=None):
    """Given a topic (identified by topic_id or path), return all descendent leaf nodes"""
    assert (topic_id or path) and not (topic_id and path), "Specify topic_id or path, not both."

    if not path:
        topic_node = get_node_cache('Topic').get(topic_id, None)
        if not topic_node:
            return []
        else:
            path = topic_node['path']

    topic_node = get_topic_by_path(path)
    exercises = get_all_leaves(topic_node=topic_node, leaf_type=leaf_type)

    return exercises


def get_topic_exercises(*args, **kwargs):
    """Get all exercises for a particular set of topics"""
    kwargs["leaf_type"] = "Exercise"
    return get_topic_leaves(*args, **kwargs)


def get_topic_videos(*args, **kwargs):
    """Get all videos for a particular set of topics"""
    kwargs["leaf_type"] = "Video"
    return get_topic_leaves(*args, **kwargs)


def get_exercise_data(request, exercise_id=None):
    exercise = get_exercise_cache(language=request.language).get(exercise_id, None)

    if not exercise:
        return None

    return exercise


def get_assessment_item_data(request, assessment_item_id=None):
    assessment_item = get_assessment_item_cache().get(assessment_item_id, None)

    if not assessment_item:
        return None

    # TODO (rtibbles): Enable internationalization for the assessment_items.

    try:
        item_data = json.loads(assessment_item['item_data'])
        question_content = _(item_data['question']['content'])
        answerarea_content = item_data['answerArea']['options']['content']
        if answerarea_content != "":
             answerarea_content = _(answerarea_content)

        # Loop over multiple hints contents.
        # Pickup the wrapped strings and append to hints dict
        new_hints = []
        for contents_dict in item_data['hints']:
            content_value = contents_dict.get('content')
            converted_content = _(content_value)
            contents_dict['content'] = converted_content
            new_hints.append(contents_dict)

        item_data['hints'] = new_hints
        item_data['question']['content'] = question_content
        item_data['answerArea']['options']['content'] = answerarea_content
        # dump the data for a proper json format.
        assessment_item['item_data'] = json.dumps(item_data)

    except KeyError:
        logging.error("There is something wrong with the format of the assessment items:%s" % KeyError)

<<<<<<< HEAD
    try:
        logging.info('Wrapping the Assessment Item with _()')
        item_data = json.loads(assessment_item['item_data'])
        question_content = _(item_data['question']['content'])
        answerarea_content = item_data['answerArea']['options']['content']
        if answerarea_content != "":
             answerarea_content = _(answerarea_content)

        # Loop over multiple hints contents.
        # Pickup the wrapped strings and append to hints dict
        new_hints = []
        for contents_dict in item_data['hints']:
            content_value = contents_dict.get('content')
            converted_content = _(content_value)
            contents_dict['content'] = converted_content
            new_hints.append(contents_dict)

        item_data['hints'] = new_hints
        item_data['question']['content'] = question_content
        item_data['answerArea']['options']['content'] = answerarea_content
        # dump the data for a proper json format.
        assessment_item['item_data'] = json.dumps(item_data)
        logging.info('Successfully wrapped New Assessment Item with _()')

    except KeyError:
        logging.log("Something wrong with the format on assessment items json.")
    return assessment_item



=======
    return assessment_item


>>>>>>> e02d222c
def get_content_data(request, content_id=None):

    content_cache = get_content_cache(language=request.language)
    content = content_cache.get(content_id, None)

    if not content:
        return None

    if not content.get("content_urls", None):
        if request.is_admin:
            # TODO(bcipolli): add a link, with querystring args that auto-checks this content in the topic tree
            messages.warning(request, _("This content was not found! You can download it by going to the Update page."))
        elif request.is_logged_in:
            messages.warning(request, _("This content was not found! Please contact your coach or an admin to have it downloaded."))
        elif not request.is_logged_in:
            messages.warning(request, _("This content was not found! You must login as an admin/coach to download the content."))

    return content



def video_dict_by_video_id(flat_topic_tree=None):
    # TODO (aron): Add i18n by varying the language of the topic tree here
    topictree = flat_topic_tree if flat_topic_tree else get_flat_topic_tree()

    # since videos in the flat topic tree are indexed by youtube
    # number, we have to construct another dict with the id
    # instead as the key
    video_title_dict = {}
    video_id_regex = re.compile('.*/v/(?P<entity_id>.*)/')
    for video_node in topictree['Video'].itervalues():
        video_id_matches = re.match(video_id_regex, video_node['path'])
        if video_id_matches:
            video_key = video_id_matches.groupdict()['entity_id']
            video_title_dict[video_key] = video_node

    return video_title_dict

def convert_leaf_url_to_id(leaf_url):
    """Strip off the /e/ or /v/ and trailing slash from a leaf url and leave only the ID"""
    leaf_id = [x for x in leaf_url.split("/") if len(x) > 1]
    assert(len(leaf_id) == 1), "Something in leaf ID is malformed: %s" % leaf_url
    return leaf_id[0]


def is_content_on_disk(content_id, format="mp4", content_path=None):
    content_path = content_path or settings.CONTENT_ROOT
    content_file = os.path.join(content_path, content_id + ".%s" % format)
    return os.path.isfile(content_file)<|MERGE_RESOLUTION|>--- conflicted
+++ resolved
@@ -66,6 +66,7 @@
         # Loop through all the nodes in the topic tree
         # and cross reference with the content_cache to check availability.
         content_cache = get_content_cache(language=language)
+        exercise_cache = get_exercise_cache(language=language)
         def recurse_nodes(node):
 
             child_availability = []
@@ -80,9 +81,12 @@
                 node["available"] = any(child_availability)
             else:
                 # By default this is very charitable, assuming if something has not been annotated
-                # it is available - needs to be updated for exercises.
-                if content_cache.get(node.get("id"), {}).get("available", True):
-                    node["available"] = True
+                # it is available.
+                if node.get("kind") == "Exercise":
+                    cache_node = exercise_cache.get(node.get("id"), {})
+                else:
+                    cache_node = content_cache.get(node.get("id"), {})
+                node["available"] = cache_node.get("available", True)
 
             # Translate everything for good measure
             with i18n.translate_block(language):
@@ -117,13 +121,20 @@
     global EXERCISES, EXERCISES_FILEPATH
     if EXERCISES is None:
         EXERCISES = {}
-    if EXERCISES.get(language) is None or force:
+    if EXERCISES.get(language) is None:
+        if settings.DO_NOT_RELOAD_CONTENT_CACHE_AT_STARTUP and not force:
+            exercises = softload_json(EXERCISES_FILEPATH + "_" + language + ".cache", logger=logging.debug, raises=False)
+            if exercises:
+                EXERCISES[language] = exercises
+                return EXERCISES[language]
         EXERCISES[language] = softload_json(EXERCISES_FILEPATH, logger=logging.debug, raises=False)
         exercise_root = os.path.join(settings.KHAN_EXERCISES_DIRPATH, "exercises")
         if os.path.exists(exercise_root):
             exercise_templates = os.listdir(exercise_root)
         else:
             exercise_templates = []
+        assessmentitems = get_assessment_item_cache()
+        TEMPLATE_FILE_PATH = os.path.join(settings.KHAN_EXERCISES_DIRPATH, "exercises", "%s")
         for exercise in EXERCISES[language].values():
             exercise_file = exercise["name"] + ".html"
             exercise_template = exercise_file
@@ -138,11 +149,31 @@
             else:
                 exercise_template = os.path.join(exercise_lang, exercise_file)
 
+            if exercise.get("uses_assessment_items", False):
+                available = False
+                items = []
+                for item in exercise.get("all_assessment_items","[]"):
+                    item = json.loads(item)
+                    if assessmentitems.get(item.get("id")):
+                        items.append(item)
+                        available = True
+                exercise["all_assessment_items"] = items
+            else:
+                available = os.path.isfile(TEMPLATE_FILE_PATH % exercise_template)
+
             with i18n.translate_block(exercise_lang):
+                exercise["available"] = available
                 exercise["lang"] = exercise_lang
                 exercise["template"] = exercise_template
                 exercise["title"] = _(exercise.get("title", ""))
                 exercise["description"] = _(exercise.get("description", "")) if exercise.get("description") else ""
+
+        if settings.DO_NOT_RELOAD_CONTENT_CACHE_AT_STARTUP:
+            try:
+                with open(EXERCISES_FILEPATH + "_" + language + ".cache", "w") as f:
+                    json.dump(EXERCISES[language], f)
+            except IOError as e:
+                logging.warn("Annotated exercise cache file failed in saving with error {e}".format(e=e))
 
     return EXERCISES[language]
 
@@ -233,6 +264,8 @@
                             "stream_type": "{kind}/{format}".format(kind=content.get("kind", "").lower(), format=format),
                             "thumbnail": thumbnail,
                         }
+                    else:
+                        content["available"] = False
                 else:
                     content["available"] = False
             else:
@@ -485,42 +518,9 @@
     except KeyError:
         logging.error("There is something wrong with the format of the assessment items:%s" % KeyError)
 
-<<<<<<< HEAD
-    try:
-        logging.info('Wrapping the Assessment Item with _()')
-        item_data = json.loads(assessment_item['item_data'])
-        question_content = _(item_data['question']['content'])
-        answerarea_content = item_data['answerArea']['options']['content']
-        if answerarea_content != "":
-             answerarea_content = _(answerarea_content)
-
-        # Loop over multiple hints contents.
-        # Pickup the wrapped strings and append to hints dict
-        new_hints = []
-        for contents_dict in item_data['hints']:
-            content_value = contents_dict.get('content')
-            converted_content = _(content_value)
-            contents_dict['content'] = converted_content
-            new_hints.append(contents_dict)
-
-        item_data['hints'] = new_hints
-        item_data['question']['content'] = question_content
-        item_data['answerArea']['options']['content'] = answerarea_content
-        # dump the data for a proper json format.
-        assessment_item['item_data'] = json.dumps(item_data)
-        logging.info('Successfully wrapped New Assessment Item with _()')
-
-    except KeyError:
-        logging.log("Something wrong with the format on assessment items json.")
     return assessment_item
 
 
-
-=======
-    return assessment_item
-
-
->>>>>>> e02d222c
 def get_content_data(request, content_id=None):
 
     content_cache = get_content_cache(language=request.language)
