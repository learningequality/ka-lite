--- conflicted
+++ resolved
@@ -39,15 +39,8 @@
 
     subtitle_langs = {}
 
-<<<<<<< HEAD
-    updates = {}
-
     if os.path.exists(get_srt_path()):
         for (dirpath, dirnames, filenames) in os.walk(get_srt_path()):
-=======
-    if os.path.exists(i18n.get_srt_path()):
-        for (dirpath, dirnames, filenames) in os.walk(i18n.get_srt_path()):
->>>>>>> c3c834a4
             # Only both looking at files that are inside a 'subtitles' directory
             if os.path.basename(dirpath) == "subtitles":
                 lc = os.path.basename(os.path.dirname(dirpath))
@@ -57,176 +50,72 @@
                     else:
                         subtitle_langs[filename] = [lc]
 
-<<<<<<< HEAD
-=======
-    # English-language exercises live in application space, translations in user space
-
-    if language == "en":
-        exercise_root = os.path.join(settings.KHAN_EXERCISES_DIRPATH, "exercises")
-    else:
-        exercise_root = i18n.get_localized_exercise_dirpath(language)
-    if os.path.exists(exercise_root):
-        try:
-            exercise_templates = os.listdir(exercise_root)
-        except OSError:
-            exercise_templates = []
-    else:
-        exercise_templates = []
-
->>>>>>> c3c834a4
     for content in content_list:
         # Some nodes are duplicated, but they require the same information
         # regardless of where they appear in the topic tree
-<<<<<<< HEAD
-        if content.get("id") not in updates:
-            update = {}
 
-            if content.get("kind") == "Exercise":
-
-                # Databases have been pre-filtered to only contain existing exercises
-                if database_exists(language=language, channel=channel):
-                    update["available"] = True
-
-            elif content.get("kind") == "Topic":
-                # Ignore topics, as we only want to update their availability after we have updated the rest.
-=======
         update = {}
 
         if content.get("kind") == "Exercise":
 
-            # The central server doesn't have an assessment item database
-            if django_settings.CENTRAL_SERVER:
->>>>>>> c3c834a4
-                continue
-            elif content.get("uses_assessment_items", False):
-                items = []
-                assessment_items = content.get("all_assessment_items", [])
-                for item in assessment_items:
-                    item = json.loads(item)
-                    if get_assessment_item_data(request=None, assessment_item_id=item.get("id")):
-                        items.append(item)
-                        update["available"] = True
-                update["all_assessment_items"] = items
-            else:
-<<<<<<< HEAD
-                file_id = content.get("youtube_id", content.get("id"))
-                default_thumbnail = create_thumbnail_url(content.get("id"))
-                format = content.get("format", "")
-                filename = file_id + "." + format
-
-                # Get list of subtitle language codes currently available
-                subtitle_lang_codes = subtitle_langs.get("{id}.srt".format(id=content.get("id")), [])
-
-                if (filename) in contents_folder or language in subtitle_lang_codes:
-                    if (not (filename) in contents_folder) and language in subtitle_lang_codes:
-                        # The file is not available, but it might be available in English and can be subtitled
-                        if content.get("id") + "." + format in contents_folder:
-                            file_id = content.get("id")
-                            filename = file_id + "." + format
-                        else:
-                            file_id = None
-                    else:
-                        # File for this language is available and downloaded, so let's stamp the file size on it!
-                        update["size_on_disk"] = get_local_video_size(content.get("youtube_id"))
-                    if file_id:
-                        update["available"] = True
-                        thumbnail = create_thumbnail_url(file_id) or default_thumbnail
-                        update["content_urls"] = {
-                            "stream": django_settings.CONTENT_URL + filename,
-                            "stream_type": "{kind}/{format}".format(kind=content.get("kind").lower(), format=format),
-                            "thumbnail": thumbnail,
-                        }
-                elif django_settings.BACKUP_VIDEO_SOURCE:
-                    update["available"] = True
-                    update["content_urls"] = {
-                        "stream": django_settings.BACKUP_VIDEO_SOURCE.format(youtube_id=dubbed_id, video_format=format),
-                        "stream_type": "{kind}/{format}".format(kind=content.get("kind").lower(), format=format),
-                        "thumbnail": django_settings.BACKUP_VIDEO_SOURCE.format(youtube_id=dubbed_id, video_format="png"),
-                    }
-
-                if update.get("available"):
-                    # Don't bother doing this work if the video is not available at all
-
-                    # Generate subtitle URLs for any subtitles that do exist for this content item
-                    subtitle_urls = [{
-                        "code": lc,
-                        "url": django_settings.STATIC_URL + "srt/{code}/subtitles/{id}.srt".format(code=lc, id=content.get("id")),
-                        "name": get_language_name(lc)
-                        } for lc in subtitle_lang_codes]
-
-                    # Sort all subtitle URLs by language code
-                    update["subtitle_urls"] = sorted(subtitle_urls, key=lambda x: x.get("code", ""))
-
-            # Content is currently flagged as available, but is not. Flag as unavailable.
-            if content.get("available") and "available" not in update:
-                update["available"] = False
-
-        # Path is the only unique key available.
-        updates[content.get("path")] = update
-
-    return updates
-=======
-                exercise_file = content.get("name", "") + ".html"
-
-                if language == "en":
-                    exercise_template = exercise_file
-                    if exercise_template in exercise_templates:
-                        update["available"] = True
-                        update["template"] = exercise_template
-                else:
-                    exercise_template = os.path.join(language, exercise_file)
-                    if exercise_template in exercise_templates:
-                        update["available"] = True
-                        update["template"] = exercise_template
+            # Databases have been pre-filtered to only contain existing exercises
+            if database_exists(language=language, channel=channel):
+                update["available"] = True
 
         elif content.get("kind") == "Topic":
             # Ignore topics, as we only want to update their availability after we have updated the rest.
             continue
         else:
+            file_id = content.get("youtube_id", content.get("id"))
             default_thumbnail = create_thumbnail_url(content.get("id"))
-            dubmap = i18n.get_id2oklang_map(content.get("id"))
-            if dubmap:
-                content_lang = i18n.select_best_available_language(language, available_codes=dubmap.keys()) or ""
-                if content_lang:
-                    dubbed_id = dubmap.get(content_lang)
-                    format = content.get("format", "")
-                    if (dubbed_id + "." + format) in contents_folder:
-                        update["available"] = True
-                        thumbnail = create_thumbnail_url(dubbed_id) or default_thumbnail
-                        update["content_urls"] = {
-                            "stream": django_settings.CONTENT_URL + dubmap.get(content_lang) + "." + format,
-                            "stream_type": "{kind}/{format}".format(kind=content.get("kind").lower(), format=format),
-                            "thumbnail": thumbnail,
-                        }
-                    elif django_settings.BACKUP_VIDEO_SOURCE:
-                        update["available"] = True
-                        update["content_urls"] = {
-                            "stream": django_settings.BACKUP_VIDEO_SOURCE.format(youtube_id=dubbed_id, video_format=format),
-                            "stream_type": "{kind}/{format}".format(kind=content.get("kind").lower(), format=format),
-                            "thumbnail": django_settings.BACKUP_VIDEO_SOURCE.format(youtube_id=dubbed_id, video_format="png"),
-                        }
+            format = content.get("format", "")
+            filename = file_id + "." + format
 
             # Get list of subtitle language codes currently available
             subtitle_lang_codes = subtitle_langs.get("{id}.srt".format(id=content.get("id")), [])
 
-            # Generate subtitle URLs for any subtitles that do exist for this content item
-            subtitle_urls = [{
-                "code": lc,
-                "url": django_settings.STATIC_URL + "srt/{code}/subtitles/{id}.srt".format(code=lc, id=content.get("id")),
-                "name": i18n.get_language_name(lc)
-                } for lc in subtitle_lang_codes]
+            if (filename) in contents_folder or language in subtitle_lang_codes:
+                if (not (filename) in contents_folder) and language in subtitle_lang_codes:
+                    # The file is not available, but it might be available in English and can be subtitled
+                    if content.get("id") + "." + format in contents_folder:
+                        file_id = content.get("id")
+                        filename = file_id + "." + format
+                    else:
+                        file_id = None
+                else:
+                    # File for this language is available and downloaded, so let's stamp the file size on it!
+                    update["size_on_disk"] = get_local_video_size(content.get("youtube_id"))
+                if file_id:
+                    update["available"] = True
+                    thumbnail = create_thumbnail_url(file_id) or default_thumbnail
+                    update["content_urls"] = {
+                        "stream": django_settings.CONTENT_URL + filename,
+                        "stream_type": "{kind}/{format}".format(kind=content.get("kind").lower(), format=format),
+                        "thumbnail": thumbnail,
+                    }
+            elif django_settings.BACKUP_VIDEO_SOURCE:
+                update["available"] = True
+                update["content_urls"] = {
+                    "stream": django_settings.BACKUP_VIDEO_SOURCE.format(youtube_id=dubbed_id, video_format=format),
+                    "stream_type": "{kind}/{format}".format(kind=content.get("kind").lower(), format=format),
+                    "thumbnail": django_settings.BACKUP_VIDEO_SOURCE.format(youtube_id=dubbed_id, video_format="png"),
+                }
 
-            # Sort all subtitle URLs by language code
-            update["subtitle_urls"] = sorted(subtitle_urls, key=lambda x: x.get("code", ""))
+            if update.get("available"):
+                # Don't bother doing this work if the video is not available at all
 
-        with i18n.translate_block(language):
-            update["title"] = _(content.get("title"))
-            update["description"] = _(content.get("description")) if content.get("description") else ""
+                # Generate subtitle URLs for any subtitles that do exist for this content item
+                subtitle_urls = [{
+                    "code": lc,
+                    "url": django_settings.STATIC_URL + "srt/{code}/subtitles/{id}.srt".format(code=lc, id=content.get("id")),
+                    "name": get_language_name(lc)
+                    } for lc in subtitle_lang_codes]
 
+                # Sort all subtitle URLs by language code
+                update["subtitle_urls"] = sorted(subtitle_urls, key=lambda x: x.get("code", ""))
 
         # Content is currently flagged as available, but is not. Flag as unavailable.
         if content.get("available") and "available" not in update:
             update["available"] = False
 
-        yield content.get("path"), update
->>>>>>> c3c834a4
+        yield content.get("path"), update