"""
This module acts as the only interface point between the main app and the database backend for the content.

It exposes several convenience functions for accessing content, which fall into two broad categories:

Topic functions - which return a limited set of fields, for use in rendering topic tree type structures.
Content functions - which return a full set of fields, for use in rendering content or reasoning about it.

In addition, content can either be returned in an exanded format, where all fields are directly represented on
the dictionary, or with many of the fields collapsed into an 'extra_fields' key.

All functions return the model data as a dictionary, in order to prevent external functions from having to know
implementation details about the model class used in this module.
"""
import os
import json

import sqlite3
<<<<<<< HEAD

from peewee import Model, SqliteDatabase, CharField, TextField, BooleanField, ForeignKeyField, PrimaryKeyField, Using, DoesNotExist, fn, IntegerField, OperationalError
=======
import itertools
from peewee import Model, SqliteDatabase, CharField, TextField, BooleanField, ForeignKeyField, PrimaryKeyField, Using, DoesNotExist, fn
>>>>>>> c3c834a4
from playhouse.shortcuts import model_to_dict
from . import settings

from .base import available_content_databases
from .settings import CONTENT_DATABASE_PATH, CHANNEL
from .annotate import update_content_availability

from django.conf import settings; logging = settings.LOG


# This Item is defined without a database.
# This allows us to use a separate database for each language, so that we
# can reduce performance cost, and keep queries simple for multiple languages.
# In addition, we can distribute databases separately for each language pack.
class Item(Model):
    title = CharField()
    description = TextField()
    available = BooleanField()
    kind = CharField()
    parent = ForeignKeyField("self", null=True, index=True, related_name="children")
    id = CharField(index=True)
    pk = PrimaryKeyField(primary_key=True)
    slug = CharField()
    path = CharField(index=True, unique=True)
    extra_fields = CharField(null=True)
    youtube_id = CharField(null=True)
    size_on_disk = IntegerField(default=0)
    remote_size = IntegerField(default=0)


    def __init__(self, *args, **kwargs):
        kwargs = parse_model_data(kwargs)
        super(Item, self).__init__(*args, **kwargs)

class AssessmentItem(Model):
    id = CharField(max_length=50, primary_key=True)
    item_data = TextField()  # A serialized JSON blob
    author_names = CharField(max_length=200)  # A serialized JSON list


def parse_model_data(item):
    extra_fields = item.get("extra_fields", {})

    if type(extra_fields) is not dict:
        extra_fields = json.loads(extra_fields)

    remove_keys = []
    for key, value in item.iteritems():
        if key not in Item._meta.fields:
            extra_fields[key] = value
            remove_keys.append(key)

    for key in remove_keys:
        del item[key]

    item["extra_fields"] = json.dumps(extra_fields)
    return item


def unparse_model_data(item):

    extra_fields = json.loads(item.get("extra_fields", "{}"))

    item.update(extra_fields)
    return item


<<<<<<< HEAD
=======
def database_exists(channel="khan", language="en", database_path=None):
    path = database_path or CONTENT_DATABASE_PATH.format(channel=channel, language=language)

    return os.path.exists(path)

>>>>>>> c3c834a4
def set_database(function):
    """
    Sets the appropriate database for the ensuing model interactions.
    """
    

    def wrapper(*args, **kwargs):
        # Hardcode the Brazilian Portuguese mapping that only the central server knows about
        # TODO(jamalex): BURN IT ALL DOWN!
        language = kwargs.get("language", "en")

        if language == "pt-BR":
            language = "pt"

        path = kwargs.pop("database_path", None) or CONTENT_DATABASE_PATH.format(channel=kwargs.get("channel", CHANNEL), language=language)

        db = SqliteDatabase(path)

        kwargs["db"] = db

        db.connect()

        try:

            output = function(*args, **kwargs)

        except DoesNotExist:
            output = None

        db.close()

        return output
    return wrapper


def parse_data(function):
    """
    Parses the output of functions to be dicts (and expanded extra_fields if needed)
    """

    def wrapper(*args, **kwargs):

        dicts = kwargs.get("dicts", True)

        expanded = kwargs.get("expanded", True)

        output = function(*args, **kwargs)

        if dicts and output:
<<<<<<< HEAD
            try:
                if expanded:
                    output = map(unparse_model_data, output.dicts())
                else:
                    output = [item for item in output.dicts()]
            except (TypeError, OperationalError) as e:
                logging.warn("No content database file found")
                output = []
=======
            if expanded:
                output = map(unparse_model_data, output.dicts())
            else:
                output = [item for item in output.dicts()]
        
>>>>>>> c3c834a4
        return output
    return wrapper


@parse_data
@set_database
def get_random_content(kinds=None, limit=1, db=None):
    """
    Convenience function for returning random content nodes for use in testing
    """
    with Using(db, [Item]):
        if not kinds:
            kinds = ["Video", "Audio", "Exercise", "Document"]
        return Item.select().where(Item.kind.in_(kinds)).order_by(fn.Random()).limit(limit)


@set_database
def get_content_item(content_id=None, db=None, topic=False, **kwargs):
    """
    Convenience function for returning a fully fleshed out content node for use in rendering content
    To save server processing, the extra_fields are fleshed out on the client side.
    By default, don't return topic nodes to avoid id collisions.
    """
    if content_id:
        with Using(db, [Item]):
            # Ignore topics in case of id collision.
            if topic:
                value = Item.get(Item.id == content_id, Item.kind == "Topic")
            else:
                value = Item.get(Item.id == content_id, Item.kind != "Topic")
            return model_to_dict(value)


@parse_data
@set_database
def get_content_items(ids=None, db=None, **kwargs):
    """
    Convenience function for returning multiple topic tree nodes for use in rendering content
    """
    with Using(db, [Item]):
        if ids:
            values = Item.select().where(Item.id.in_(ids))
        else:
            values = Item.select()
        return values


@parse_data
@set_database
def get_topic_nodes(parent=None, ids=None, db=None, **kwargs):
    """
    Convenience function for returning a set of topic nodes with limited fields for rendering the topic tree
    Can either pass in the parent id to return all the immediate children of a node,
    or a list of ids to return an arbitrary set of nodes with limited fields.
    """
    if parent:
        with Using(db, [Item]):
            Parent = Item.alias()
            if parent == "root":
                selector = Parent.parent.is_null()
            else:
                selector = Parent.id == parent
            values = Item.select(
                Item.title,
                Item.description,
                Item.available,
                Item.kind,
                Item.children,
                Item.id,
                Item.path,
                Item.slug,
                ).join(Parent, on=(Item.parent == Parent.pk)).where(selector)
            return values
    elif ids:
        with Using(db, [Item]):
            values = Item.select(
                Item.title,
                Item.description,
                Item.available,
                Item.kind,
                Item.children,
                Item.id,
                Item.path,
                Item.slug,
                ).where(Item.id.in_(ids))
            return values


@parse_data
@set_database
def get_topic_update_nodes(parent=None, db=None, **kwargs):
    """
    Convenience function for returning a set of topic nodes with limited fields for rendering the update topic tree
    """
    if parent:
        with Using(db, [Item]):
            Parent = Item.alias()
            if parent == "root":
                selector = Parent.parent.is_null()
            else:
                selector = Parent.id == parent
            values = Item.select(
                Item.title,
                Item.description,
                Item.available,
                Item.kind,
                Item.youtube_id,
                Item.pk,
                Item.size_on_disk,
                Item.remote_size,
                ).join(Parent, on=(Item.parent == Parent.pk)).where((selector) & (Item.kind != "Exercise"))
            return values


@set_database
def get_topic_node(content_id=None, db=None, **kwargs):
    """
    Convenience function for returning a topic/content node with limited fields
    """
    if content_id:
        with Using(db, [Item]):
            value = Item.select(
                Item.title,
                Item.description,
                Item.available,
                Item.kind,
                Item.children,
                Item.id,
                Item.path,
                Item.slug,
                ).where(Item.id == content_id)
            return model_to_dict(value)


@set_database
def get_topic_nodes_with_children(parent=None, db=None, **kwargs):
    """
    Convenience function for returning a set of topic nodes with limited fields for rendering the topic tree
    """
    if parent:
        with Using(db, [Item]):
            Parent = Item.alias()
            Child = Item.alias()
            if parent == "root":
                selector = Parent.parent.is_null()
            else:
                selector = Parent.id == parent
            child_values = [item for item in Item.select(
                Child
                ).join(Child, on=(Child.parent == Item.pk)).join(Parent, on=(Item.parent == Parent.pk)).where(selector).dicts()]
            parent_values = [item for item in Item.select(
                Item
                ).join(Parent, on=(Item.parent == Parent.pk)).where(selector).dicts()]
            topics = []
            for topic in parent_values:
                output = {}
                output.update(topic)
                output["children"] = [child["id"] for child in child_values if child["parent"] == topic["pk"]]
                topics.append(output)
            return topics


@parse_data
@set_database
def get_content_parents(ids=None, db=None, **kwargs):
    """
    Convenience function for returning a set of topic nodes with limited fields for rendering the topic tree
    """
    if ids:
        with Using(db, [Item]):
            Parent = Item.alias()
            parent_values = Item.select(
                Parent
                ).join(Parent, on=(Item.parent == Parent.pk)).where(Item.id.in_(ids))
            return parent_values


@parse_data
@set_database
def get_topic_contents(kinds=None, topic_id=None, db=None, **kwargs):
    """
    Convenience function for returning a set of nodes for a topic
    """
    if topic_id:
        with Using(db, [Item]):
            topic_node = Item.get(Item.id == topic_id)

            if not kinds:
                kinds = ["Video", "Audio", "Exercise", "Document", "Topic"]
            return Item.select(Item).where(Item.kind.in_(kinds), Item.path.contains(topic_node.path))


def get_video_from_youtube_id(youtube_id):
    for channel, language in available_content_databases():
        video = _get_video_from_youtube_id(channel=channel, language=language, youtube_id=youtube_id)
        if video:
            return video


@parse_data
@set_database
def _get_video_from_youtube_id(youtube_id=None, db=None, **kwargs):
    """
    Convenience function for returning a fully fleshed out video content node from youtube_id
    """
    if youtube_id:
        with Using(db, [Item]):
            value = Item.get(Item.youtube_id == youtube_id, Item.kind == "Video")
            return model_to_dict(value)


@set_database
def search_topic_nodes(kinds=None, query=None, db=None, page=1, items_per_page=10, exact=True, **kwargs):
    """
    Search all nodes and return limited fields.
    """
    if query:
        with Using(db, [Item]):
            if not kinds:
                kinds = ["Video", "Audio", "Exercise", "Document", "Topic"]
            try:
                topic_node = Item.select(
                    Item.title,
                    Item.description,
                    Item.available,
                    Item.kind,
                    Item.id,
                    Item.path,
                    Item.slug,
                ).where((fn.Lower(Item.title) == query) & (Item.kind.in_(kinds))).get()
                if exact:
                    # If allowing an exact match, just return that one match and we're done!
                    return [model_to_dict(topic_node)], True, None
            except DoesNotExist:
                topic_node = {}
                pass
            # For efficiency, don't do substring matches when we've got lots of results
            topic_nodes = Item.select(
                Item.title,
                Item.description,
                Item.available,
                Item.kind,
                Item.id,
                Item.path,
                Item.slug,
                ).where((Item.kind.in_(kinds)) & ((fn.Lower(Item.title).contains(query)) | (fn.Lower(Item.extra_fields).contains(query))))
            pages = topic_nodes.count()/items_per_page
            topic_nodes = [item for item in topic_nodes.paginate(page, items_per_page).dicts()]
            if topic_node:
                # If we got an exact match, show it first.
                topic_nodes = [model_to_dict(topic_node)] + topic_nodes
            return topic_nodes, False, pages


@set_database
def bulk_insert(items, db=None, **kwargs):
    """
    Insert many rows into the database at once.
    Limit to 500 items at a time for performance reasons.
    """
    if items:
        items = map(parse_model_data, items)
        with Using(db, [Item]):
            with db.atomic():
                for idx in range(0, len(items), 500):
                    Item.insert_many(map(parse_model_data, items[idx:idx+500])).execute()


@set_database
def get_or_create(item, db=None, **kwargs):
    """
    Wrapper around get or create that allows us to specify a database
    and also parse the model data to compress extra fields.
    """
    if item:
        with Using(db, [Item]):
            Item.create_or_get(**parse_model_data(item))


@set_database
def update(update=None, select=None, **kwargs):
    """
    Think wrapper around update to select database.
    """
    if update:
        with Using(db, [Item]):
            if select:
                query = Item.update(**update).select(select)
            else:
                query = Item.update(**update)

            query.execute()


@set_database
def create_table(db=None, **kwargs):
    """
    Create a table in the database.
    """
    with Using(db, [Item, AssessmentItem]):
        db.create_tables([Item, AssessmentItem])

@set_database
def annotate_content_models(db=None, channel="khan", language="en", ids=None, **kwargs):
    """
    Annotate content models that have the ids specified in a list.
    Our ids can be duplicated at the moment, so this may be several content items per id.
    When a content item has been updated, propagate availability up the topic tree.
    """

    def iterator_content_items(ids=None, **kwargs):
        if ids:
            items = Item.select().where(Item.id.in_(ids)).dicts().iterator()
        else:
            items = Item.select().dicts().iterator()

        mapped_items = itertools.imap(unparse_model_data, items)
        updated_mapped_items = update_content_availability(mapped_items)

        for path, update in updated_mapped_items:
            yield path, update

    with Using(db, [Item]):
        content_models = iterator_content_items(ids=ids, channel=channel, language=language)
        with db.atomic() as transaction:
            def recurse_availability_up_tree(node, available):
                if not node.parent:
                    return
                else:
                    parent = node.parent
                Parent = Item.alias()
                children = Item.select().join(Parent, on=(Item.parent == Parent.pk)).where(Item.parent == parent.pk)
                if not available:
                    children_available = children.where(Item.available == True).count() > 0
                    available = children_available
                child_remote = children.where(((Item.available == False) & (Item.kind != "Topic")) | (Item.kind == "Topic")).aggregate(fn.SUM(Item.remote_size))
                child_on_disk = children.aggregate(fn.SUM(Item.size_on_disk))
                if parent.available != available:
                    parent.available = available
                if parent.remote_size != child_remote:
                    parent.remote_size = child_remote
                if parent.size_on_disk != child_on_disk:
                    parent.size_on_disk = child_on_disk
                if parent.is_dirty():
                    parent.save()
                    recurse_availability_up_tree(parent, available)


            for path, update in content_models:
                if update:
                    # We have duplicates in the topic tree, make sure the stamping happens to all of them.
                    item = Item.get(Item.path == path)
                    if item.kind != "Topic":
                        item_data = unparse_model_data(model_to_dict(item, recurse=False))
                        item_data.update(update)
                        item_data = parse_model_data(item_data)
                        for attr, val in item_data.iteritems():
                            setattr(item, attr, val)
                        item.save()
                        recurse_availability_up_tree(item, update.get("available", False))


@set_database
def update_parents(db=None, parent_mapping=None, channel="khan", language="en", **kwargs):
    """
    Convenience function to add parent nodes to other nodes in the database.
    Needs a mapping from item path to parent id.
    As only Topics can be parents, and we can have duplicate ids, we filter on both.
    """

    if parent_mapping:
        with Using(db, [Item]):

            with db.atomic() as transaction:
                for key, value in parent_mapping.iteritems():
                    if value:
                        try:
                            # Only Topics can be parent nodes
                            parent = Item.get(Item.id == value, Item.kind == "Topic")
                            item = Item.get(Item.path == key)
                        except DoesNotExist:
                            print(key, value, "Parent not found" if not parent else "Item not found")
                        if item and parent:
                            item.parent = parent
                            item.save()


@set_database
def get_assessment_item_data(db=None, channel="khan", language="en", assessment_item_id=None):
    with Using(db, [AssessmentItem]):
        assessment_item = AssessmentItem.get(AssessmentItem.id == assessment_item_id)
        return model_to_dict(assessment_item)<|MERGE_RESOLUTION|>--- conflicted
+++ resolved
@@ -16,13 +16,10 @@
 import json
 
 import sqlite3
-<<<<<<< HEAD
+import itertools
 
 from peewee import Model, SqliteDatabase, CharField, TextField, BooleanField, ForeignKeyField, PrimaryKeyField, Using, DoesNotExist, fn, IntegerField, OperationalError
-=======
-import itertools
-from peewee import Model, SqliteDatabase, CharField, TextField, BooleanField, ForeignKeyField, PrimaryKeyField, Using, DoesNotExist, fn
->>>>>>> c3c834a4
+
 from playhouse.shortcuts import model_to_dict
 from . import settings
 
@@ -90,14 +87,6 @@
     return item
 
 
-<<<<<<< HEAD
-=======
-def database_exists(channel="khan", language="en", database_path=None):
-    path = database_path or CONTENT_DATABASE_PATH.format(channel=channel, language=language)
-
-    return os.path.exists(path)
-
->>>>>>> c3c834a4
 def set_database(function):
     """
     Sets the appropriate database for the ensuing model interactions.
@@ -147,7 +136,6 @@
         output = function(*args, **kwargs)
 
         if dicts and output:
-<<<<<<< HEAD
             try:
                 if expanded:
                     output = map(unparse_model_data, output.dicts())
@@ -156,13 +144,6 @@
             except (TypeError, OperationalError) as e:
                 logging.warn("No content database file found")
                 output = []
-=======
-            if expanded:
-                output = map(unparse_model_data, output.dicts())
-            else:
-                output = [item for item in output.dicts()]
-        
->>>>>>> c3c834a4
         return output
     return wrapper
 
@@ -554,4 +535,4 @@
 def get_assessment_item_data(db=None, channel="khan", language="en", assessment_item_id=None):
     with Using(db, [AssessmentItem]):
         assessment_item = AssessmentItem.get(AssessmentItem.id == assessment_item_id)
-        return model_to_dict(assessment_item)+        return model_to_dict(assessment_item)
