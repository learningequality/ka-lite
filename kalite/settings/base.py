import time
import tempfile
import getpass
from kalite import version
import hashlib
import logging
import os
import json
import sys
import warnings

from kalite import ROOT_DATA_PATH
from kalite.shared.warnings import RemovedInKALite_v015_Warning


# Load local settings first... loading it again later to have the possibility
# to overwrite default app settings.. very strange method, will be refactored
# and completely fixed ~0.14 or 0.15. /benjaoming

try:
    # Not sure if vars from local_settings are accessed ATM. This is one of
    # the big disadvantage of this whole implicit importing chaos... will be
    # fixed later.
    from kalite import local_settings
    # This is not a DeprecationWarning by purpose, because those are
    # ignored during settings module load time
    warnings.warn(
        "We will be deprecating the old way of statically importing custom "
        "settings, in favor of a more flexible way. The easiest way to update "
        "your installation is to rename your local_settings.py (keeping it in "
        "the same directory) and add an import statement in the very first "
        "line of the new file so it looks like this:\n\n"
        "    from kalite.project.settings.base import *\n"
        "    # Put custom settings here...\n"
        "    FOO = BAR\n\n"
        "and then call kalite start with an additional argument pointing to "
        "your new settings module:\n\n"
        "    kalite start --settings=kalite.my_settings\n\n"
        "In the future, it is recommended not to keep your own settings module "
        "in the kalite code base but to put the file somewhere else in your "
        "python path, for instance in the current directory when running "
        "'kalite --settings=my_module'.",
        RemovedInKALite_v015_Warning
    )
except ImportError:
    local_settings = object()


##############################
# Basic setup
##############################

# Used everywhere, so ... set it up top.
DEBUG = getattr(local_settings, "DEBUG", False)

CENTRAL_SERVER = False  # Hopefully will be removed soon.

##############################
# Basic setup of logging
##############################

# TODO: Use Django's settings.LOGGERS

# Set logging level based on the value of DEBUG (evaluates to 0 if False,
# 1 if True)
LOGGING_LEVEL = getattr(
    local_settings, "LOGGING_LEVEL", logging.DEBUG if DEBUG else logging.INFO)
LOG = getattr(local_settings, "LOG", logging.getLogger("kalite"))

TEMPLATE_DEBUG = getattr(local_settings, "TEMPLATE_DEBUG", DEBUG)

logging.basicConfig()
LOG.setLevel(LOGGING_LEVEL)
logging.getLogger("requests").setLevel(logging.WARNING)  # shut up requests!


###################################################
# RUNNING FROM STATIC SOURCE DIR?
###################################################
#
# ka-lite can be run from a source directory, such
# that all data files and user data are stored in
# one static structure.
default_source_path = os.path.split(
    os.path.split(os.path.dirname(os.path.realpath(__file__)))[0]
)[0]
if not default_source_path:
    default_source_path = '.'

# Indicates that we are in a git repo
IS_SOURCE = (
    os.path.exists(os.path.join(default_source_path, '.KALITE_SOURCE_DIR')) and
    (
        'kalitectl.py' not in sys.argv[0] or
        os.path.realpath(sys.argv[0]) == os.path.realpath(os.path.join(default_source_path, 'kalitectl.py'))
    )
)
SOURCE_DIR = None


if IS_SOURCE:
    # We assume that the project source is 2 dirs up from the settings/base.py file
    _data_path = os.path.realpath(os.path.join(os.path.dirname(__file__), "..", ".."))
    SOURCE_DIR = _data_path

    if not _data_path:
        _data_path = '.'
    
    # This is getting deprecated as we will not explicitly operate with a static
    # source structure, but have shared system-wide data and user data.
    # It's not actually even a project root, because it's also the application's
    # own package root.
    default_project_root = os.path.join(
        _data_path,
        'kalite'
    )

    # BEING DEPRECATED, PLEASE DO NOT USE PROJECT_PATH!
    PROJECT_PATH = os.path.realpath(
        getattr(
            local_settings,
            "PROJECT_PATH",
            default_project_root
        )
    )
    
else:
    _data_path = os.path.join(ROOT_DATA_PATH,)
    
    # BEING DEPRECATED, PLEASE DO NOT USE PROJECT_PATH!
    PROJECT_PATH = os.environ.get(
        "KALITE_HOME",
        os.path.join(os.path.expanduser("~"), ".kalite")
    )


###################################################
# CHANNEL and CONTENT DATA
###################################################
#
# Currently, this stuff is either in a source dir installation,
# ka-lite/content
# ka-lite/locales
#
# ...OR it's been installed in:
# sys.prefix/share/kalite/content
# sys.prefix/share/kalite/locales


_data_path_channels = os.path.join(_data_path, 'data')

CHANNEL = getattr(local_settings, "CHANNEL", "khan")

CONTENT_DATA_PATH = getattr(local_settings, "CONTENT_DATA_PATH", _data_path_channels)
CHANNEL_DATA_PATH = os.path.join(CONTENT_DATA_PATH, CHANNEL)

CONTENT_DATA_URL = getattr(local_settings, "CONTENT_DATA_URL", "/data/")

# Parsing a whole JSON file just to load the settings is not nice
try:
    CHANNEL_DATA = json.load(open(os.path.join(CHANNEL_DATA_PATH, "channel_data.json"), 'r'))
except IOError:
    CHANNEL_DATA = {}

# Whether we wanna load the perseus assets. Set to False for testing for now.
LOAD_KHAN_RESOURCES = getattr(local_settings, "LOAD_KHAN_RESOURCES", CHANNEL == "khan")


###################################################
# USER DATA
###################################################
#
# This is related to data that can be modified by
# the user running kalite and should be in a user-data
# storage place.

USER_DATA_ROOT = os.environ.get(
    "KALITE_HOME",
    os.path.join(os.path.expanduser("~"), ".kalite")
)

# Most of these data locations are messed up because of legacy
if IS_SOURCE:
    USER_DATA_ROOT = SOURCE_DIR
    LOCALE_PATHS = getattr(local_settings, "LOCALE_PATHS", (os.path.join(USER_DATA_ROOT, 'locale'),))
    LOCALE_PATHS = tuple([os.path.realpath(lp) + "/" for lp in LOCALE_PATHS])
    
    # This is the legacy location kalite/database/data.sqlite
    DEFAULT_DATABASE_PATH = os.path.join(_data_path, "kalite", "database", "data.sqlite")

    MEDIA_ROOT = os.path.join(_data_path, "kalite", "media")
    STATIC_ROOT = os.path.join(_data_path, "kalite", "static")


# Storing data in a user directory
else:
    
    # Ensure that path exists
    if not os.path.exists(USER_DATA_ROOT):
        os.mkdir(USER_DATA_ROOT)
    
    LOCALE_PATHS = getattr(local_settings, "LOCALE_PATHS", (os.path.join(USER_DATA_ROOT, 'locale'),))
    for path in LOCALE_PATHS:
        if not os.path.exists(path):
            os.mkdir(path)
    
    DEFAULT_DATABASE_PATH = os.path.join(USER_DATA_ROOT, "database",)
    if not os.path.exists(DEFAULT_DATABASE_PATH):
        os.mkdir(DEFAULT_DATABASE_PATH)
    
    DEFAULT_DATABASE_PATH = os.path.join(DEFAULT_DATABASE_PATH, 'default.sqlite')

    # Stuff that can be served by the HTTP server is located the same place
    # for convenience and security
    HTTPSRV_PATH = os.path.join(USER_DATA_ROOT, 'httpsrv')
    if not os.path.exists(HTTPSRV_PATH):
        os.mkdir(HTTPSRV_PATH)
    MEDIA_ROOT = os.path.join(HTTPSRV_PATH, "media")
    STATIC_ROOT = os.path.join(HTTPSRV_PATH, "static")


# Content path-related settings
CONTENT_ROOT = os.path.realpath(getattr(local_settings, "CONTENT_ROOT", os.path.join(USER_DATA_ROOT, 'content')))
CONTENT_URL = getattr(local_settings, "CONTENT_URL", "/content/")
KHAN_CONTENT_PATH = os.path.join(CONTENT_ROOT, "khan")
ASSESSMENT_ITEM_DATABASE_PATH = os.path.join(KHAN_CONTENT_PATH, 'assessmentitems.sqlite')
ASSESSMENT_ITEM_VERSION_PATH = os.path.join(KHAN_CONTENT_PATH, 'assessmentitems.version')
ASSESSMENT_ITEM_JSON_PATH = os.path.join(USER_DATA_ROOT, "data", "khan", "assessmentitems.json")

if not os.path.exists(CONTENT_ROOT):
    os.mkdir(CONTENT_ROOT)

if not os.path.exists(KHAN_CONTENT_PATH):
    os.mkdir(KHAN_CONTENT_PATH)

# Necessary for Django compressor
if not DEBUG:
    STATICFILES_FINDERS = (
        "django.contrib.staticfiles.finders.FileSystemFinder",
        "django.contrib.staticfiles.finders.AppDirectoriesFinder",
        "compressor.finders.CompressorFinder",
    )


# Overwrite stuff from local_settings
MEDIA_ROOT = getattr(local_settings, "MEDIA_ROOT", MEDIA_ROOT)
STATIC_ROOT = getattr(local_settings, "STATIC_ROOT", STATIC_ROOT)
MEDIA_URL = getattr(local_settings, "MEDIA_URL", "/media/")
STATIC_URL = getattr(local_settings, "STATIC_URL", "/static/")
DEFAULT_DATABASE_PATH = getattr(local_settings, "DATABASE_PATH", DEFAULT_DATABASE_PATH)
DATABASES = getattr(local_settings, "DATABASES", {
    "default": {
        "ENGINE": getattr(local_settings, "DATABASE_TYPE", "django.db.backends.sqlite3"),
        "NAME": DEFAULT_DATABASE_PATH,
        "OPTIONS": {
            "timeout": 60,
        },
    },
    "assessment_items": {
        "ENGINE": "django.db.backends.sqlite3",
        "NAME": ASSESSMENT_ITEM_DATABASE_PATH,
        "OPTIONS": {
        },
    }
})

DATABASE_ROUTERS = ["kalite.router.TopicToolsRouter", ]

INTERNAL_IPS = getattr(local_settings, "INTERNAL_IPS", ("127.0.0.1",))
ALLOWED_HOSTS = getattr(local_settings, "ALLOWED_HOSTS", ['*'])

# Local time zone for this installation. Choices can be found here:
# http://en.wikipedia.org/wiki/List_of_tz_zones_by_name
TIME_ZONE = getattr(local_settings, "TIME_ZONE", None)
# USE_TZ         = True  # needed for timezone-aware datetimes
# (particularly in updates code)

# Language code for this installation. All choices can be found here:
# http://www.i18nguy.com/unicode/language-identifiers.html
LANGUAGE_CODE = getattr(local_settings, "LANGUAGE_CODE", "en")

# If you set this to False, Django will make some optimizations so as not
# to load the internationalization machinery.
USE_I18N = getattr(local_settings, "USE_I18N", True)

# If you set this to True, Django will format dates, numbers and
# calendars according to the current locale
USE_L10N = getattr(local_settings, "USE_L10N", False)

# Make this unique, and don't share it with anybody.
SECRET_KEY = getattr(local_settings, "SECRET_KEY",
                     "8qq-!fa$92i=s1gjjitd&%s@4%ka9lj+=@n7a&fzjpwu%3kd#u")

LANGUAGE_COOKIE_NAME = "django_language"

ROOT_URLCONF = "kalite.distributed.urls"

INSTALLED_APPS = [
    'django.contrib.auth',
    'django.contrib.sessions',
    'django.contrib.messages',
    'django.contrib.admin',
    'django.contrib.staticfiles',
    'django.contrib.contenttypes',
    'tastypie',
    'compressor',
    'django_js_reverse',
    'securesync',
    'south',
    'fle_utils.build',
    'fle_utils.handlebars',
    'fle_utils.django_utils',
    'fle_utils.config',
    'fle_utils.backbone',
    'fle_utils.chronograph',
    'kalite.django_cherrypy_wsgiserver',
    'kalite.coachreports',
    'kalite.distributed',
    'kalite.main',
    'kalite.playlist',
    'kalite.caching',
    'kalite.updates',
    'kalite.facility',
    'kalite.student_testing',
    'kalite.store',
    'kalite.topic_tools',
    'kalite.contentload',
    'kalite.dynamic_assets',
    'kalite.remoteadmin',
    'kalite.inline',
    'kalite.i18n',
    'kalite.ab_testing',
    'kalite.control_panel',
]

<<<<<<< HEAD
if not BUILT:
    INSTALLED_APPS += [
        "fle_utils.testing",
=======
if IS_SOURCE:
    INSTALLED_APPS += (
>>>>>>> 484505b5
        "kalite.testing",
        'kalite.testing.loadtesting',
        "kalite.basetests",
<<<<<<< HEAD
    ] + getattr(local_settings, 'INSTALLED_APPS', [])
else:
    INSTALLED_APPS += getattr(local_settings, 'INSTALLED_APPS', [])


MIDDLEWARE_CLASSES = [
    'django.middleware.csrf.CsrfViewMiddleware',
    'django.contrib.sessions.middleware.SessionMiddleware',
    'kalite.i18n.middleware.SessionLanguage',
    'django.middleware.locale.LocaleMiddleware',
    'django.contrib.auth.middleware.AuthenticationMiddleware',
    'django.contrib.messages.middleware.MessageMiddleware',
    'fle_utils.django_utils.middleware.GetNextParam',
    'kalite.facility.middleware.AuthFlags',
    'kalite.facility.middleware.FacilityCheck',
    'securesync.middleware.RegisteredCheck',
    'securesync.middleware.DBCheck',
    'django.middleware.common.CommonMiddleware',
    'kalite.distributed.middleware.LockdownCheck',
    'kalite.student_testing.middleware.ExamModeCheck',
    'django.middleware.gzip.GZipMiddleware',
    'django_snippets.session_timeout_middleware.SessionIdleTimeout'
] + getattr(local_settings, 'MIDDLEWARE_CLASSES', [])

TEMPLATE_CONTEXT_PROCESSORS = [
    'django.core.context_processors.i18n',
    'kalite.i18n.custom_context_processors.languages',
    'django.contrib.auth.context_processors.auth',
    'django.core.context_processors.request',
    'kalite.facility.custom_context_processors.custom',
    'kalite.distributed.custom_context_processors.custom',
    'django.contrib.messages.context_processors.messages',
    'kalite.distributed.inline_context_processor.inline',
] + getattr(local_settings, 'TEMPLATE_CONTEXT_PROCESSORS', [])


if DEBUG:
    INSTALLED_APPS += ["django_snippets"]  # used in contact form and (debug) profiling middleware
    TEMPLATE_CONTEXT_PROCESSORS += ["django.core.context_processors.debug"]  # used in conjunction with toolbar to show query information
    

# benjaoming: what's this!?
USE_DEBUG_TOOLBAR = getattr(local_settings, "USE_DEBUG_TOOLBAR", False)

if USE_DEBUG_TOOLBAR:
    INSTALLED_APPS += ['debug_toolbar']
    MIDDLEWARE_CLASSES += [
        'debug_toolbar.middleware.DebugToolbarMiddleware',
        'fle_utils.django_utils.middleware.JsonAsHTML'
    ]
    DEBUG_TOOLBAR_PANELS = (
        'debug_toolbar.panels.version.VersionDebugPanel',
        'debug_toolbar.panels.timer.TimerDebugPanel',
        'debug_toolbar.panels.settings_vars.SettingsVarsDebugPanel',
        'debug_toolbar.panels.headers.HeaderDebugPanel',
        'debug_toolbar.panels.request_vars.RequestVarsDebugPanel',
        'debug_toolbar.panels.template.TemplateDebugPanel',
        'debug_toolbar.panels.sql.SQLDebugPanel',
        'debug_toolbar.panels.signals.SignalDebugPanel',
        'debug_toolbar.panels.logger.LoggingPanel',
    )
    DEBUG_TOOLBAR_CONFIG = {
        'INTERCEPT_REDIRECTS': False,
        'HIDE_DJANGO_SQL': False,
        'ENABLE_STACKTRACES' : True,
    }
    # Debug toolbar must be set in conjunction with CACHE_TIME=0
    CACHE_TIME = 0

=======
    )

INSTALLED_APPS += getattr(local_settings, 'INSTALLED_APPS', tuple())

MIDDLEWARE_CLASSES = (
    # gzip has to be placed at the top, before others
    "django.middleware.gzip.GZipMiddleware",
    # needed for django admin
    "django.contrib.messages.middleware.MessageMiddleware",
    "django_snippets.session_timeout_middleware.SessionIdleTimeout",
) + getattr(local_settings, 'MIDDLEWARE_CLASSES', tuple())

TEMPLATE_CONTEXT_PROCESSORS = (
    # needed for django admin
    "django.contrib.messages.context_processors.messages",
    "kalite.distributed.inline_context_processor.inline",
) + getattr(local_settings, 'TEMPLATE_CONTEXT_PROCESSORS', tuple())
>>>>>>> 484505b5

TEMPLATE_DIRS = tuple()  # will be filled recursively via INSTALLED_APPS
# libraries common to all apps
STATICFILES_DIRS = (os.path.join(_data_path, 'static-libraries'),)

DEFAULT_ENCODING = 'utf-8'

# Due to a newer version of slimit being installed, allowing this causes an error:
# https://github.com/ierror/django-js-reverse/issues/29
JS_REVERSE_JS_MINIFY = False

########################
# Storage and caching
########################

########################
# Storage and caching
########################

# Local memory cache is to expensive to use for the page cache.
#   instead, use a file-based cache.
# By default, cache for maximum possible time.
#   Note: caching for 100 years can be too large a value
#   sys.maxint also can be too large (causes ValueError), since it's added to the current time.
#   Caching for the lesser of (100 years) or (5 years less than the max int) should work.
_5_years = 5 * 365 * 24 * 60 * 60
_100_years = 100 * 365 * 24 * 60 * 60
_max_cache_time = min(_100_years, sys.maxint - time.time() - _5_years)
CACHE_TIME = getattr(local_settings, "CACHE_TIME", _max_cache_time)
CACHE_NAME = getattr(local_settings, "CACHE_NAME", None)  # without a cache defined, None is fine

# Sessions use the default cache, and we want a local memory cache for that.
CACHES = {
    "default": {
        'BACKEND': 'django.core.cache.backends.locmem.LocMemCache',
    }
}

# Cache is activated in every case,
#   EXCEPT: if CACHE_TIME=0
if CACHE_TIME != 0:  # None can mean infinite caching to some functions
    # When we change versions, cache changes, too
    KEY_PREFIX = ".".join(version.VERSION)

    # File-based cache
    install_location_hash = hashlib.sha1(".".join(version.VERSION)).hexdigest()
    username = getpass.getuser() or "unknown_user"
    cache_dir_name = "kalite_web_cache_%s" % (username)
    CACHE_LOCATION = os.path.realpath(getattr(local_settings, "CACHE_LOCATION", os.path.join(tempfile.gettempdir(), cache_dir_name, install_location_hash))) + "/"
    CACHES["file_based_cache"] = {
        'BACKEND': 'django.core.cache.backends.filebased.FileBasedCache',
        'LOCATION': CACHE_LOCATION, # this is kind of OS-specific, so dangerous.
        'TIMEOUT': CACHE_TIME, # should be consistent
        'OPTIONS': {
            'MAX_ENTRIES': getattr(local_settings, "CACHE_MAX_ENTRIES", 5*2000) #2000 entries=~10,000 files
        },
    }

    # Memory-based cache
    CACHES["mem_cache"] = {
        'BACKEND': 'django.core.cache.backends.locmem.LocMemCache',
        'LOCATION': 'unique-snowflake',
        'TIMEOUT': CACHE_TIME, # should be consistent
        'OPTIONS': {
            'MAX_ENTRIES': getattr(local_settings, "CACHE_MAX_ENTRIES", 5*2000) #2000 entries=~10,000 files
        },
    }

    # The chosen cache
    CACHE_NAME = getattr(local_settings, "CACHE_NAME", "file_based_cache")


# Separate session caching from file caching.
SESSION_ENGINE = getattr(
    local_settings, "SESSION_ENGINE", 'django.contrib.sessions.backends.cache' + (''))

# Use our custom message storage to avoid adding duplicate messages
MESSAGE_STORAGE = 'fle_utils.django_utils.classes.NoDuplicateMessagesSessionStorage'

# disable migration framework on tests
SOUTH_TESTS_MIGRATE = False

# only allow, and use by default, JSON in tastypie, and remove api page limit
TASTYPIE_DEFAULT_FORMATS = ['json']
API_LIMIT_PER_PAGE = 0

# Default to a 20 minute timeout for a session - set to 0 to disable.
# TODO(jamalex): re-enable this to something sensible, once #2800 is resolved
SESSION_IDLE_TIMEOUT = getattr(local_settings, "SESSION_IDLE_TIMEOUT", 0)


# TODO(benjaoming): Use reverse_lazy for this sort of stuff
LOGIN_URL = "/?login=true"
LOGOUT_URL = "/securesync/api/user/logout/"


########################
# After all settings, but before config packages,
#   import settings from other apps.
#
# This allows app-specific settings to be localized and augment
#   the settings here, while also allowing
#   config packages to override settings.
########################

from kalite.distributed.settings import *
from kalite.django_cherrypy_wsgiserver.settings import *
from kalite.coachreports.settings import *
from securesync.settings import *
from fle_utils.chronograph.settings import *
from kalite.facility.settings import *
from kalite.main.settings import *
from kalite.contentload.settings import *
from kalite.playlist.settings import *
from kalite.student_testing.settings import *
from kalite.remoteadmin.settings import *

# This would seem only necessary when running the testing application,
# however it's harmless so we just import it unconditionally in case
# some of it is needed through "from kalite.settings import xx"
from kalite.testing.settings import *

# Import from applications with problematic __init__.py files
from kalite.legacy.i18n_settings import *
from kalite.legacy.topic_tools_settings import *
from kalite.legacy.caching_settings import *
from kalite.legacy.updates_settings import *<|MERGE_RESOLUTION|>--- conflicted
+++ resolved
@@ -333,22 +333,14 @@
     'kalite.control_panel',
 ]
 
-<<<<<<< HEAD
-if not BUILT:
-    INSTALLED_APPS += [
-        "fle_utils.testing",
-=======
 if IS_SOURCE:
     INSTALLED_APPS += (
->>>>>>> 484505b5
         "kalite.testing",
         'kalite.testing.loadtesting',
         "kalite.basetests",
-<<<<<<< HEAD
-    ] + getattr(local_settings, 'INSTALLED_APPS', [])
-else:
-    INSTALLED_APPS += getattr(local_settings, 'INSTALLED_APPS', [])
-
+    )
+
+INSTALLED_APPS += getattr(local_settings, 'INSTALLED_APPS', tuple())
 
 MIDDLEWARE_CLASSES = [
     'django.middleware.csrf.CsrfViewMiddleware',
@@ -414,25 +406,6 @@
     # Debug toolbar must be set in conjunction with CACHE_TIME=0
     CACHE_TIME = 0
 
-=======
-    )
-
-INSTALLED_APPS += getattr(local_settings, 'INSTALLED_APPS', tuple())
-
-MIDDLEWARE_CLASSES = (
-    # gzip has to be placed at the top, before others
-    "django.middleware.gzip.GZipMiddleware",
-    # needed for django admin
-    "django.contrib.messages.middleware.MessageMiddleware",
-    "django_snippets.session_timeout_middleware.SessionIdleTimeout",
-) + getattr(local_settings, 'MIDDLEWARE_CLASSES', tuple())
-
-TEMPLATE_CONTEXT_PROCESSORS = (
-    # needed for django admin
-    "django.contrib.messages.context_processors.messages",
-    "kalite.distributed.inline_context_processor.inline",
-) + getattr(local_settings, 'TEMPLATE_CONTEXT_PROCESSORS', tuple())
->>>>>>> 484505b5
 
 TEMPLATE_DIRS = tuple()  # will be filled recursively via INSTALLED_APPS
 # libraries common to all apps
