--- conflicted
+++ resolved
@@ -407,22 +407,21 @@
 if not os.path.exists(USER_STATIC_FILES):
     os.mkdir(USER_STATIC_FILES)
 
+# This directory is intended for the user to put their own static files in,
+# for instance if they download subtitle files.
+USER_STATIC_FILES = os.path.join(USER_DATA_ROOT, "static-updates")
+if not os.path.exists(USER_STATIC_FILES):
+    os.mkdir(USER_STATIC_FILES)
+
 # libraries common to all apps
-<<<<<<< HEAD
 STATICFILES_DIRS = (
     os.path.join(_data_path, 'static-libraries'),
     USER_STATIC_FILES
 )
-built_docs_path = os.path.join(_data_path, "sphinx-docs", "_build")
+built_docs_path = os.path.join(_data_path, "docs", "_build")
 DOCS_EXIST = os.path.exists(built_docs_path)
 if DOCS_EXIST:
     STATICFILES_DIRS += (
-=======
-built_docs_path = os.path.join(_data_path, "docs", "_build")
-if os.path.exists(built_docs_path):
-    STATICFILES_DIRS = (
-        os.path.join(_data_path, 'static-libraries'),
->>>>>>> 6cbf9855
         built_docs_path,
     )
 
