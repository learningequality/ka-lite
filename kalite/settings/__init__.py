import logging
import os
import sys
import platform
from kalite import version


##############################
# Functions for querying settings
##############################

def package_selected(package_name):
    global CONFIG_PACKAGE
    return bool(CONFIG_PACKAGE) and bool(package_name) and package_name.lower() in CONFIG_PACKAGE


from .base import *


<<<<<<< HEAD
CHERRYPY_PORT = getattr(local_settings, "CHERRYPY_PORT", PRODUCTION_PORT)

if DEBUG:
    from kalite.testing.loadtesting.settings import *
    TEST_RUNNER = KALITE_TEST_RUNNER
=======
import_installed_app_settings(INSTALLED_APPS, globals())

TEST_RUNNER = KALITE_TEST_RUNNER
>>>>>>> 3eb5b049

########################
# IMPORTANT: Do not add new settings below this line
#
# Everything that follows is overriding default settings, depending on CONFIG_PACKAGE

# config_package (None|RPi) alters some defaults e.g. different defaults for Raspberry Pi(RPi)
# autodetect if this is a Raspberry Pi-type device, and auto-set the config_package
#  to override the auto-detection, set CONFIG_PACKAGE=None in the local_settings
########################

CONFIG_PACKAGE = getattr(local_settings, "CONFIG_PACKAGE", "RPi" if (platform.uname()[0] == "Linux" and platform.uname()[4] == "armv6l") else [])

if isinstance(CONFIG_PACKAGE, basestring):
    CONFIG_PACKAGE = [CONFIG_PACKAGE]
CONFIG_PACKAGE = [cp.lower() for cp in CONFIG_PACKAGE]


# Config for Raspberry Pi distributed server
if package_selected("RPi"):
    LOG.info("RPi package selected.")
    # nginx proxy will normally be on 8008 and production port on 7007
    # If ports are overridden in local_settings, run the optimizerpi script
    PRODUCTION_PORT = getattr(local_settings, "PRODUCTION_PORT", 7007)
    PROXY_PORT = getattr(local_settings, "PROXY_PORT", 8008)
    assert PRODUCTION_PORT != PROXY_PORT, "PRODUCTION_PORT and PROXY_PORT must not be the same"
    #SYNCING_THROTTLE_WAIT_TIME = getattr(local_settings, "SYNCING_THROTTLE_WAIT_TIME", 1.0)
    #SYNCING_MAX_RECORDS_PER_REQUEST = getattr(local_settings, "SYNCING_MAX_RECORDS_PER_REQUEST", 10)

    PASSWORD_ITERATIONS_TEACHER = getattr(local_settings, "PASSWORD_ITERATIONS_TEACHER", 2000)
    PASSWORD_ITERATIONS_STUDENT = getattr(local_settings, "PASSWORD_ITERATIONS_STUDENT", 500)

    ENABLE_CLOCK_SET = getattr(local_settings, "ENABLE_CLOCK_SET", True)

    DO_NOT_RELOAD_CONTENT_CACHE_AT_STARTUP = True


if package_selected("nalanda"):
    LOG.info("Nalanda package selected")
    TURN_OFF_MOTIVATIONAL_FEATURES = True
    RESTRICTED_TEACHER_PERMISSIONS = True
    FIXED_BLOCK_EXERCISES = 5
    QUIZ_REPEATS = 3
UNIT_POINTS = 2000

# for extracting assessment item resources
ASSESSMENT_ITEMS_ZIP_URL = "https://learningequality.org/downloads/ka-lite/%s/content/assessment.zip" % version.SHORTVERSION

if package_selected("UserRestricted"):
    LOG.info("UserRestricted package selected.")

    if CACHE_TIME != 0 and not hasattr(local_settings, KEY_PREFIX):
        KEY_PREFIX += "|restricted"  # this option changes templates
    DISABLE_SELF_ADMIN = True  # hard-code facility app setting.

if package_selected("Demo"):
    LOG.info("Demo package selected.")

    CENTRAL_SERVER_HOST = getattr(local_settings, "CENTRAL_SERVER_HOST", "staging.learningequality.org")
    SECURESYNC_PROTOCOL = getattr(local_settings, "SECURESYNC_PROTOCOL", "http")
    DEMO_ADMIN_USERNAME = getattr(local_settings, "DEMO_ADMIN_USERNAME", "admin")
    DEMO_ADMIN_PASSWORD = getattr(local_settings, "DEMO_ADMIN_PASSWORD", "pass")

    MIDDLEWARE_CLASSES += (
        'kalite.distributed.demo_middleware.StopAdminAccess',
        'kalite.distributed.demo_middleware.LinkUserManual',
        'kalite.distributed.demo_middleware.ShowAdminLogin',
    )


# Force DeprecationWarning to show in DEBUG
if DEBUG:
    warnings.simplefilter('error', DeprecationWarning)

CENTRAL_SERVER_URL = "%s://%s" % (SECURESYNC_PROTOCOL, CENTRAL_SERVER_HOST)


# set the default encoding
# OK, so why do we reload sys? Because apparently sys.setdefaultencoding
# is deleted somewhere at startup. Reloading brings it back.
# see: http://blog.ianbicking.org/illusive-setdefaultencoding.html

# benjaoming: We need to somehow get rid of this as it's discouraged
# http://stackoverflow.com/questions/3828723/why-we-need-sys-setdefaultencodingutf-8-in-a-py-script
# http://ziade.org/2008/01/08/syssetdefaultencoding-is-evil/
try:
    DEFAULT_ENCODING = DEFAULT_ENCODING
except NameError:
    from django.conf.settings import DEFAULT_ENCODING  # @UnresolvedImport

if sys.getdefaultencoding() != DEFAULT_ENCODING:
    reload(sys)
    sys.setdefaultencoding(DEFAULT_ENCODING)


########################
# Screenshots
########################

SCREENSHOTS_OUTPUT_PATH = os.path.join(USER_DATA_ROOT, "data", "screenshots")
SCREENSHOTS_EXTENSION = ".png"

SCREENSHOTS_DATABASE_NAME = "screenshot-data.sqlite"
SCREENSHOTS_DATABASE_PATH = os.path.join(SCREENSHOTS_OUTPUT_PATH, SCREENSHOTS_DATABASE_NAME)

SCREENSHOTS_JSON_PATH = os.path.join(os.path.dirname(__file__), "data")
SCREENSHOTS_JSON_FILE = os.path.join(SCREENSHOTS_JSON_PATH, 'screenshots.json')
SCREENSHOTS_ROUTER = 'default'
SQLITE3_ENGINE = 'django.db.backends.sqlite3'

if 'screenshots' in sys.argv:
    # use another sqlite3 database for the screenshots
    DATABASES = {
        SCREENSHOTS_ROUTER: {
            "ENGINE": getattr(local_settings, "DATABASE_TYPE", SQLITE3_ENGINE),
            "NAME": SCREENSHOTS_DATABASE_PATH,
            "OPTIONS": {
                "timeout": 60,
            },
        }
    }
<|MERGE_RESOLUTION|>--- conflicted
+++ resolved
@@ -17,17 +17,12 @@
 from .base import *
 
 
-<<<<<<< HEAD
 CHERRYPY_PORT = getattr(local_settings, "CHERRYPY_PORT", PRODUCTION_PORT)
 
 if DEBUG:
     from kalite.testing.loadtesting.settings import *
     TEST_RUNNER = KALITE_TEST_RUNNER
-=======
-import_installed_app_settings(INSTALLED_APPS, globals())
 
-TEST_RUNNER = KALITE_TEST_RUNNER
->>>>>>> 3eb5b049
 
 ########################
 # IMPORTANT: Do not add new settings below this line
