from version import *

# testing isn't always available; just ignore if not
try:
<<<<<<< HEAD
    import utils.testing.testrunner
=======
    import shared.testing.testrunner
>>>>>>> 8b25d573
except Exception as e:
    pass
try:
    import tests.loadtesting as loadtesting
except Exception as e:
    pass

try:
    import platform
    OS = ", ".join(platform.uname() + ("Python %s" % platform.python_version(),))
except:
    try:
        import sys
        OS = sys.platform
    except:
        OS = ""<|MERGE_RESOLUTION|>--- conflicted
+++ resolved
@@ -2,11 +2,7 @@
 
 # testing isn't always available; just ignore if not
 try:
-<<<<<<< HEAD
-    import utils.testing.testrunner
-=======
     import shared.testing.testrunner
->>>>>>> 8b25d573
 except Exception as e:
     pass
 try:
