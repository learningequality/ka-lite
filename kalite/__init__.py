from version import *

# testing isn't always available; just ignore if not
try:
    import utils.testing.testrunner
except Exception as e:
    pass
try:
    import tests.loadtesting as loadtesting
except Exception as e:
    pass
<<<<<<< HEAD
    
=======


import version
VERSION = version.VERSION
>>>>>>> d04438f4

try:
    import platform
    OS = ", ".join(platform.uname() + ("Python %s" % platform.python_version(),))
except:
    try:
        import sys
        OS = sys.platform
    except:
        OS = ""<|MERGE_RESOLUTION|>--- conflicted
+++ resolved
@@ -9,14 +9,6 @@
     import tests.loadtesting as loadtesting
 except Exception as e:
     pass
-<<<<<<< HEAD
-    
-=======
-
-
-import version
-VERSION = version.VERSION
->>>>>>> d04438f4
 
 try:
     import platform
