"""
URLS that are API endpoints, usually producing some action and returning a JsonResponse

Note that most times, these patterns are all under /api/, due to the way
they're imported into the project's urls.py file.
"""
from django.conf.urls import include, patterns, url

<<<<<<< HEAD
from .api_resources import ExerciseLogResource, AttemptLogResource, VideoResource

=======
from .api_resources import VideoLogResource, ExerciseLogResource, AttemptLogResource, ContentLogResource, ExerciseResource, AssessmentItemResource, ContentResource
>>>>>>> 721d7061


<<<<<<< HEAD
    # For video / exercise pages
    url(r'^save_video_log$', 'save_video_log', {}, 'save_video_log'),
=======
urlpatterns = patterns(__package__ + '.api_views',
>>>>>>> 721d7061

    url(r'^', include(VideoLogResource().urls)),
    url(r'^', include(ExerciseLogResource().urls)),
    url(r'^', include(AttemptLogResource().urls)),
    url(r'^', include(ContentLogResource().urls)),
    # Retrieve exercise data to render a front-end exercise
    url(r'^', include(ExerciseResource().urls)),
    # Retrieve assessment item data to render front-end Perseus Exercises
    url(r'^', include(AssessmentItemResource().urls)),
    url(r'^', include(ContentResource().urls)),

    url(r'^', include(ExerciseLogResource().urls)),
    url(r'^', include(AttemptLogResource().urls)),
    # url(r'^', include(VideoResource().urls)),
    url(r'^exercise_log/(?P<exercise_id>\w+)$', 'exercise_log', {}, 'exercise_log'),
    url(r'^attempt_log/(?P<exercise_id>\w+)$', 'attempt_log', {}, 'attempt_log'),

    # Data used by the client (browser) for doing search
    url(r'^flat_topic_tree/(?P<lang_code>.*)/?$', 'flat_topic_tree', {}, 'flat_topic_tree'),

    # For building a graphical knowledge map
<<<<<<< HEAD
    url(r'^knowledge_map/(?P<topic_id>.*)/?$', 'knowledge_map_json', {}, 'knowledge_map_json'),

    # Retrieve exercise data to render a front-end exercise
    url(r'^exercise/(?P<exercise_id>[^/]+)$', 'exercise', {}, 'exercise'),

    # Retrieve video data to render a front-end video player
    url(r'^video/(?P<video_id>[^/]+)$', 'video', {}, 'video'),
=======
    url(r'^topic_tree/(?P<channel>.*)/?$', 'topic_tree', {}, 'topic_tree'),
>>>>>>> 721d7061

)<|MERGE_RESOLUTION|>--- conflicted
+++ resolved
@@ -6,20 +6,10 @@
 """
 from django.conf.urls import include, patterns, url
 
-<<<<<<< HEAD
-from .api_resources import ExerciseLogResource, AttemptLogResource, VideoResource
-
-=======
 from .api_resources import VideoLogResource, ExerciseLogResource, AttemptLogResource, ContentLogResource, ExerciseResource, AssessmentItemResource, ContentResource
->>>>>>> 721d7061
 
 
-<<<<<<< HEAD
-    # For video / exercise pages
-    url(r'^save_video_log$', 'save_video_log', {}, 'save_video_log'),
-=======
 urlpatterns = patterns(__package__ + '.api_views',
->>>>>>> 721d7061
 
     url(r'^', include(VideoLogResource().urls)),
     url(r'^', include(ExerciseLogResource().urls)),
@@ -31,26 +21,10 @@
     url(r'^', include(AssessmentItemResource().urls)),
     url(r'^', include(ContentResource().urls)),
 
-    url(r'^', include(ExerciseLogResource().urls)),
-    url(r'^', include(AttemptLogResource().urls)),
-    # url(r'^', include(VideoResource().urls)),
-    url(r'^exercise_log/(?P<exercise_id>\w+)$', 'exercise_log', {}, 'exercise_log'),
-    url(r'^attempt_log/(?P<exercise_id>\w+)$', 'attempt_log', {}, 'attempt_log'),
-
     # Data used by the client (browser) for doing search
     url(r'^flat_topic_tree/(?P<lang_code>.*)/?$', 'flat_topic_tree', {}, 'flat_topic_tree'),
 
     # For building a graphical knowledge map
-<<<<<<< HEAD
-    url(r'^knowledge_map/(?P<topic_id>.*)/?$', 'knowledge_map_json', {}, 'knowledge_map_json'),
-
-    # Retrieve exercise data to render a front-end exercise
-    url(r'^exercise/(?P<exercise_id>[^/]+)$', 'exercise', {}, 'exercise'),
-
-    # Retrieve video data to render a front-end video player
-    url(r'^video/(?P<video_id>[^/]+)$', 'video', {}, 'video'),
-=======
     url(r'^topic_tree/(?P<channel>.*)/?$', 'topic_tree', {}, 'topic_tree'),
->>>>>>> 721d7061
 
 )