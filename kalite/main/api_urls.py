"""
URLS that are API endpoints, usually producing some action and returning a JsonResponse

Note that most times, these patterns are all under /api/, due to the way
they're imported into the project's urls.py file.
"""
from django.conf.urls import include, patterns, url

from .api_resources import VideoLogResource, ExerciseLogResource, AttemptLogResource, ContentLogResource,\
    ExerciseResource, AssessmentItemResource, ContentResource, ContentRatingResource


urlpatterns = patterns(__package__ + '.api_views',

<<<<<<< HEAD
    url(r'^', include(VideoLogResource().urls)),
    url(r'^', include(ExerciseLogResource().urls)),
    url(r'^', include(AttemptLogResource().urls)),
    url(r'^', include(ContentLogResource().urls)),
    # Retrieve exercise data to render a front-end exercise
    url(r'^', include(ExerciseResource().urls)),
    # Retrieve assessment item data to render front-end Perseus Exercises
    url(r'^', include(AssessmentItemResource().urls)),
    url(r'^', include(ContentResource().urls)),
    url(r'^', include(ContentRatingResource().urls)),
    
    url(r'^content_recommender/?$', 'content_recommender', {}, 'content_recommender'),

    # A flat data structure for building a graphical knowledge map
    url(r'^topic_tree/(?P<channel>.*)/?$', 'topic_tree', {}, 'topic_tree'),

)
=======
                       url(r'^', include(VideoLogResource().urls)),
                       url(r'^', include(ExerciseLogResource().urls)),
                       url(r'^', include(AttemptLogResource().urls)),
                       url(r'^', include(ContentLogResource().urls)),
                       # Retrieve exercise data to render a front-end exercise
                       url(r'^', include(ExerciseResource().urls)),
                       # Retrieve assessment item data to render front-end Perseus Exercises
                       url(r'^', include(AssessmentItemResource().urls)),
                       url(r'^', include(ContentResource().urls)),

                       url(r'^content_recommender/?$', 'content_recommender', {}, 'content_recommender'),

                       # A flat data structure for building a graphical knowledge map
                       url(r'^topic_tree/(?P<channel>.*)/?$', 'topic_tree', {}, 'topic_tree'),

                       )
>>>>>>> 722e9002
<|MERGE_RESOLUTION|>--- conflicted
+++ resolved
@@ -6,31 +6,11 @@
 """
 from django.conf.urls import include, patterns, url
 
-from .api_resources import VideoLogResource, ExerciseLogResource, AttemptLogResource, ContentLogResource,\
-    ExerciseResource, AssessmentItemResource, ContentResource, ContentRatingResource
+from .api_resources import VideoLogResource, ExerciseLogResource, AttemptLogResource, ContentLogResource, ExerciseResource, AssessmentItemResource, ContentResource
 
 
 urlpatterns = patterns(__package__ + '.api_views',
 
-<<<<<<< HEAD
-    url(r'^', include(VideoLogResource().urls)),
-    url(r'^', include(ExerciseLogResource().urls)),
-    url(r'^', include(AttemptLogResource().urls)),
-    url(r'^', include(ContentLogResource().urls)),
-    # Retrieve exercise data to render a front-end exercise
-    url(r'^', include(ExerciseResource().urls)),
-    # Retrieve assessment item data to render front-end Perseus Exercises
-    url(r'^', include(AssessmentItemResource().urls)),
-    url(r'^', include(ContentResource().urls)),
-    url(r'^', include(ContentRatingResource().urls)),
-    
-    url(r'^content_recommender/?$', 'content_recommender', {}, 'content_recommender'),
-
-    # A flat data structure for building a graphical knowledge map
-    url(r'^topic_tree/(?P<channel>.*)/?$', 'topic_tree', {}, 'topic_tree'),
-
-)
-=======
                        url(r'^', include(VideoLogResource().urls)),
                        url(r'^', include(ExerciseLogResource().urls)),
                        url(r'^', include(AttemptLogResource().urls)),
@@ -46,5 +26,4 @@
                        # A flat data structure for building a graphical knowledge map
                        url(r'^topic_tree/(?P<channel>.*)/?$', 'topic_tree', {}, 'topic_tree'),
 
-                       )
->>>>>>> 722e9002
+                       )