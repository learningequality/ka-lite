--- conflicted
+++ resolved
@@ -254,16 +254,11 @@
 
         # the computed values
         self.extra_fields = json.dumps(extra_fields)
-<<<<<<< HEAD
-        # TODO-BLOCKER (MCGallaspy) this is inappropriate if multiple channels are active at once
-        self.source = settings.CHANNEL
-=======
         # TODO(MCGallaspy) This is inappropriate if multiple channels are active at once,
         # TODO(MCGallaspy) but given that there's only one active channel for 0.13 initially (khan)
         # TODO(MCGallaspy) I guess it's okay. In a multiple available channel situation then we should
         # TODO(MCGallaspy) probably get the source attribute from the content data itself.
         self.source = kwargs.pop("source", settings.CHANNEL)
->>>>>>> c7f3a2b1
 
 
 class ContentResource(Resource):
