--- conflicted
+++ resolved
@@ -9,11 +9,7 @@
 from kalite.topic_tools.models import AssessmentItem
 
 from kalite.distributed.api_views import get_messages_for_api_calls
-<<<<<<< HEAD
-=======
-from kalite.topic_tools import get_exercise_data, get_content_data
-from kalite.topic_tools.settings import CHANNEL
->>>>>>> 9afdb40e
+
 from kalite.shared.api_auth.auth import UserObjectsOnlyAuthorization
 from kalite.facility.api_resources import FacilityUserResource
 
@@ -132,106 +128,6 @@
         raise NotImplemented("Operation not implemented yet for assessment_items.")
 
 
-<<<<<<< HEAD
-=======
-class Content:
-
-    def __init__(self, lang_code="en", **kwargs):
-
-        standard_fields = [
-            "title",
-            "description",
-            "id",
-            "author_name",
-            "kind",
-            "content_urls",
-            "selected_language",
-            "available",
-        ]
-
-        for k in standard_fields:
-            setattr(self, k, kwargs.pop(k, ""))
-
-        extra_fields = {}
-
-        for k, v in kwargs.iteritems():
-            extra_fields[k] = v
-
-        # the computed values
-        self.extra_fields = json.dumps(extra_fields)
-        # TODO(MCGallaspy) This is inappropriate if multiple channels are active at once,
-        # TODO(MCGallaspy) but given that there's only one active channel for 0.13 initially (khan)
-        # TODO(MCGallaspy) I guess it's okay. In a multiple available channel situation then we should
-        # TODO(MCGallaspy) probably get the source attribute from the content data itself.
-        self.source = kwargs.pop("source", CHANNEL)
-
-
-class ContentResource(Resource):
-    content_urls = fields.DictField(attribute='content_urls')
-    description = fields.CharField(attribute='description', default="")
-    id = fields.CharField(attribute='id')
-    kind = fields.CharField(attribute='kind')
-    available = fields.BooleanField(attribute='available')
-    selected_language = fields.CharField(attribute='selected_language')
-    title = fields.CharField(attribute='title')
-    extra_fields = fields.CharField(attribute='extra_fields')
-    source = fields.CharField(attribute='source')
-
-    class Meta:
-        resource_name = 'content'
-        object_class = Content
-
-    def prepend_urls(self):
-        return [
-            url(r"^(?P<resource_name>%s)/(?P<id>[\w\d_.-]+)/$" % self._meta.resource_name,
-                self.wrap_view('dispatch_detail'),
-                name="api_dispatch_detail"),
-        ]
-
-    def detail_uri_kwargs(self, bundle_or_obj):
-        kwargs = {}
-        if getattr(bundle_or_obj, 'obj', None):
-            kwargs['pk'] = bundle_or_obj.obj.id
-        else:
-            kwargs['pk'] = bundle_or_obj.id
-        return kwargs
-
-    def get_object_list(self, request):
-        """
-        Get the list of content.
-        """
-        raise NotImplemented("Operation not implemented yet for content.")
-
-    def obj_get_list(self, bundle, **kwargs):
-        return self.get_object_list(bundle.request)
-
-    def obj_get(self, bundle, **kwargs):
-        content_id = kwargs.get("id", None)
-        content = get_content_data(bundle.request, content_id)
-        # MUST: Include messages in the api call.
-        if content:
-            content['messages'] = get_messages_for_api_calls(bundle.request)
-            return Content(**content)
-        else:
-            raise NotFound('Content with id %s not found' % content_id)
-
-    def obj_create(self, bundle, **kwargs):
-        raise NotImplementedError
-
-    def obj_update(self, bundle, **kwargs):
-        raise NotImplementedError
-
-    def obj_delete_list(self, bundle, **kwargs):
-        raise NotImplementedError
-
-    def obj_delete(self, bundle, **kwargs):
-        raise NotImplementedError
-
-    def rollback(self, bundles):
-        raise NotImplementedError
-
-
->>>>>>> 9afdb40e
 class ContentRatingResource(ModelResource):
 
     user = fields.ForeignKey(FacilityUserResource, 'user')
