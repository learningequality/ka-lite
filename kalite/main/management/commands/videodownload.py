--- conflicted
+++ resolved
@@ -7,17 +7,13 @@
 from main.models import VideoFile
 from shared import caching
 from shared.jobs import force_job
-<<<<<<< HEAD
-from shared.videos import download_video, DownloadCancelled
+from shared.videos import download_video, DownloadCancelled, URLNotFound
 from updates.utils import UpdatesDynamicCommand
 from utils.topic_tools import get_video_by_youtube_id
 
 
 class Command(UpdatesDynamicCommand):
     help = "Download all videos marked to be downloaded"
-=======
-from shared.videos import download_video, DownloadCancelled, URLNotFound
->>>>>>> 62566367
 
     option_list = UpdatesDynamicCommand.option_list + (
         make_option('-c', '--cache',
