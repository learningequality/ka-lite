import uuid
from datetime import datetime
from annoying.functions import get_object_or_None
from dateutil import relativedelta

from django.contrib.auth.decorators import login_required
from django.core.exceptions import ValidationError
from django.db import models, transaction
from django.db.models import Sum

import settings
from securesync import engine
from securesync.models import SyncedModel, FacilityUser, Device
from settings import LOG as logging
from utils.general import datediff, isnumeric


class VideoLog(SyncedModel):
    POINTS_PER_VIDEO = 750

    user = models.ForeignKey(FacilityUser, blank=True, null=True, db_index=True)
    youtube_id = models.CharField(max_length=20, db_index=True)
    total_seconds_watched = models.IntegerField(default=0)
    points = models.IntegerField(default=0)
    complete = models.BooleanField(default=False)
    completion_timestamp = models.DateTimeField(blank=True, null=True)
    completion_counter = models.IntegerField(blank=True, null=True)

<<<<<<< HEAD
    def __unicode__(self):
        return "user=%s, youtube_id=%s, seconds=%d, points=%d%s" % (self.user, self.youtube_id, self.total_seconds_watched, self.points, " (completed)" if self.complete else "")
=======
    class Meta:
        pass
>>>>>>> f641aa3f

    def save(self, *args, **kwargs):
        if not kwargs.get("imported", False):
            self.full_clean()

            # Compute learner status
            already_complete = self.complete
            self.complete = (self.points >= VideoLog.POINTS_PER_VIDEO)
            if not already_complete and self.complete:
                self.completion_timestamp = datetime.now()
                self.completion_counter = Device.get_own_device().get_counter()

            # Tell logins that they are still active (ignoring validation failures).
            #   TODO(bcipolli): Could log video information in the future.
            try:
                UserLog.update_user_activity(self.user, activity_type="login", update_datetime=(self.completion_timestamp or datetime.now()))
            except ValidationError as e:
                logging.debug("Failed to update userlog during video: %s" % e)

        super(VideoLog, self).save(*args, **kwargs)

    def get_uuid(self, *args, **kwargs):
        assert self.user is not None and self.user.id is not None, "User ID required for get_uuid"
        assert self.youtube_id is not None, "Youtube ID required for get_uuid"

        namespace = uuid.UUID(self.user.id)
        return uuid.uuid5(namespace, self.youtube_id.encode("utf-8")).hex

    @staticmethod
    def get_points_for_user(user):
        return VideoLog.objects.filter(user=user).aggregate(Sum("points")).get("points__sum", 0) or 0
        
    @classmethod
    def update_video_log(cls, facility_user, youtube_id, additional_seconds_watched, total_points=0):
        assert facility_user and youtube_id, "Updating a video log requires both a facility user and a YouTube ID"
        
        # More robust extraction of previous object
        videolog = cls.get_or_initialize(user=facility_user, youtube_id=youtube_id)
        
        # combine the previously watched counts with the new counts
        videolog.total_seconds_watched += additional_seconds_watched
        videolog.points = min(max(videolog.points, total_points), cls.POINTS_PER_VIDEO)
        
        # write the video log to the database, overwriting any old video log with the same ID
        # (and since the ID is computed from the user ID and YouTube ID, this will behave sanely)
        videolog.full_clean()
        videolog.save()

        return videolog


class ExerciseLog(SyncedModel):
    user = models.ForeignKey(FacilityUser, blank=True, null=True, db_index=True)
    exercise_id = models.CharField(max_length=100, db_index=True)
    streak_progress = models.IntegerField(default=0)
    attempts = models.IntegerField(default=0)
    points = models.IntegerField(default=0)
    complete = models.BooleanField(default=False)
    struggling = models.BooleanField(default=False)
    attempts_before_completion = models.IntegerField(blank=True, null=True)
    completion_timestamp = models.DateTimeField(blank=True, null=True)
    completion_counter = models.IntegerField(blank=True, null=True)

<<<<<<< HEAD
    def __unicode__(self):
        return "user=%s, exercise_id=%s, points=%d%s" % (self.user, self.exercise_id, self.points, " (completed)" if self.complete else "")

=======
    class Meta:
        pass
>>>>>>> f641aa3f

    def save(self, *args, **kwargs):
        if not kwargs.get("imported", False):
            self.full_clean()

            # Compute learner status
            if self.attempts > 20 and not self.complete:
                self.struggling = True
            already_complete = self.complete
            self.complete = (self.streak_progress >= 100)
            if not already_complete and self.complete:
                self.struggling = False
                self.completion_timestamp = datetime.now()
                self.completion_counter = Device.get_own_device().get_counter()
                self.attempts_before_completion = self.attempts

            # Tell logins that they are still active (ignoring validation failures).
            #   TODO(bcipolli): Could log exercise information in the future.
            try:
                UserLog.update_user_activity(self.user, activity_type="login", update_datetime=(self.completion_timestamp or datetime.now()))
            except ValidationError as e:
                logging.debug("Failed to update userlog during exercise: %s" % e)
            super(ExerciseLog, self).save(*args, **kwargs)

    def get_uuid(self, *args, **kwargs):
        assert self.user is not None and self.user.id is not None, "User ID required for get_uuid"
        assert self.exercise_id is not None, "Exercise ID required for get_uuid"

        namespace = uuid.UUID(self.user.id)
        return uuid.uuid5(namespace, self.exercise_id.encode("utf-8")).hex

    @staticmethod
    def get_points_for_user(user):
        return ExerciseLog.objects.filter(user=user).aggregate(Sum("points")).get("points__sum", 0) or 0


class UserLogSummary(SyncedModel):
    """Like UserLogs, but summarized over a longer period of time.
    Also sync'd across devices.  Unique per user, device, activity_type, and time period."""
    minversion = "0.9.4"

    device = models.ForeignKey(Device, blank=False, null=False)
    user = models.ForeignKey(FacilityUser, blank=False, null=False, db_index=True)
    activity_type = models.IntegerField(blank=False, null=False)
    start_datetime = models.DateTimeField(blank=False, null=False)
    end_datetime = models.DateTimeField(blank=True, null=True)
    total_logins = models.IntegerField(default=0, blank=False, null=False)
    total_seconds = models.IntegerField(default=0, blank=False, null=False)

    class Meta:
        pass

    def __unicode__(self):
        self.full_clean()  # make sure everything that has to be there, is there.
        return u"%d seconds over %d logins for %s/%s/%d, period %s to %s" % (self.total_seconds, self.total_logins, self.device.name, self.user.username, self.activity_type, self.start_datetime, self.end_datetime)


    @classmethod
    def get_period_start_datetime(cls, log_time, summary_freq):
        """Periods can be: days, weeks, months, years.
        Days referenced from midnight on the current computer's clock.
        Weeks referenced from Monday morning @ 00:00:00am.
        Months and years follow from the above."""

        summary_freq_qty    = summary_freq[0]
        summary_freq_period = summary_freq[1].lower()
        base_time = log_time.replace(microsecond=0, second=0, minute=0, hour=0)

        if summary_freq_period in ["day", "days"]:
            assert summary_freq_qty == 1, "Days only supports 1"
            return base_time

        elif summary_freq_period in ["week", "weeks"]:
            assert summary_freq_qty == 1, "Weeks only supports 1"
            raise NotImplementedError("Still working to implement weeks.")

        elif summary_freq_period in ["month", "months"]:
            assert summary_freq_qty in [1,2,3,4,6], "Months only supports [1,2,3,4,6]"
            # Integer math makes this equation work as desired
            return base_time.replace(day=1, month=log_time.month / summary_freq_qty * summary_freq_qty)

        elif summary_freq_period in ["year", "years"]:
            assert summary_freq_qty in [1,2,3,4,6], "Years only supports 1"
            return base_time.replace(day=1, month=1)

        else:
            raise NotImplementedError("Unrecognized summary frequency period: %s" % summary_freq_period)


    @classmethod
    def get_period_end_datetime(cls, log_time, summary_freq):
        start_datetime = cls.get_period_start_datetime(log_time, summary_freq)
        summary_freq_qty    = summary_freq[0]
        summary_freq_period = summary_freq[1].lower()

        if summary_freq_period in ["day", "days"]:
            return start_datetime + relativedelta.relativedelta(days=summary_freq_qty) - relativedelta.relativedelta(seconds=1)

        elif summary_freq_period in ["week", "weeks"]:
            return start_datetime + relativedelta.relativedelta(days=7*summary_freq_qty) - relativedelta.relativedelta(seconds=1)

        elif summary_freq_period in ["month", "months"]:
            return start_datetime + relativedelta.relativedelta(months=summary_freq_qty) - relativedelta.relativedelta(seconds=1)

        elif summary_freq_period in ["year", "years"]:
            return start_datetime + relativedelta.relativedelta(years=summary_freq_qty) - relativedelta.relativedelta(seconds=1)

        else:
            raise NotImplementedError("Unrecognized summary frequency period: %s" % summary_freq_period)


    @classmethod
    def add_log_to_summary(cls, user_log, device=None):
        """Adds total_time to the appropriate user/device/activity's summary log."""

        assert user_log.end_datetime, "all log items must have an end_datetime to be saved here."
        assert user_log.total_seconds >= 0, "all log items must have a non-negative total_seconds to be saved here."
        device = device or Device.get_own_device()  # Must be done here, or install fails

        # Check for an existing object
        log_summary = cls.objects.filter(
            device=device,
            user=user_log.user,
            activity_type=user_log.activity_type,
            start_datetime__lte=user_log.end_datetime,
            end_datetime__gte=user_log.end_datetime,
        )
        assert log_summary.count() <= 1, "There should never be multiple summaries in the same time period/device/user/type combo"

        # Get (or create) the log item
        log_summary = log_summary[0] if log_summary.count() else cls(
            device=device,
            user=user_log.user,
            activity_type=user_log.activity_type,
            start_datetime=cls.get_period_start_datetime(user_log.end_datetime, settings.USER_LOG_SUMMARY_FREQUENCY),
            end_datetime=cls.get_period_end_datetime(user_log.end_datetime, settings.USER_LOG_SUMMARY_FREQUENCY),
            total_seconds=0,
            total_logins=0,
        )

        logging.debug("Adding %d seconds for %s/%s/%d, period %s to %s" % (user_log.total_seconds, device.name, user_log.user.username, user_log.activity_type, log_summary.start_datetime, log_summary.end_datetime))

        # Add the latest info
        log_summary.total_seconds += user_log.total_seconds
        log_summary.total_logins += 1
        log_summary.save()


class UserLog(models.Model):  # Not sync'd, only summaries are
    """Detailed instances of user behavior.
    Currently not sync'd (only used for local detail reports).
    """

    # Currently, all activity is used just to update logged-in-time.
    KNOWN_TYPES={"login": 1}
    minversion = "0.9.4"

    user = models.ForeignKey(FacilityUser, blank=False, null=False, db_index=True)
    activity_type = models.IntegerField(blank=False, null=False)
    start_datetime = models.DateTimeField(blank=False, null=False)
    last_active_datetime = models.DateTimeField(blank=False, null=False)
    end_datetime = models.DateTimeField(blank=True, null=True)
    total_seconds = models.IntegerField(blank=True, null=True)


    @transaction.commit_on_success
    def save(self, *args, **kwargs):
        """When this model is saved, check if the activity is ended.
        If so, compute total_seconds and update the corresponding summary log."""

        # Do nothing if the max # of records is zero or None
        # (i.e. this functionality is disabled)
        if not settings.USER_LOG_MAX_RECORDS:
            return

        # Compute total_seconds, save to summary
        #   Note: only supports setting end_datetime once!
        if self.end_datetime and not self.total_seconds:
            self.full_clean()

            # The top computation is more lenient: user activity is just time logged in, literally.
            # The bottom computation is more strict: user activity is from start until the last "action"
            #   recorded--in the current case, that means from login until the last moment an exercise or
            #   video log was updated.
            #self.total_seconds = datediff(self.end_datetime, self.start_datetime, units="seconds")
            self.total_seconds = 0 if not self.last_active_datetime else datediff(self.last_active_datetime, self.start_datetime, units="seconds")

            # Confirm the result (output info first for easier debugging)
            logging.debug("%s: total learning time: %d seconds" % (self.user.username, self.total_seconds))
            assert self.total_seconds >= 0, "Total learning time should always be non-negative."

            # Save only completed log items to the UserLogSummary
            UserLogSummary.add_log_to_summary(self)
        super(UserLog, self).save(*args, **kwargs)

        if UserLog.objects.count() > settings.USER_LOG_MAX_RECORDS:
            # Unfortunately, could not do an aggregate delete when doing a
            #   slice in query
            to_discard = UserLog.objects.order_by("start_datetime")[0:UserLog.objects.count()-settings.USER_LOG_MAX_RECORDS]
            UserLog.objects.filter(pk__in=to_discard).delete()


    def __unicode__(self):
        if self.end_datetime:
            return u"%s: logged in @ %s; for %s seconds"%(self.user.username,self.start_datetime, self.total_seconds)
        else:
            return u"%s: logged in @ %s; last active @ %s"%(self.user.username, self.start_datetime, self.last_active_datetime)


    @classmethod
    def get_activity_int(cls, activity_type):
        """Helper function converts from string or int to the underlying int"""

        if type(activity_type).__name__ in ["str", "unicode"]:
            if activity_type in cls.KNOWN_TYPES:
                return cls.KNOWN_TYPES[activity_type]
            else:
                raise Exception("Unrecognized activity type: %s" % activity_type)

        elif isnumeric(activity_type):
            return int(activity_type)

        else:
            raise Exception("Cannot convert requested activity_type to int")


    @classmethod
    def begin_user_activity(cls, user, activity_type="login", start_datetime=None):
        """Helper function to create a user activity log entry."""

        # Do nothing if the max # of records is zero or None
        # (i.e. this functionality is disabled)
        if not settings.USER_LOG_MAX_RECORDS:
            return

        assert user is not None, "A valid user must always be specified."
        if not start_datetime:  # must be done outside the function header (else becomes static)
            start_datetime = datetime.now()
        activity_type = cls.get_activity_int(activity_type)
        cur_user_log_entry = get_object_or_None(cls, user=user, end_datetime=None)

        logging.debug("%s: BEGIN activity(%d) @ %s"%(user.username, activity_type, start_datetime))

        # Seems we're logging in without logging out of the previous.
        #   Best thing to do is simulate a login
        #   at the previous last update time.
        #
        # Note: this can be a recursive call
        if cur_user_log_entry:
            logging.warn("%s: END activity on a begin @ %s"%(user.username,start_datetime))
            cls.end_user_activity(user=user, activity_type=activity_type, end_datetime=cur_user_log_entry.last_active_datetime)

        # Create a new entry
        cur_user_log_entry = cls(user=user, activity_type=activity_type, start_datetime=start_datetime, last_active_datetime=start_datetime)

        cur_user_log_entry.save()
        return cur_user_log_entry


    @classmethod
    def update_user_activity(cls, user, activity_type="login", update_datetime=None):
        """Helper function to update an existing user activity log entry."""

        # Do nothing if the max # of records is zero or None
        # (i.e. this functionality is disabled)
        if not settings.USER_LOG_MAX_RECORDS:
            return

        assert user is not None, "A valid user must always be specified."
        if not update_datetime:  # must be done outside the function header (else becomes static)
            update_datetime = datetime.now()
        activity_type = cls.get_activity_int(activity_type)

        cur_user_log_entry = get_object_or_None(cls, user=user, end_datetime=None)

        # No unstopped starts.  Start should have been called first!
        if not cur_user_log_entry:
            logging.warn("%s: Had to create a user log entry, but UPDATING('%d')! @ %s"%(user.username,activity_type,update_datetime))
            cur_user_log_entry = cls.begin_user_activity(user=user, activity_type=activity_type, start_datetime=update_datetime)

        logging.debug("%s: UPDATE activity (%d) @ %s"%(user.username,activity_type,update_datetime))
        cur_user_log_entry.last_active_datetime = update_datetime

        cur_user_log_entry.save()


    @classmethod
    def end_user_activity(cls, user, activity_type="login", end_datetime=None):
        """Helper function to complete an existing user activity log entry."""

        # Do nothing if the max # of records is zero or None
        # (i.e. this functionality is disabled)
        if not settings.USER_LOG_MAX_RECORDS:
            return

        assert user is not None, "A valid user must always be specified."
        if not end_datetime:  # must be done outside the function header (else becomes static)
            end_datetime = datetime.now()
        activity_type = cls.get_activity_int(activity_type)

        cur_user_log_entry = get_object_or_None(cls, user=user, end_datetime=None)

        # No unstopped starts.  Start should have been called first!
        if not cur_user_log_entry:
            logging.warn("%s: Had to create a user log entry, but STOPPING('%d')! @ %s"%(user.username,activity_type,end_datetime))
            cur_user_log_entry = cls.begin_user_activity(user=user, activity_type=activity_type, start_datetime=end_datetime)

        logging.debug("%s: Logging LOGOUT activity @ %s"%(user.username, end_datetime))
        cur_user_log_entry.end_datetime = end_datetime
        cur_user_log_entry.save()  # total-seconds will be computed here.


class VideoFile(models.Model):
    youtube_id = models.CharField(max_length=20, primary_key=True)
    flagged_for_download = models.BooleanField(default=False)
    flagged_for_subtitle_download = models.BooleanField(default=False)
    download_in_progress = models.BooleanField(default=False)
    subtitle_download_in_progress = models.BooleanField(default=False)
    priority = models.IntegerField(default=0)
    percent_complete = models.IntegerField(default=0)
    subtitles_downloaded = models.BooleanField(default=False)
    cancel_download = models.BooleanField(default=False)

    class Meta:
        ordering = ["priority", "youtube_id"]


class LanguagePack(models.Model):
    lang_id = models.CharField(max_length=5, primary_key=True)
    lang_version = models.CharField(max_length=5)
    software_version = models.CharField(max_length=12)
    lang_name = models.CharField(max_length=30)


engine.add_syncing_models([VideoLog, ExerciseLog, UserLogSummary])<|MERGE_RESOLUTION|>--- conflicted
+++ resolved
@@ -26,13 +26,11 @@
     completion_timestamp = models.DateTimeField(blank=True, null=True)
     completion_counter = models.IntegerField(blank=True, null=True)
 
-<<<<<<< HEAD
     def __unicode__(self):
-        return "user=%s, youtube_id=%s, seconds=%d, points=%d%s" % (self.user, self.youtube_id, self.total_seconds_watched, self.points, " (completed)" if self.complete else "")
-=======
+        return u"user=%s, youtube_id=%s, seconds=%d, points=%d%s" % (self.user, self.youtube_id, self.total_seconds_watched, self.points, " (completed)" if self.complete else "")
+
     class Meta:
         pass
->>>>>>> f641aa3f
 
     def save(self, *args, **kwargs):
         if not kwargs.get("imported", False):
@@ -96,14 +94,11 @@
     completion_timestamp = models.DateTimeField(blank=True, null=True)
     completion_counter = models.IntegerField(blank=True, null=True)
 
-<<<<<<< HEAD
     def __unicode__(self):
-        return "user=%s, exercise_id=%s, points=%d%s" % (self.user, self.exercise_id, self.points, " (completed)" if self.complete else "")
-
-=======
+        return u"user=%s, exercise_id=%s, points=%d%s" % (self.user, self.exercise_id, self.points, " (completed)" if self.complete else "")
+
     class Meta:
         pass
->>>>>>> f641aa3f
 
     def save(self, *args, **kwargs):
         if not kwargs.get("imported", False):
