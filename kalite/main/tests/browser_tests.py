--- conflicted
+++ resolved
@@ -20,19 +20,11 @@
 import settings
 from kalite.utils.django_utils import call_command_with_output
 from securesync.models import Facility, FacilityGroup, FacilityUser
-<<<<<<< HEAD
-from utils.testing import main_only, KALiteLocalBrowserTestCase
-
-
-@main_only
-class DeviceUnregisteredTest(KALiteLocalBrowserTestCase):
-=======
 from utils.testing import distributed_only, KALiteDistributedBrowserTestCase, KALiteRegisteredDistributedBrowserTestCase
 
 
 @distributed_only
 class DeviceUnregisteredTest(KALiteDistributedBrowserTestCase):
->>>>>>> 873acd2c
     """Validate all the steps of registering a device.
     
     Currently, only testing that the device is not registered works.
@@ -55,11 +47,7 @@
         self.login_admin()
 
 
-<<<<<<< HEAD
-@main_only
-=======
 @distributed_only
->>>>>>> 873acd2c
 class ChangeLocalUserPassword(unittest.TestCase):
     """Tests for the changelocalpassword command"""
     
