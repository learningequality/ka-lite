--- conflicted
+++ resolved
@@ -8,11 +8,7 @@
 
 import logging
 import re
-<<<<<<< HEAD
-=======
 import time
-import unittest
->>>>>>> de842dd6
 from selenium import webdriver
 from selenium.common.exceptions import NoSuchElementException
 from selenium.webdriver.common.keys import Keys
