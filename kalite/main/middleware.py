# Orignal version taken from http://www.djangosnippets.org/snippets/186/
# Original author: udfalkso
# Modified by: Shwagroo Team and Gun.io

import sys
import os
import re
import hotshot, hotshot.stats
import tempfile
import StringIO

from django.contrib import messages
from django.http import HttpResponseRedirect
from django.conf import settings

import settings
from config.models import Settings

words_re = re.compile( r'\s+' )

group_prefix_re = [
    re.compile( "^.*/django/[^/]+" ),
    re.compile( "^(.*)/[^/]+$" ), # extract module path
    re.compile( ".*" ),           # catch strange entries
]

class ProfileMiddleware(object):
    """
    Displays hotshot profiling for any view.
    http://yoursite.com/yourview/?prof

    Add the "prof" key to query string by appending ?prof (or &prof=)
    and you'll see the profiling results in your browser.
    It's set up to only be available in django's debug mode, is available for superuser otherwise,
    but you really shouldn't add this middleware to any production configuration.

    WARNING: It uses hotshot profiler which is not thread safe.
    """
    def process_request(self, request):
        if (settings.DEBUG or request.user.is_superuser) and 'prof' in request.GET: 
            self.tmpfile = tempfile.mktemp()
            self.prof = hotshot.Profile(self.tmpfile)

    def process_view(self, request, callback, callback_args, callback_kwargs):
        if (settings.DEBUG or request.user.is_superuser) and 'prof' in request.GET:
            return self.prof.runcall(callback, request, *callback_args, **callback_kwargs)

    def get_group(self, file):
        for g in group_prefix_re:
            name = g.findall( file )
            if name:
                return name[0]

    def get_summary(self, results_dict, sum):
        list = [ (item[1], item[0]) for item in results_dict.items() ]
        list.sort( reverse = True )
        list = list[:40]

        res = "      tottime\n"
        for item in list:
            res += "%4.1f%% %7.3f %s\n" % ( 100*item[0]/sum if sum else 0, item[0], item[1] )

        return res

    def summary_for_files(self, stats_str):
        stats_str = stats_str.split("\n")[5:]

        mystats = {}
        mygroups = {}

        sum = 0

        for s in stats_str:
            fields = words_re.split(s);
            if len(fields) == 7:
                time = float(fields[2])
                sum += time
                file = fields[6].split(":")[0]

                if not file in mystats:
                    mystats[file] = 0
                mystats[file] += time

                group = self.get_group(file)
                if not group in mygroups:
                    mygroups[ group ] = 0
                mygroups[ group ] += time

        return "<pre>" + \
               " ---- By file ----\n\n" + self.get_summary(mystats,sum) + "\n" + \
               " ---- By group ---\n\n" + self.get_summary(mygroups,sum) + \
               "</pre>"

    def process_response(self, request, response):
        if (settings.DEBUG or (hasattr(request, "user") and request.user.is_superuser)) and 'prof' in request.GET:
            self.prof.close()

            out = StringIO.StringIO()
            old_stdout = sys.stdout
            sys.stdout = out

            stats = hotshot.stats.load(self.tmpfile)
            stats.sort_stats('time', 'calls')
            stats.print_stats()

            sys.stdout = old_stdout
            stats_str = out.getvalue()

            if response and response.content and stats_str:
                response.content = "<pre>" + stats_str + "</pre>"

            response.content = "\n".join(response.content.split("\n")[:40])

            response.content += self.summary_for_files(stats_str)

            os.unlink(self.tmpfile)

        return response


class GetNextParam:
    def process_request(self, request):
        next = request.GET.get("next", "")
        if next.startswith("/"):    
            request.next = next
        else:
            request.next = ""

# TODO(dylan): new class that handles finding and setting the language for the session
class SessionLanguage:
<<<<<<< HEAD
    def process_request(self, request):
        if "django_language" not in request.session:
            request.session["django_language"] = Settings.get("default_language") or settings.LANGUAGE_CODE
        if request.GET.get("set_language"):
            request.session["django_language"] = request.GET.get("set_language")
            return HttpResponseRedirect(request.path)
        if request.is_admin and request.GET.get("set_default_language"):
            Settings.set("default_language", request.GET.get("set_default_language"))
            return HttpResponseRedirect(request.path)
=======
	def process_request(self, request):
		if request.user.is_authenticated() and "django_language" not in request.session:
			request.session["django_language"] = Settings.get("default_language") or "en"
		if request.GET.get("set_language"):
			request.session["django_language"] = request.GET.get("set_language")
			return HttpResponseRedirect(request.path)
		if request.is_admin and request.GET.get("set_default_language"):
			Settings.set("default_language", request.GET.get("set_default_language"))
			return HttpResponseRedirect(request.path)
>>>>>>> 5c1b4ee0
<|MERGE_RESOLUTION|>--- conflicted
+++ resolved
@@ -9,12 +9,12 @@
 import tempfile
 import StringIO
 
+from config.models import Settings
 from django.contrib import messages
 from django.http import HttpResponseRedirect
+
+
 from django.conf import settings
-
-import settings
-from config.models import Settings
 
 words_re = re.compile( r'\s+' )
 
@@ -128,24 +128,12 @@
 
 # TODO(dylan): new class that handles finding and setting the language for the session
 class SessionLanguage:
-<<<<<<< HEAD
     def process_request(self, request):
-        if "django_language" not in request.session:
+        if request.user.is_authenticated() and "django_language" not in request.session:
             request.session["django_language"] = Settings.get("default_language") or settings.LANGUAGE_CODE
         if request.GET.get("set_language"):
             request.session["django_language"] = request.GET.get("set_language")
             return HttpResponseRedirect(request.path)
         if request.is_admin and request.GET.get("set_default_language"):
             Settings.set("default_language", request.GET.get("set_default_language"))
-            return HttpResponseRedirect(request.path)
-=======
-	def process_request(self, request):
-		if request.user.is_authenticated() and "django_language" not in request.session:
-			request.session["django_language"] = Settings.get("default_language") or "en"
-		if request.GET.get("set_language"):
-			request.session["django_language"] = request.GET.get("set_language")
-			return HttpResponseRedirect(request.path)
-		if request.is_admin and request.GET.get("set_default_language"):
-			Settings.set("default_language", request.GET.get("set_default_language"))
-			return HttpResponseRedirect(request.path)
->>>>>>> 5c1b4ee0
+            return HttpResponseRedirect(request.path)