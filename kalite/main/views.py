--- conflicted
+++ resolved
@@ -32,23 +32,14 @@
 from control_panel.views import user_management_context
 from main import topicdata
 from main.models import VideoLog, ExerciseLog, VideoFile
-<<<<<<< HEAD
 from securesync.api_client import BaseClient
-=======
-from securesync.engine.api_client import SyncClient
->>>>>>> 5b319c8f
 from securesync.models import Facility, FacilityUser,FacilityGroup, Device
 from securesync.views import require_admin, facility_required
 from settings import LOG as logging
 from shared.jobs import force_job
 from utils import topic_tools
-<<<<<<< HEAD
-from utils.internet import am_i_online, JsonResponse
-=======
+from utils.decorators import require_admin
 from utils.internet import JsonResponse
-from utils.jobs import force_job
->>>>>>> 5b319c8f
-from utils.decorators import require_admin
 from utils.videos import video_connection_is_available
 
 
