--- conflicted
+++ resolved
@@ -1,40 +1,38 @@
-import re, json, sys, logging
+import json
+import re
+import sys
 from annoying.decorators import render_to
 from annoying.functions import get_object_or_None
 
+from django.contrib import messages
+from django.core.paginator import Paginator, EmptyPage, PageNotAnInteger
+from django.core.management import call_command
+from django.core.urlresolvers import reverse
+from django.db.models import Sum
 from django.http import HttpResponse, HttpResponseNotFound, HttpResponseRedirect, Http404, HttpResponseServerError
 from django.shortcuts import render_to_response, get_object_or_404, redirect, get_list_or_404
 from django.template import RequestContext
 from django.template.loader import render_to_string
-from django.core.management import call_command
-from django.core.urlresolvers import reverse
-from django.contrib import messages
 from django.utils.safestring import mark_safe
-from django.db.models import Sum
-from django.contrib import messages
 from django.utils.translation import ugettext as _
 from django.views.decorators.cache import cache_control
 from django.views.decorators.cache import cache_page
-from django.core.paginator import Paginator, EmptyPage, PageNotAnInteger
-from django.utils.translation import ugettext as _
 
 import settings
+from config.models import Settings
 from main import topicdata
 from main.models import VideoLog, ExerciseLog, VideoFile
-from config.models import Settings
 from securesync.api_client import SyncClient
-<<<<<<< HEAD
 from securesync.models import Facility, FacilityUser,FacilityGroup, DeviceZone, Device
 from securesync.views import facility_required
 from control_panel.views import facility_users_context, group_report_context
-=======
->>>>>>> 914e3610
 from utils import topic_tools
 from utils.jobs import force_job
 from utils.decorators import require_admin
 from utils.videos import video_connection_is_available
 from utils.internet import am_i_online
 from utils.topics import slug_key, title_key
+
 
 def splat_handler(request, splat):
     slugs = filter(lambda x: x, splat.split("/"))
@@ -47,7 +45,7 @@
             seeking = "Video"
         elif slug == "e":
             seeking = "Exercise"
-            
+
         # match each step in the topics hierarchy, with the url slug.
         else:
             children = [child for child in current_node['children'] if child['kind'] == seeking]
@@ -96,7 +94,7 @@
                 messages.warning(request, mark_safe("Please <a href='%s'>create a facility</a> now. Users will not be able to sign up for accounts until you have made a facility." % reverse("add_facility")))
         return handler(request, *args, **kwargs)
     return wrapper_fn
-    
+
 
 @cache_page(settings.CACHE_TIME)
 @render_to("topic.html")
@@ -109,8 +107,8 @@
     #
     # Check in this order so that the initial counts are always updated
     if topic_tools.video_counts_need_update() or not 'nvideos_local' in topic:
-        (topic,_,_) = topic_tools.get_video_counts(topic=topic, videos_path=settings.CONTENT_ROOT) 
-            
+        (topic,_,_) = topic_tools.get_video_counts(topic=topic, videos_path=settings.CONTENT_ROOT)
+
     my_topics = [dict((k, t[k]) for k in ('title', 'path', 'nvideos_local', 'nvideos_known')) for t in topics]
 
     context = {
@@ -122,20 +120,20 @@
         "topics": my_topics,
     }
     return context
-    
+
 
 @cache_page(settings.CACHE_TIME)
 @render_to("video.html")
 def video_handler(request, video, prev=None, next=None):
     video_exists = VideoFile.objects.filter(pk=video['youtube_id']).exists()
-    
-    # If we detect that a video exists, but it's not on disk, then 
+
+    # If we detect that a video exists, but it's not on disk, then
     #   force the database to update.  No race condition here for saving
     #   progress in a VideoLog: it is not dependent on VideoFile.
     if not video_exists and topic_tools.is_video_on_disk(video['youtube_id']):
         force_job("videoscan")
         video_exists = True
-        
+
     if not video_exists:
         if request.is_admin:
             messages.warning(request, _("This video was not found! You can download it by going to the Update page."))
@@ -155,13 +153,13 @@
         "next": next,
     }
     return context
-    
+
 
 @cache_page(settings.CACHE_TIME)
 @render_to("exercise.html")
 def exercise_handler(request, exercise):
     related_videos = [topicdata.NODE_CACHE["Video"][key] for key in exercise["related_video_readable_ids"]]
-    
+
     if request.user.is_authenticated():
         messages.warning(request, _("Note: You're logged in as an admin (not as a student/teacher), so your exercise progress and points won't be saved."))
     elif not request.is_logged_in:
@@ -184,7 +182,7 @@
         "exercise_paths": json.dumps(paths),
     }
     return context
-    
+
 @check_setup_status
 @cache_page(settings.CACHE_TIME)
 @render_to("homepage.html")
@@ -201,24 +199,24 @@
         "registered": Settings.get("registered"),
     }
     return context
-        
+
 @require_admin
 @render_to("admin_distributed.html")
 def easy_admin(request):
-    
+
     context = {
         "wiki_url" : settings.CENTRAL_WIKI_URL,
         "central_server_host" : settings.CENTRAL_SERVER_HOST,
-        "am_i_online": am_i_online(settings.CENTRAL_WIKI_URL, allow_redirects=False), 
+        "am_i_online": am_i_online(settings.CENTRAL_WIKI_URL, allow_redirects=False),
         "in_a_zone":  Device.get_own_device().get_zone() is not None,
     }
     return context
-    
+
 @require_admin
 @render_to("summary_stats.html")
 def summary_stats(request):
     # TODO (bcipolli): allow specific stats to be requested (more efficient)
-    
+
     context = {
         "video_stats" : get_stats(("total_video_views","total_video_time","total_video_points")),
         "exercise_stats": get_stats(("total_exercise_attempts","total_exercise_points","total_exercise_status")),
@@ -226,23 +224,23 @@
         "group_stats": get_stats(("total_groups",)),
     }
     return context
-    
-    
+
+
 def get_stats(stat_names):
     """Given a list of stat names, return a dictionary of stat values.
     For efficiency purposes, best to request all related stats together.
     In low-memory conditions should group requests by common source (video, exercise, user, group), but otherwise separate
-    
+
 Available stats:
     video:    total_video_views, total_video_time, total_video_points
     exercise: total_exercise_attempts, total_exercise_points, total_exercise_status
     users:    total_users
     groups:   total_groups
     """
-    
+
     val = {}
     for stat_name in stat_names:
-    
+
         # Total time from videos
         if stat_name == "total_video_views":
             val[stat_name] = VideoLog.objects.count()
@@ -253,13 +251,13 @@
 
         elif stat_name == "total_video_points":
             val[stat_name] = VideoLog.objects.aggregate(Sum("points"))['points__sum'] or 0
-        
+
         elif stat_name == "total_exercise_attempts":
             val[stat_name] = ExerciseLog.objects.aggregate(Sum("attempts"))['attempts__sum'] or 0
-            
+
         elif stat_name == "total_exercise_points":
             val[stat_name] = ExerciseLog.objects.aggregate(Sum("points"))['points__sum'] or 0
-            
+
         elif stat_name == "total_exercise_status":
             val[stat_name] = {
                 "struggling": ExerciseLog.objects.aggregate(Sum("struggling"))['struggling__sum'] or 0,
@@ -275,9 +273,9 @@
 
         else:
             raise Exception("Unknown stat requested: %s" % stat_name)
-        
+
     return val
-    
+
 @require_admin
 @render_to("video_download.html")
 def update(request):
@@ -291,7 +289,7 @@
         language_list.append(default_language)
     languages = [{"id": key, "name": language_lookup[key]} for key in language_list]
     languages = sorted(languages, key=lambda k: k["name"])
-    
+
     am_i_online = video_connection_is_available()
     if not am_i_online:
         messages.warning(request, _("No internet connection was detected.  You must be online to download videos or subtitles."))
@@ -308,9 +306,9 @@
 @render_to("coach_reports.html")
 def coach_reports(request, facility):
     return group_report_context(
-        facility_id=facility.id, 
-        group_id=request.REQUEST.get("group", ""), 
-        topic_id=request.REQUEST.get("topic", ""), 
+        facility_id=facility.id,
+        group_id=request.REQUEST.get("group", ""),
+        topic_id=request.REQUEST.get("topic", ""),
     )
 
 @require_admin
@@ -319,7 +317,7 @@
 def user_list(request,facility):
     return facility_users_context(
         request=request,
-        facility_id=facility.id, 
+        facility_id=facility.id,
         group_id=request.REQUEST.get("group",""),
         page=request.REQUEST.get("page","1"),
     )
@@ -334,7 +332,7 @@
         return HttpResponseRedirect(reverse("zone_management", kwargs={"org_id": "", "zone_id": zone.pk}))
     else:
         raise Http404(_("This device is not on any zone."))
-        
+
 @require_admin
 def device_discovery(request):
     """Dummy view to generate a helpful dynamic redirect to interface with 'control_panel' app"""
