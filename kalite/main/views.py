--- conflicted
+++ resolved
@@ -291,7 +291,21 @@
 @require_admin
 @render_to("update.html")
 def update(request):
-    return {}
+
+    am_i_online = video_connection_is_available()
+    if not am_i_online:
+        messages.warning(request, _("No internet connection was detected.  You must be online to download videos or subtitles."))
+
+    device = Device.get_own_device()
+    zone = device.get_zone()
+
+    context = {
+        "am_i_online": am_i_online,
+        "registered": Settings.get("registered"),
+        "zone_id": zone.id if zone else None,
+        "device_id": device.id,
+        "video_count": VideoFile.objects.filter(percent_complete=100).count(),
+    }
 
 
 @require_admin
@@ -318,7 +332,6 @@
     languages = [{"id": key, "name": language_lookup[key]} for key in language_list]
     languages = sorted(languages, key=lambda k: k["name"])
 
-<<<<<<< HEAD
     context = {
         "languages": languages,
         "default_language": default_language,
@@ -333,23 +346,6 @@
     context = {
         "am_i_online": True,
         "software_version": kalite.VERSION,
-=======
-    am_i_online = video_connection_is_available()
-    if not am_i_online:
-        messages.warning(request, _("No internet connection was detected.  You must be online to download videos or subtitles."))
-
-    device = Device.get_own_device()
-    zone = device.get_zone()
-
-    context = {
-        "languages": languages,
-        "default_language": default_language,
-        "am_i_online": am_i_online,
-        "registered": Settings.get("registered"),
-        "zone_id": zone.id if zone else None,
-        "device_id": device.id,
-        "video_count": VideoFile.objects.filter(percent_complete=100).count(),
->>>>>>> 9c790506
     }
     return context
 
