"""
Views accessible as an API endpoint.  All should return JsonResponses.

Here, these are focused on:
* GET student progress (video, exercise)
* topic tree views (search, knowledge map)
"""
<<<<<<< HEAD
import cgi
import copy
import json
import math
import os
import re
import os
import datetime

from annoying.functions import get_object_or_None
=======
>>>>>>> 721d7061
from django.conf import settings
from django.utils import simplejson
<<<<<<< HEAD
from django.utils.translation import ugettext as _
from django.utils.translation import ugettext_lazy, string_concat

from .api_forms import ExerciseLogForm, VideoLogForm, AttemptLogForm
from .models import VideoLog, ExerciseLog, AttemptLog
from fle_utils.internet import api_handle_error_with_json, JsonResponse, JsonResponseMessageSuccess, JsonResponseMessageError, JsonResponseMessageWarning
from fle_utils.internet.webcache import backend_cache_page
from fle_utils.testing.decorators import allow_api_profiling
from kalite.topic_tools import get_flat_topic_tree, get_node_cache, get_neighbor_nodes, get_exercise_data, get_video_data
from kalite.dynamic_assets.decorators import dynamic_settings

from kalite.student_testing.utils import get_current_unit_settings_value
from kalite.playlist.models import VanillaPlaylist as Playlist


class student_log_api(object):
    """
    Decorator (wrapper) for telling the user what happens
    in the case that they're not logged in (or other issues
    with using the API endpoint)
    """

    def __init__(self, logged_out_message):
        self.logged_out_message = logged_out_message

    def __call__(self, handler):
        @api_handle_error_with_json
        def student_log_api_wrapper_fn(request, *args, **kwargs):
            # TODO(bcipolli): send user info in the post data,
            #   allowing cross-checking of user information
            #   and better error reporting
            if "facility_user" not in request.session:
                return JsonResponseMessageWarning(string_concat(self.logged_out_message, "  ", ugettext_lazy("You must be logged in as a student or teacher to view/save progress.")))
            else:
                return handler(request, *args, **kwargs)
        return student_log_api_wrapper_fn


@student_log_api(logged_out_message=ugettext_lazy("Video progress not saved."))
def save_video_log(request):
    """
    Receives a video_id and relevant data,
    saves it to the currently authorized user.
    """

    # Form does all the data validation, including the video_id
    form = VideoLogForm(data=simplejson.loads(request.body))
    if not form.is_valid():
        raise ValidationError(form.errors)
    data = form.data
    user = request.session["facility_user"]
    try:
        complete = data.get("complete", False)
        completion_timestamp = data.get("completion_timestamp", None)
        videolog = VideoLog.update_video_log(
            facility_user=user,
            video_id=data["video_id"],
            youtube_id=data["youtube_id"],
            total_seconds_watched=data["total_seconds_watched"],  # don't set incrementally, to avoid concurrency issues
            points=data["points"],
            language=data.get("language") or request.language,
            complete=complete,
            completion_timestamp=completion_timestamp,
        )

    except ValidationError as e:
        return JsonResponseMessageError(_("Could not save VideoLog: %(err)s") % {"err": e})

    if "points" in request.session:
        del request.session["points"]  # will be recomputed when needed

    return JsonResponse({
        "points": videolog.points,
        "complete": videolog.complete,
    })

@allow_api_profiling
@student_log_api(logged_out_message=ugettext_lazy("Exercise progress not logged."))
def exercise_log(request, exercise_id):

    if request.method == "POST":
        """
        Receives an exercise_id and relevant data,
        saves it to the currently authorized user.
        """

        # Form does all data validation, including of the exercise_id
        form = ExerciseLogForm(data=simplejson.loads(request.raw_post_data))
        if not form.is_valid():
            raise Exception(form.errors)
        data = form.data

        # More robust extraction of previous object
        user = request.session["facility_user"]
        (exerciselog, was_created) = ExerciseLog.get_or_initialize(user=user, exercise_id=exercise_id)

        exerciselog.attempts = data["attempts"]  # don't increment, because we fail to save some requests
        exerciselog.streak_progress = data["streak_progress"]
        exerciselog.points = data["points"]
        exerciselog.language = data.get("language") or request.language

        try:
            exerciselog.full_clean()
            exerciselog.save()
        except ValidationError as e:
            return JsonResponseMessageError(_("Could not save ExerciseLog") + u": %s" % e)

        if "points" in request.session:
            del request.session["points"]  # will be recomputed when needed

        # Special message if you've just completed.
        #   NOTE: it's important to check this AFTER calling save() above.
        # TODO (rtibbles): MOVE THIS TO THE CLIENT SIDE!
        if not previously_complete and exerciselog.complete:
            exercise = get_node_cache("Exercise").get(data["exercise_id"], [None])[0]
            junk, next_exercise = get_neighbor_nodes(exercise, neighbor_kind="Exercise") if exercise else None
            if not next_exercise:
                return JsonResponseMessageSuccess(_("You have mastered this exercise and this topic!"))
            else:
                return JsonResponseMessageSuccess(_("You have mastered this exercise!  Please continue on to <a href='%(href)s'>%(title)s</a>") % {
                    "href": next_exercise["path"],
                    "title": _(next_exercise["title"]),
                })

        # Return no message in release mode; "data saved" message in debug mode.
        return JsonResponse({})

    if request.method == "GET":
        """
        Given an exercise_id, retrieve an exercise log for this user.
        """
        user = request.session["facility_user"]
        log = get_object_or_None(ExerciseLog, user=user, exercise_id=exercise_id) or ExerciseLog()
        return JsonResponse(log)


# TODO(rtibbles): Refactor client side code for status rendering in knowledge map and topic pages
# to use a more RESTful API call.
@allow_api_profiling
@student_log_api(logged_out_message=ugettext_lazy("Progress not loaded."))
def get_exercise_logs(request):
    """
    Given a list of exercise_ids, retrieve a list of video logs for this user.
    """
    data = simplejson.loads(request.raw_post_data or "[]")
    if not isinstance(data, list):
        return JsonResponseMessageError(_("Could not load ExerciseLog objects: Unrecognized input data format."))

    user = request.session["facility_user"]
    logs = ExerciseLog.objects \
            .filter(user=user, exercise_id__in=data) \
            .values("exercise_id", "streak_progress", "complete", "points", "struggling", "attempts")
    return JsonResponse(list(logs))


@allow_api_profiling
@student_log_api(logged_out_message=ugettext_lazy("Attempt logs not active."))
def attempt_log(request, exercise_id):
    """
    RESTful API endpoint for AttemptLogs.
    """

    if request.method == "POST":

        form = AttemptLogForm(data=json.loads(request.raw_post_data))
        if not form.is_valid():
            raise Exception(form.errors)
        data = form.data

        # More robust extraction of previous object
        user = request.session["facility_user"]

        try:
            AttemptLog.objects.create(
                user=user,
                exercise_id=data["exercise_id"],
                random_seed=data["random_seed"],
                answer_given=data["answer_given"],
                points_awarded=data["points"],
                correct=data["correct"],
                context_type=data["context_type"],
                language=data.get("language") or request.language,
                )
        except ValidationError as e:
            return JsonResponseMessageError(_("Could not save AttemptLog") + u": %s" % e)

        # Return no message in release mode; "data saved" message in debug mode.
        return JsonResponse({})

    if request.method == "GET":
        """
        Given an exercise_id, retrieve a list of the last ten attempt logs for this user.
        """
        user = request.session["facility_user"]
        logs = AttemptLog.objects \
                .filter(user=user, exercise_id=exercise_id, context_type="exercise") \
                .order_by("-timestamp") \
                .values("exercise_id", "correct", "context_type", "timestamp", "time_taken", "answer_given", "points_awarded")[:10]
        return JsonResponse(list(reversed(logs)))



@allow_api_profiling
@student_log_api(logged_out_message=ugettext_lazy("Progress not loaded."))
def get_video_logs(request):
    """
    Given a list of video_ids, retrieve a list of video logs for this user.
    """
    data = simplejson.loads(request.body or "[]")
    if not isinstance(data, list):
        return JsonResponseMessageError(_("Could not load VideoLog objects: Unrecognized input data format."))

    user = request.session["facility_user"]
    logs = VideoLog.objects \
        .filter(user=user, video_id__in=data) \
        .values("video_id", "complete", "total_seconds_watched", "points")

    return JsonResponse(list(logs))


@api_handle_error_with_json
@backend_cache_page
def flat_topic_tree(request, lang_code):
    return JsonResponse(get_flat_topic_tree(lang_code=lang_code))

UNIT_EXERCISES = {}

@dynamic_settings
@api_handle_error_with_json
@backend_cache_page
def exercise(request, ds, exercise_id):
    exercise = get_exercise_data(request, exercise_id)
    if "facility_user" in request.session:
        facility_id = request.session["facility_user"].facility.id
        current_unit = get_current_unit_settings_value(facility_id)
        student_grade = ds["ab_testing"].student_grade_level
        if student_grade:
            if not UNIT_EXERCISES.has_key(current_unit):
                for playlist in Playlist.all():
                    if not UNIT_EXERCISES.has_key(playlist.unit):
                        UNIT_EXERCISES[playlist.unit] = {}
                    # Assumes gx_pyy id for playlist.
                    grade = int(playlist.id[1])
                    if not UNIT_EXERCISES[playlist.unit].has_key(grade):
                        UNIT_EXERCISES[playlist.unit][grade] = []
                    for entry in playlist.entries:
                        if entry["entity_kind"] == "Exercise":
                            UNIT_EXERCISES[playlist.unit][grade].append(entry["entity_id"])

            current_unit_exercises = UNIT_EXERCISES.get(current_unit, {}).get(student_grade, [])

            if ds["distributed"].turn_off_points_for_exercises:
                exercise["basepoints"] = 0
            elif ds["distributed"].turn_off_points_for_noncurrent_unit:
                # No points if it's not in the current unit
                if not current_unit_exercises or exercise["exercise_id"] not in current_unit_exercises:
                    exercise["basepoints"] = 0
                # Otherwise, give the appropriate fraction of UNIT_POINTS to this question
                else:
                    # TODO-BLOCKER(rtibbles): Revisit this if we add quizzes back in at some point
                    # (or, we could just dynamically check for quizzes, and factor them in)
                    questions_per_exercise = ds["distributed"].streak_correct_needed \
                                           + ds["distributed"].fixed_block_exercises #\
                                           # + ds["distributed"].quiz_repeats
                    total_question_count = len(current_unit_exercises) * questions_per_exercise
                    uncorrected_basepoints = settings.UNIT_POINTS / float(total_question_count)
                    # pre-correct for the adjustments to be made by calculate_points_per_question
                    exercise["basepoints"] = math.ceil(uncorrected_basepoints / 10.0 * settings.STREAK_CORRECT_NEEDED)

    return JsonResponse(exercise)
=======
from fle_utils.internet import api_handle_error_with_json, JsonResponse
from fle_utils.internet.webcache import backend_cache_page
>>>>>>> 721d7061

from kalite.topic_tools import get_flat_topic_tree, get_topic_tree

@api_handle_error_with_json
@backend_cache_page
def video(request, video_id):
    return JsonResponse(get_video_data(request, video_id))

@api_handle_error_with_json
@backend_cache_page
def topic_tree(request, channel):
    return JsonResponse(get_topic_tree(channel=channel))<|MERGE_RESOLUTION|>--- conflicted
+++ resolved
@@ -5,304 +5,18 @@
 * GET student progress (video, exercise)
 * topic tree views (search, knowledge map)
 """
-<<<<<<< HEAD
-import cgi
-import copy
-import json
-import math
-import os
-import re
-import os
-import datetime
-
-from annoying.functions import get_object_or_None
-=======
->>>>>>> 721d7061
 from django.conf import settings
 from django.utils import simplejson
-<<<<<<< HEAD
-from django.utils.translation import ugettext as _
-from django.utils.translation import ugettext_lazy, string_concat
+from fle_utils.internet import api_handle_error_with_json, JsonResponse
+from fle_utils.internet.webcache import backend_cache_page
 
-from .api_forms import ExerciseLogForm, VideoLogForm, AttemptLogForm
-from .models import VideoLog, ExerciseLog, AttemptLog
-from fle_utils.internet import api_handle_error_with_json, JsonResponse, JsonResponseMessageSuccess, JsonResponseMessageError, JsonResponseMessageWarning
-from fle_utils.internet.webcache import backend_cache_page
-from fle_utils.testing.decorators import allow_api_profiling
-from kalite.topic_tools import get_flat_topic_tree, get_node_cache, get_neighbor_nodes, get_exercise_data, get_video_data
-from kalite.dynamic_assets.decorators import dynamic_settings
-
-from kalite.student_testing.utils import get_current_unit_settings_value
-from kalite.playlist.models import VanillaPlaylist as Playlist
-
-
-class student_log_api(object):
-    """
-    Decorator (wrapper) for telling the user what happens
-    in the case that they're not logged in (or other issues
-    with using the API endpoint)
-    """
-
-    def __init__(self, logged_out_message):
-        self.logged_out_message = logged_out_message
-
-    def __call__(self, handler):
-        @api_handle_error_with_json
-        def student_log_api_wrapper_fn(request, *args, **kwargs):
-            # TODO(bcipolli): send user info in the post data,
-            #   allowing cross-checking of user information
-            #   and better error reporting
-            if "facility_user" not in request.session:
-                return JsonResponseMessageWarning(string_concat(self.logged_out_message, "  ", ugettext_lazy("You must be logged in as a student or teacher to view/save progress.")))
-            else:
-                return handler(request, *args, **kwargs)
-        return student_log_api_wrapper_fn
-
-
-@student_log_api(logged_out_message=ugettext_lazy("Video progress not saved."))
-def save_video_log(request):
-    """
-    Receives a video_id and relevant data,
-    saves it to the currently authorized user.
-    """
-
-    # Form does all the data validation, including the video_id
-    form = VideoLogForm(data=simplejson.loads(request.body))
-    if not form.is_valid():
-        raise ValidationError(form.errors)
-    data = form.data
-    user = request.session["facility_user"]
-    try:
-        complete = data.get("complete", False)
-        completion_timestamp = data.get("completion_timestamp", None)
-        videolog = VideoLog.update_video_log(
-            facility_user=user,
-            video_id=data["video_id"],
-            youtube_id=data["youtube_id"],
-            total_seconds_watched=data["total_seconds_watched"],  # don't set incrementally, to avoid concurrency issues
-            points=data["points"],
-            language=data.get("language") or request.language,
-            complete=complete,
-            completion_timestamp=completion_timestamp,
-        )
-
-    except ValidationError as e:
-        return JsonResponseMessageError(_("Could not save VideoLog: %(err)s") % {"err": e})
-
-    if "points" in request.session:
-        del request.session["points"]  # will be recomputed when needed
-
-    return JsonResponse({
-        "points": videolog.points,
-        "complete": videolog.complete,
-    })
-
-@allow_api_profiling
-@student_log_api(logged_out_message=ugettext_lazy("Exercise progress not logged."))
-def exercise_log(request, exercise_id):
-
-    if request.method == "POST":
-        """
-        Receives an exercise_id and relevant data,
-        saves it to the currently authorized user.
-        """
-
-        # Form does all data validation, including of the exercise_id
-        form = ExerciseLogForm(data=simplejson.loads(request.raw_post_data))
-        if not form.is_valid():
-            raise Exception(form.errors)
-        data = form.data
-
-        # More robust extraction of previous object
-        user = request.session["facility_user"]
-        (exerciselog, was_created) = ExerciseLog.get_or_initialize(user=user, exercise_id=exercise_id)
-
-        exerciselog.attempts = data["attempts"]  # don't increment, because we fail to save some requests
-        exerciselog.streak_progress = data["streak_progress"]
-        exerciselog.points = data["points"]
-        exerciselog.language = data.get("language") or request.language
-
-        try:
-            exerciselog.full_clean()
-            exerciselog.save()
-        except ValidationError as e:
-            return JsonResponseMessageError(_("Could not save ExerciseLog") + u": %s" % e)
-
-        if "points" in request.session:
-            del request.session["points"]  # will be recomputed when needed
-
-        # Special message if you've just completed.
-        #   NOTE: it's important to check this AFTER calling save() above.
-        # TODO (rtibbles): MOVE THIS TO THE CLIENT SIDE!
-        if not previously_complete and exerciselog.complete:
-            exercise = get_node_cache("Exercise").get(data["exercise_id"], [None])[0]
-            junk, next_exercise = get_neighbor_nodes(exercise, neighbor_kind="Exercise") if exercise else None
-            if not next_exercise:
-                return JsonResponseMessageSuccess(_("You have mastered this exercise and this topic!"))
-            else:
-                return JsonResponseMessageSuccess(_("You have mastered this exercise!  Please continue on to <a href='%(href)s'>%(title)s</a>") % {
-                    "href": next_exercise["path"],
-                    "title": _(next_exercise["title"]),
-                })
-
-        # Return no message in release mode; "data saved" message in debug mode.
-        return JsonResponse({})
-
-    if request.method == "GET":
-        """
-        Given an exercise_id, retrieve an exercise log for this user.
-        """
-        user = request.session["facility_user"]
-        log = get_object_or_None(ExerciseLog, user=user, exercise_id=exercise_id) or ExerciseLog()
-        return JsonResponse(log)
-
-
-# TODO(rtibbles): Refactor client side code for status rendering in knowledge map and topic pages
-# to use a more RESTful API call.
-@allow_api_profiling
-@student_log_api(logged_out_message=ugettext_lazy("Progress not loaded."))
-def get_exercise_logs(request):
-    """
-    Given a list of exercise_ids, retrieve a list of video logs for this user.
-    """
-    data = simplejson.loads(request.raw_post_data or "[]")
-    if not isinstance(data, list):
-        return JsonResponseMessageError(_("Could not load ExerciseLog objects: Unrecognized input data format."))
-
-    user = request.session["facility_user"]
-    logs = ExerciseLog.objects \
-            .filter(user=user, exercise_id__in=data) \
-            .values("exercise_id", "streak_progress", "complete", "points", "struggling", "attempts")
-    return JsonResponse(list(logs))
-
-
-@allow_api_profiling
-@student_log_api(logged_out_message=ugettext_lazy("Attempt logs not active."))
-def attempt_log(request, exercise_id):
-    """
-    RESTful API endpoint for AttemptLogs.
-    """
-
-    if request.method == "POST":
-
-        form = AttemptLogForm(data=json.loads(request.raw_post_data))
-        if not form.is_valid():
-            raise Exception(form.errors)
-        data = form.data
-
-        # More robust extraction of previous object
-        user = request.session["facility_user"]
-
-        try:
-            AttemptLog.objects.create(
-                user=user,
-                exercise_id=data["exercise_id"],
-                random_seed=data["random_seed"],
-                answer_given=data["answer_given"],
-                points_awarded=data["points"],
-                correct=data["correct"],
-                context_type=data["context_type"],
-                language=data.get("language") or request.language,
-                )
-        except ValidationError as e:
-            return JsonResponseMessageError(_("Could not save AttemptLog") + u": %s" % e)
-
-        # Return no message in release mode; "data saved" message in debug mode.
-        return JsonResponse({})
-
-    if request.method == "GET":
-        """
-        Given an exercise_id, retrieve a list of the last ten attempt logs for this user.
-        """
-        user = request.session["facility_user"]
-        logs = AttemptLog.objects \
-                .filter(user=user, exercise_id=exercise_id, context_type="exercise") \
-                .order_by("-timestamp") \
-                .values("exercise_id", "correct", "context_type", "timestamp", "time_taken", "answer_given", "points_awarded")[:10]
-        return JsonResponse(list(reversed(logs)))
-
-
-
-@allow_api_profiling
-@student_log_api(logged_out_message=ugettext_lazy("Progress not loaded."))
-def get_video_logs(request):
-    """
-    Given a list of video_ids, retrieve a list of video logs for this user.
-    """
-    data = simplejson.loads(request.body or "[]")
-    if not isinstance(data, list):
-        return JsonResponseMessageError(_("Could not load VideoLog objects: Unrecognized input data format."))
-
-    user = request.session["facility_user"]
-    logs = VideoLog.objects \
-        .filter(user=user, video_id__in=data) \
-        .values("video_id", "complete", "total_seconds_watched", "points")
-
-    return JsonResponse(list(logs))
-
+from kalite.topic_tools import get_flat_topic_tree, get_topic_tree
 
 @api_handle_error_with_json
 @backend_cache_page
 def flat_topic_tree(request, lang_code):
     return JsonResponse(get_flat_topic_tree(lang_code=lang_code))
 
-UNIT_EXERCISES = {}
-
-@dynamic_settings
-@api_handle_error_with_json
-@backend_cache_page
-def exercise(request, ds, exercise_id):
-    exercise = get_exercise_data(request, exercise_id)
-    if "facility_user" in request.session:
-        facility_id = request.session["facility_user"].facility.id
-        current_unit = get_current_unit_settings_value(facility_id)
-        student_grade = ds["ab_testing"].student_grade_level
-        if student_grade:
-            if not UNIT_EXERCISES.has_key(current_unit):
-                for playlist in Playlist.all():
-                    if not UNIT_EXERCISES.has_key(playlist.unit):
-                        UNIT_EXERCISES[playlist.unit] = {}
-                    # Assumes gx_pyy id for playlist.
-                    grade = int(playlist.id[1])
-                    if not UNIT_EXERCISES[playlist.unit].has_key(grade):
-                        UNIT_EXERCISES[playlist.unit][grade] = []
-                    for entry in playlist.entries:
-                        if entry["entity_kind"] == "Exercise":
-                            UNIT_EXERCISES[playlist.unit][grade].append(entry["entity_id"])
-
-            current_unit_exercises = UNIT_EXERCISES.get(current_unit, {}).get(student_grade, [])
-
-            if ds["distributed"].turn_off_points_for_exercises:
-                exercise["basepoints"] = 0
-            elif ds["distributed"].turn_off_points_for_noncurrent_unit:
-                # No points if it's not in the current unit
-                if not current_unit_exercises or exercise["exercise_id"] not in current_unit_exercises:
-                    exercise["basepoints"] = 0
-                # Otherwise, give the appropriate fraction of UNIT_POINTS to this question
-                else:
-                    # TODO-BLOCKER(rtibbles): Revisit this if we add quizzes back in at some point
-                    # (or, we could just dynamically check for quizzes, and factor them in)
-                    questions_per_exercise = ds["distributed"].streak_correct_needed \
-                                           + ds["distributed"].fixed_block_exercises #\
-                                           # + ds["distributed"].quiz_repeats
-                    total_question_count = len(current_unit_exercises) * questions_per_exercise
-                    uncorrected_basepoints = settings.UNIT_POINTS / float(total_question_count)
-                    # pre-correct for the adjustments to be made by calculate_points_per_question
-                    exercise["basepoints"] = math.ceil(uncorrected_basepoints / 10.0 * settings.STREAK_CORRECT_NEEDED)
-
-    return JsonResponse(exercise)
-=======
-from fle_utils.internet import api_handle_error_with_json, JsonResponse
-from fle_utils.internet.webcache import backend_cache_page
->>>>>>> 721d7061
-
-from kalite.topic_tools import get_flat_topic_tree, get_topic_tree
-
-@api_handle_error_with_json
-@backend_cache_page
-def video(request, video_id):
-    return JsonResponse(get_video_data(request, video_id))
-
 @api_handle_error_with_json
 @backend_cache_page
 def topic_tree(request, channel):
