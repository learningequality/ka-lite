"""
Views accessible as an API endpoint.  All should return JsonResponses.

Here, these are focused on:
* GET/save student progress (video, exercise)
* topic tree views (search, knowledge map)
"""
import cgi
import copy
import json
import os
import re
import os
import datetime

from annoying.functions import get_object_or_None
from django.conf import settings
from django.contrib import messages
from django.core.exceptions import ValidationError, PermissionDenied
from django.http import Http404
from django.utils import simplejson
from django.utils.translation import ugettext as _
from django.utils.translation import ugettext_lazy, string_concat

<<<<<<< HEAD
from . import topic_tools
from .api_forms import ExerciseLogForm, VideoLogForm, AttemptLogForm
from .models import VideoLog, ExerciseLog, AttemptLog
from .topic_tools import get_flat_topic_tree, get_node_cache, get_neighbor_nodes, get_exercise_data
=======
from .api_forms import ExerciseLogForm, VideoLogForm
from .models import VideoLog, ExerciseLog
>>>>>>> 260a034c
from fle_utils.internet import api_handle_error_with_json, JsonResponse, JsonResponseMessageSuccess, JsonResponseMessageError, JsonResponseMessageWarning
from fle_utils.internet.webcache import backend_cache_page
from fle_utils.testing.decorators import allow_api_profiling
from kalite.topic_tools import get_flat_topic_tree, get_node_cache, get_neighbor_nodes


class student_log_api(object):
    """
    Decorator (wrapper) for telling the user what happens
    in the case that they're not logged in (or other issues
    with using the API endpoint)
    """

    def __init__(self, logged_out_message):
        self.logged_out_message = logged_out_message

    def __call__(self, handler):
        @api_handle_error_with_json
        def student_log_api_wrapper_fn(request, *args, **kwargs):
            # TODO(bcipolli): send user info in the post data,
            #   allowing cross-checking of user information
            #   and better error reporting
            if "facility_user" not in request.session:
                return JsonResponseMessageWarning(string_concat(self.logged_out_message, "  ", ugettext_lazy("You must be logged in as a student or teacher to view/save progress.")))
            else:
                return handler(request, *args, **kwargs)
        return student_log_api_wrapper_fn


@student_log_api(logged_out_message=ugettext_lazy("Video progress not saved."))
def save_video_log(request):
    """
    Receives a video_id and relevant data,
    saves it to the currently authorized user.
    """

    # Form does all the data validation, including the video_id
    form = VideoLogForm(data=simplejson.loads(request.body))
    if not form.is_valid():
        raise ValidationError(form.errors)
    data = form.data
    user = request.session["facility_user"]
    try:
        videolog = VideoLog.update_video_log(
            facility_user=user,
            video_id=data["video_id"],
            youtube_id=data["youtube_id"],
            total_seconds_watched=data["total_seconds_watched"],  # don't set incrementally, to avoid concurrency issues
            points=data["points"],
            language=data.get("language") or request.language,
        )

    except ValidationError as e:
        return JsonResponseMessageError(_("Could not save VideoLog: %(err)s") % {"err": e})

    if "points" in request.session:
        del request.session["points"]  # will be recomputed when needed

    return JsonResponse({
        "points": videolog.points,
        "complete": videolog.complete,
    })

@allow_api_profiling
@student_log_api(logged_out_message=ugettext_lazy("Exercise progress not logged."))
def exercise_log(request, exercise_id):

    if request.method == "POST":
        """
        Receives an exercise_id and relevant data,
        saves it to the currently authorized user.
        """

        # Form does all data validation, including of the exercise_id
        form = ExerciseLogForm(data=simplejson.loads(request.raw_post_data))
        if not form.is_valid():
            raise Exception(form.errors)
        data = form.data

        # More robust extraction of previous object
        user = request.session["facility_user"]
        (exerciselog, was_created) = ExerciseLog.get_or_initialize(user=user, exercise_id=exercise_id)

        exerciselog.attempts = data["attempts"]  # don't increment, because we fail to save some requests
        exerciselog.streak_progress = data["streak_progress"]
        exerciselog.points = data["points"]
        exerciselog.language = data.get("language") or request.language

        try:
            exerciselog.full_clean()
            exerciselog.save()
        except ValidationError as e:
            return JsonResponseMessageError(_("Could not save ExerciseLog") + u": %s" % e)

        if "points" in request.session:
            del request.session["points"]  # will be recomputed when needed

        # Special message if you've just completed.
        #   NOTE: it's important to check this AFTER calling save() above.
        # TODO (rtibbles): MOVE THIS TO THE CLIENT SIDE!
        if not previously_complete and exerciselog.complete:
            exercise = get_node_cache("Exercise").get(data["exercise_id"], [None])[0]
            junk, next_exercise = get_neighbor_nodes(exercise, neighbor_kind="Exercise") if exercise else None
            if not next_exercise:
                return JsonResponseMessageSuccess(_("You have mastered this exercise and this topic!"))
            else:
                return JsonResponseMessageSuccess(_("You have mastered this exercise!  Please continue on to <a href='%(href)s'>%(title)s</a>") % {
                    "href": next_exercise["path"],
                    "title": _(next_exercise["title"]),
                })

        # Return no message in release mode; "data saved" message in debug mode.
        return JsonResponse({})

<<<<<<< HEAD
    if request.method == "GET":
        """
        Given an exercise_id, retrieve an exercise log for this user.
        """
        user = request.session["facility_user"]
        log = get_object_or_None(ExerciseLog, user=user, exercise_id=exercise_id) or ExerciseLog()
        return JsonResponse(log)
=======
    # Form does all data validation, including of the exercise_id
    form = ExerciseLogForm(data=simplejson.loads(request.body))
    if not form.is_valid():
        raise Exception(form.errors)
    data = form.data
>>>>>>> 260a034c


# TODO(rtibbles): Refactor client side code for status rendering in knowledge map and topic pages
# to use a more RESTful API call.
@allow_api_profiling
@student_log_api(logged_out_message=ugettext_lazy("Progress not loaded."))
def get_exercise_logs(request):
    """
    Given a list of exercise_ids, retrieve a list of video logs for this user.
    """
    data = simplejson.loads(request.raw_post_data or "[]")
    if not isinstance(data, list):
        return JsonResponseMessageError(_("Could not load ExerciseLog objects: Unrecognized input data format."))

<<<<<<< HEAD
    user = request.session["facility_user"]
    logs = ExerciseLog.objects \
            .filter(user=user, exercise_id__in=data) \
            .values("exercise_id", "streak_progress", "complete", "points", "struggling", "attempts")
    return JsonResponse(list(logs))
=======
    try:
        exerciselog.full_clean()
        exerciselog.save(update_userlog=True)
    except ValidationError as e:
        return JsonResponseMessageError(_("Could not save ExerciseLog") + u": %s" % e)
>>>>>>> 260a034c

@allow_api_profiling
@student_log_api(logged_out_message=ugettext_lazy("Attempt logs not active."))
def attempt_log(request, exercise_id):
    """
    RESTful API endpoint for AttemptLogs.
    """

    if request.method == "POST":

        form = AttemptLogForm(data=json.loads(request.raw_post_data))
        if not form.is_valid():
            raise Exception(form.errors)
        data = form.data

        # More robust extraction of previous object
        user = request.session["facility_user"]

        try:
            AttemptLog.objects.create(
                user=user,
                exercise_id=data["exercise_id"],
                random_seed=data["random_seed"],
                answer_given=data["answer_given"],
                points_awarded=data["points"],
                correct=data["correct"],
                context_type=data["context_type"],
                language=data.get("language") or request.language,
                )
        except ValidationError as e:
            return JsonResponseMessageError(_("Could not save AttemptLog") + u": %s" % e)

        # Return no message in release mode; "data saved" message in debug mode.
        return JsonResponse({})

    if request.method == "GET":
        """
        Given an exercise_id, retrieve a list of the last ten attempt logs for this user.
        """
        user = request.session["facility_user"]
        logs = AttemptLog.objects \
                .filter(user=user, exercise_id=exercise_id, context_type="exercise") \
                .order_by("-timestamp") \
                .values("exercise_id", "correct", "context_type", "timestamp", "time_taken", "answer_given", "points_awarded")[:10]
        return JsonResponse(list(reversed(logs)))



@allow_api_profiling
@student_log_api(logged_out_message=ugettext_lazy("Progress not loaded."))
def get_video_logs(request):
    """
    Given a list of video_ids, retrieve a list of video logs for this user.
    """
    data = simplejson.loads(request.body or "[]")
    if not isinstance(data, list):
        return JsonResponseMessageError(_("Could not load VideoLog objects: Unrecognized input data format."))

    user = request.session["facility_user"]
    logs = VideoLog.objects \
        .filter(user=user, video_id__in=data) \
        .values("video_id", "complete", "total_seconds_watched", "points")

    return JsonResponse(list(logs))


<<<<<<< HEAD
=======
@allow_api_profiling
@student_log_api(logged_out_message=ugettext_lazy("Progress not loaded."))
def get_exercise_logs(request):
    """
    Given a list of exercise_ids, retrieve a list of video logs for this user.
    """
    data = simplejson.loads(request.body or "[]")
    if not isinstance(data, list):
        return JsonResponseMessageError(_("Could not load ExerciseLog objects: Unrecognized input data format."))

    user = request.session["facility_user"]
    logs = ExerciseLog.objects \
            .filter(user=user, exercise_id__in=data) \
            .values("exercise_id", "streak_progress", "complete", "points", "struggling", "attempts")
    return JsonResponse(list(logs))


>>>>>>> 260a034c
@api_handle_error_with_json
@backend_cache_page
def flat_topic_tree(request, lang_code):
    return JsonResponse(get_flat_topic_tree(lang_code=lang_code))

@api_handle_error_with_json
@backend_cache_page
def exercise(request, exercise_id):
    return JsonResponse(get_exercise_data(request, exercise_id))


@api_handle_error_with_json
@backend_cache_page
def knowledge_map_json(request, topic_id):
    """
    Topic nodes can now have a "knowledge_map" stamped on them.
    This code currently exposes that data to the kmap-editor code,
    mostly as it expects it now.

    So this is kind of a hack-ish mix of code that avoids rewriting kmap-editor.js,
    but allows a cleaner rewrite of the stored data, and bridges the gap between
    that messiness and the cleaner back-end.
    """

    # Try and get the requested topic, and make sure it has knowledge map data available.
    topic = get_node_cache("Topic").get(topic_id)
    if not topic:
        raise Http404("Topic '%s' not found" % topic_id)
    elif not "knowledge_map" in topic[0]:
        raise Http404("Topic '%s' has no knowledge map metadata." % topic_id)

    # For each node (can be of any type now), pull out only
    #   the relevant data.
    kmap = topic[0]["knowledge_map"]
    nodes_out = {}
    for id, kmap_data in kmap["nodes"].iteritems():
        cur_node = get_node_cache(kmap_data["kind"])[id][0]
        nodes_out[id] = {
            "id": cur_node["id"],
            "title": _(cur_node["title"]),
            "h_position":  kmap_data["h_position"],
            "v_position": kmap_data["v_position"],
            "icon_url": cur_node.get("icon_url", cur_node.get("icon_src")),  # messy
            "path": cur_node["path"],
        }
        if not "polylines" in kmap:  # messy
            # Two ways to define lines:
            # 1. have "polylines" defined explicitly
            # 2. use prerequisites to compute lines on the fly.
            nodes_out[id]["prerequisites"] = cur_node.get("prerequisites", [])

    return JsonResponse({
        "nodes": nodes_out,
        "polylines": kmap.get("polylines"),  # messy
    })<|MERGE_RESOLUTION|>--- conflicted
+++ resolved
@@ -22,19 +22,14 @@
 from django.utils.translation import ugettext as _
 from django.utils.translation import ugettext_lazy, string_concat
 
-<<<<<<< HEAD
-from . import topic_tools
 from .api_forms import ExerciseLogForm, VideoLogForm, AttemptLogForm
 from .models import VideoLog, ExerciseLog, AttemptLog
-from .topic_tools import get_flat_topic_tree, get_node_cache, get_neighbor_nodes, get_exercise_data
-=======
-from .api_forms import ExerciseLogForm, VideoLogForm
-from .models import VideoLog, ExerciseLog
->>>>>>> 260a034c
+from kalite.topic_tools import get_flat_topic_tree, get_node_cache, get_neighbor_nodes, get_exercise_data
+
 from fle_utils.internet import api_handle_error_with_json, JsonResponse, JsonResponseMessageSuccess, JsonResponseMessageError, JsonResponseMessageWarning
 from fle_utils.internet.webcache import backend_cache_page
 from fle_utils.testing.decorators import allow_api_profiling
-from kalite.topic_tools import get_flat_topic_tree, get_node_cache, get_neighbor_nodes
+
 
 
 class student_log_api(object):
@@ -145,7 +140,6 @@
         # Return no message in release mode; "data saved" message in debug mode.
         return JsonResponse({})
 
-<<<<<<< HEAD
     if request.method == "GET":
         """
         Given an exercise_id, retrieve an exercise log for this user.
@@ -153,13 +147,6 @@
         user = request.session["facility_user"]
         log = get_object_or_None(ExerciseLog, user=user, exercise_id=exercise_id) or ExerciseLog()
         return JsonResponse(log)
-=======
-    # Form does all data validation, including of the exercise_id
-    form = ExerciseLogForm(data=simplejson.loads(request.body))
-    if not form.is_valid():
-        raise Exception(form.errors)
-    data = form.data
->>>>>>> 260a034c
 
 
 # TODO(rtibbles): Refactor client side code for status rendering in knowledge map and topic pages
@@ -174,19 +161,12 @@
     if not isinstance(data, list):
         return JsonResponseMessageError(_("Could not load ExerciseLog objects: Unrecognized input data format."))
 
-<<<<<<< HEAD
     user = request.session["facility_user"]
     logs = ExerciseLog.objects \
             .filter(user=user, exercise_id__in=data) \
             .values("exercise_id", "streak_progress", "complete", "points", "struggling", "attempts")
     return JsonResponse(list(logs))
-=======
-    try:
-        exerciselog.full_clean()
-        exerciselog.save(update_userlog=True)
-    except ValidationError as e:
-        return JsonResponseMessageError(_("Could not save ExerciseLog") + u": %s" % e)
->>>>>>> 260a034c
+
 
 @allow_api_profiling
 @student_log_api(logged_out_message=ugettext_lazy("Attempt logs not active."))
@@ -253,26 +233,6 @@
     return JsonResponse(list(logs))
 
 
-<<<<<<< HEAD
-=======
-@allow_api_profiling
-@student_log_api(logged_out_message=ugettext_lazy("Progress not loaded."))
-def get_exercise_logs(request):
-    """
-    Given a list of exercise_ids, retrieve a list of video logs for this user.
-    """
-    data = simplejson.loads(request.body or "[]")
-    if not isinstance(data, list):
-        return JsonResponseMessageError(_("Could not load ExerciseLog objects: Unrecognized input data format."))
-
-    user = request.session["facility_user"]
-    logs = ExerciseLog.objects \
-            .filter(user=user, exercise_id__in=data) \
-            .values("exercise_id", "streak_progress", "complete", "points", "struggling", "attempts")
-    return JsonResponse(list(logs))
-
-
->>>>>>> 260a034c
 @api_handle_error_with_json
 @backend_cache_page
 def flat_topic_tree(request, lang_code):
