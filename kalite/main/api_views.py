"""
Views accessible as an API endpoint.  All should return JsonResponses.

Here, these are focused on:
* GET/save student progress (video, exercise)
* topic tree views (search, knowledge map)
"""
import cgi
import copy
import json
import os
import re
import os
import datetime

from django.conf import settings
from django.contrib import messages
from django.core.exceptions import ValidationError, PermissionDenied
from django.http import Http404
from django.utils import simplejson
from django.utils.translation import ugettext as _
from django.utils.translation import ugettext_lazy

from . import topic_tools
from .api_forms import ExerciseLogForm, VideoLogForm
from .models import VideoLog, ExerciseLog
<<<<<<< HEAD
from config.models import Settings
from securesync.models import FacilityGroup, FacilityUser
from shared.caching import backend_cache_page
from shared.decorators import allow_api_profiling, require_admin
from shared.jobs import force_job, job_status
from shared.topic_tools import get_flat_topic_tree, get_topic_leaves, get_topic_exercises, get_topic_videos
from shared.videos import delete_downloaded_files
from utils.general import break_into_chunks
from utils.internet import api_handle_error_with_json, JsonResponse
from utils.mplayer_launcher import play_video_in_new_thread
from utils.orderedset import OrderedSet
=======
from .topic_tools import get_flat_topic_tree, get_node_cache, get_neighbor_nodes
from fle_utils.internet import api_handle_error_with_json, JsonResponse, JsonResponseMessageSuccess, JsonResponseMessageError, JsonResponseMessageWarning
from fle_utils.internet.webcache import backend_cache_page
from fle_utils.mplayer_launcher import play_video_in_new_thread
from fle_utils.testing.decorators import allow_api_profiling
>>>>>>> 4fabee56


class student_log_api(object):
    """
    Decorator (wrapper) for telling the user what happens
    in the case that they're not logged in (or other issues
    with using the API endpoint)
    """

    def __init__(self, logged_out_message):
        self.logged_out_message = logged_out_message

    def __call__(self, handler):
        @api_handle_error_with_json
        def student_log_api_wrapper_fn(request, *args, **kwargs):
            # TODO(bcipolli): send user info in the post data,
            #   allowing cross-checking of user information
            #   and better error reporting
            if "facility_user" not in request.session:
                return JsonResponseMessageWarning(self.logged_out_message + "  " + _("You must be logged in as a student or teacher to view/save progress."))
            else:
                return handler(request)
        return student_log_api_wrapper_fn


@student_log_api(logged_out_message=ugettext_lazy("Video progress not saved."))
def save_video_log(request):
    """
    Receives a video_id and relevant data,
    saves it to the currently authorized user.
    """

    # Form does all the data validation, including the video_id
    form = VideoLogForm(data=simplejson.loads(request.raw_post_data))
    if not form.is_valid():
        raise ValidationError(form.errors)
    data = form.data
    user = request.session["facility_user"]
    try:
        videolog = VideoLog.update_video_log(
            facility_user=user,
            video_id=data["video_id"],
            youtube_id=data["youtube_id"],
            total_seconds_watched=data["total_seconds_watched"],  # don't set incrementally, to avoid concurrency issues
            points=data["points"],
            language=data.get("language") or request.language,
        )

    except ValidationError as e:
        return JsonResponseMessageError(_("Could not save VideoLog: %s") % e)

    if "points" in request.session:
        del request.session["points"]  # will be recomputed when needed

    return JsonResponse({
        "points": videolog.points,
        "complete": videolog.complete,
    })


@student_log_api(logged_out_message=ugettext_lazy("Exercise progress not saved."))
def save_exercise_log(request):
    """
    Receives an exercise_id and relevant data,
    saves it to the currently authorized user.
    """

    # Form does all data validation, including of the exercise_id
    form = ExerciseLogForm(data=simplejson.loads(request.raw_post_data))
    if not form.is_valid():
        raise Exception(form.errors)
    data = form.data

    # More robust extraction of previous object
    user = request.session["facility_user"]
    (exerciselog, was_created) = ExerciseLog.get_or_initialize(user=user, exercise_id=data["exercise_id"])
    previously_complete = exerciselog.complete

    exerciselog.attempts = data["attempts"]  # don't increment, because we fail to save some requests
    exerciselog.streak_progress = data["streak_progress"]
    exerciselog.points = data["points"]
    exerciselog.language = data.get("language") or request.language

    try:
        exerciselog.full_clean()
        exerciselog.save()
    except ValidationError as e:
        return JsonResponseMessageError(_("Could not save ExerciseLog") + u": %s" % e)

    if "points" in request.session:
        del request.session["points"]  # will be recomputed when needed

    # Special message if you've just completed.
    #   NOTE: it's important to check this AFTER calling save() above.
    if not previously_complete and exerciselog.complete:
        exercise = get_node_cache("Exercise").get(data["exercise_id"], [None])[0]
        junk, next_exercise = get_neighbor_nodes(exercise, neighbor_kind="Exercise") if exercise else None
        if next_exercise:
            return JsonResponseMessageSuccess(_("You have mastered this exercise!  Please continue on to <a href='%(href)s'>%(title)s</a>") % {
                "href": next_exercise["path"],
                "title": _(next_exercise["title"]),
            })
        else:
            return JsonResponseMessageSuccess(_("You have mastered this exercise and this topic!"))

    # Return no message in release mode; "data saved" message in debug mode.
    return JsonResponse({})


@allow_api_profiling
@student_log_api(logged_out_message=ugettext_lazy("Progress not loaded."))
def get_video_logs(request):
    """
    Given a list of video_ids, retrieve a list of video logs for this user.
    """
    data = simplejson.loads(request.raw_post_data or "[]")
    if not isinstance(data, list):
        return JsonResponseMessageError(_("Could not load VideoLog objects: Unrecognized input data format."))

    user = request.session["facility_user"]
    logs = VideoLog.objects \
        .filter(user=user, video_id__in=data) \
        .values("video_id", "complete", "total_seconds_watched", "points")

    return JsonResponse(list(logs))


@allow_api_profiling
@student_log_api(logged_out_message=ugettext_lazy("Progress not loaded."))
def get_exercise_logs(request):
    """
    Given a list of exercise_ids, retrieve a list of video logs for this user.
    """
    data = simplejson.loads(request.raw_post_data or "[]")
    if not isinstance(data, list):
        return JsonResponseMessageError(_("Could not load ExerciseLog objects: Unrecognized input data format."))

    user = request.session["facility_user"]
    logs = ExerciseLog.objects \
            .filter(user=user, exercise_id__in=data) \
            .values("exercise_id", "streak_progress", "complete", "points", "struggling", "attempts")
    return JsonResponse(list(logs))



def _update_video_log_with_points(seconds_watched, video_id, video_length, youtube_id, facility_user, language):
    """Handle the callback from the mplayer thread, saving the VideoLog. """
    # TODO (bcipolli) add language info here

    if not facility_user:
        return  # in other places, we signal to the user that info isn't being saved, but can't do it here.
                #   adding this code for consistency / documentation purposes.

    new_points = VideoLog.calc_points(seconds_watched, video_length)

    videolog = VideoLog.update_video_log(
        facility_user=facility_user,
        video_id=video_id,
        youtube_id=youtube_id,
        additional_seconds_watched=seconds_watched,
        new_points=new_points,
        language=language,
    )

    if "points" in request.session:
        del request.session["points"]  # will be recomputed when needed


@api_handle_error_with_json
@backend_cache_page
def flat_topic_tree(request, lang_code):
    return JsonResponse(get_flat_topic_tree(lang_code=lang_code))


@api_handle_error_with_json
@backend_cache_page
def knowledge_map_json(request, topic_id):
    """
    Topic nodes can now have a "knowledge_map" stamped on them.
    This code currently exposes that data to the kmap-editor code,
    mostly as it expects it now.

    So this is kind of a hack-ish mix of code that avoids rewriting kmap-editor.js,
    but allows a cleaner rewrite of the stored data, and bridges the gap between
    that messiness and the cleaner back-end.
    """

<<<<<<< HEAD
@backend_cache_page
def flat_topic_tree(request, topic_path=None):
    leaf_type = request.GET.get("leaf_type", None)
    if topic_path:
        topic_objects = []
        if not leaf_type == "Exercise":
            topic_objects.extend(get_topic_videos(path=topic_path))
        if not leaf_type == "Video":
            topic_objects.extend(get_topic_exercises(path=topic_path))
        print topic_path
        return JsonResponse(topic_objects)
    else:
        return JsonResponse(get_flat_topic_tree())
=======
    # Try and get the requested topic, and make sure it has knowledge map data available.
    topic = topic_tools.get_node_cache("Topic").get(topic_id)
    if not topic:
        raise Http404("Topic '%s' not found" % topic_id)
    elif not "knowledge_map" in topic[0]:
        raise Http404("Topic '%s' has no knowledge map metadata." % topic_id)

    # For each node (can be of any type now), pull out only
    #   the relevant data.
    kmap = topic[0]["knowledge_map"]
    nodes_out = {}
    for id, kmap_data in kmap["nodes"].iteritems():
        cur_node = topic_tools.get_node_cache(kmap_data["kind"])[id][0]
        nodes_out[id] = {
            "id": cur_node["id"],
            "title": _(cur_node["title"]),
            "h_position":  kmap_data["h_position"],
            "v_position": kmap_data["v_position"],
            "icon_url": cur_node.get("icon_url", cur_node.get("icon_src")),  # messy
            "path": cur_node["path"],
        }
        if not "polylines" in kmap:  # messy
            # Two ways to define lines:
            # 1. have "polylines" defined explicitly
            # 2. use prerequisites to compute lines on the fly.
            nodes_out[id]["prerequisites"] = cur_node.get("prerequisites", [])

    return JsonResponse({
        "nodes": nodes_out,
        "polylines": kmap.get("polylines"),  # messy
    })
>>>>>>> 4fabee56
<|MERGE_RESOLUTION|>--- conflicted
+++ resolved
@@ -24,25 +24,11 @@
 from . import topic_tools
 from .api_forms import ExerciseLogForm, VideoLogForm
 from .models import VideoLog, ExerciseLog
-<<<<<<< HEAD
-from config.models import Settings
-from securesync.models import FacilityGroup, FacilityUser
-from shared.caching import backend_cache_page
-from shared.decorators import allow_api_profiling, require_admin
-from shared.jobs import force_job, job_status
-from shared.topic_tools import get_flat_topic_tree, get_topic_leaves, get_topic_exercises, get_topic_videos
-from shared.videos import delete_downloaded_files
-from utils.general import break_into_chunks
-from utils.internet import api_handle_error_with_json, JsonResponse
-from utils.mplayer_launcher import play_video_in_new_thread
-from utils.orderedset import OrderedSet
-=======
 from .topic_tools import get_flat_topic_tree, get_node_cache, get_neighbor_nodes
 from fle_utils.internet import api_handle_error_with_json, JsonResponse, JsonResponseMessageSuccess, JsonResponseMessageError, JsonResponseMessageWarning
 from fle_utils.internet.webcache import backend_cache_page
 from fle_utils.mplayer_launcher import play_video_in_new_thread
 from fle_utils.testing.decorators import allow_api_profiling
->>>>>>> 4fabee56
 
 
 class student_log_api(object):
@@ -230,21 +216,6 @@
     that messiness and the cleaner back-end.
     """
 
-<<<<<<< HEAD
-@backend_cache_page
-def flat_topic_tree(request, topic_path=None):
-    leaf_type = request.GET.get("leaf_type", None)
-    if topic_path:
-        topic_objects = []
-        if not leaf_type == "Exercise":
-            topic_objects.extend(get_topic_videos(path=topic_path))
-        if not leaf_type == "Video":
-            topic_objects.extend(get_topic_exercises(path=topic_path))
-        print topic_path
-        return JsonResponse(topic_objects)
-    else:
-        return JsonResponse(get_flat_topic_tree())
-=======
     # Try and get the requested topic, and make sure it has knowledge map data available.
     topic = topic_tools.get_node_cache("Topic").get(topic_id)
     if not topic:
@@ -275,5 +246,4 @@
     return JsonResponse({
         "nodes": nodes_out,
         "polylines": kmap.get("polylines"),  # messy
-    })
->>>>>>> 4fabee56
+    })