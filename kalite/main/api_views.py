--- conflicted
+++ resolved
@@ -1,43 +1,27 @@
 import json
 import re
 from annoying.functions import get_object_or_None
+from functools import partial
 
 from django.core.exceptions import ValidationError
-<<<<<<< HEAD
-from django.http import HttpResponse
-from django.utils import simplejson
-from django.db.models import Q
-from annoying.functions import get_object_or_None
-from functools import partial
-=======
 from django.db.models import Q
 from django.http import HttpResponse
 from django.utils import simplejson
 from django.utils.translation import ugettext as _
 
->>>>>>> 7d543692
 import settings
 from .api_forms import ExerciseLogForm, VideoLogForm
-from .models import FacilityUser, VideoLog, ExerciseLog, VideoFile
+from .models import FacilityUser, VideoLog, ExerciseLog, VideoFile, POINTS_PER_VIDEO
 from config.models import Settings
 from main import topicdata
 from securesync.models import FacilityGroup
 from utils.jobs import force_job, job_status
-from utils.videos import delete_downloaded_files
-<<<<<<< HEAD
-from models import FacilityUser, VideoLog, ExerciseLog, VideoFile, POINTS_PER_VIDEO
-from securesync.models import FacilityGroup
-from config.models import Settings
-=======
->>>>>>> 7d543692
 from utils.decorators import require_admin
 from utils.general import break_into_chunks
 from utils.internet import JsonResponse
-<<<<<<< HEAD
 from utils.mplayer_launcher import play_video_in_new_thread
-=======
 from utils.orderedset import OrderedSet
->>>>>>> 7d543692
+from utils.videos import delete_downloaded_files
 
 
 class student_log_api(object):
@@ -60,14 +44,6 @@
 
 @student_log_api(logged_out_message=_("Video progress not saved."))
 def save_video_log(request):
-<<<<<<< HEAD
-    if "facility_user" not in request.session:
-        return JsonResponse({})
-    data = simplejson.loads(request.raw_post_data or "{}")
-    try:
-        result = VideoLog.update_video_log(request.session["facility_user"], data.get("youtube_id", ""), data.get("seconds_watched", 0), data.get("points", 0))
-        return JsonResponse(result)
-=======
     """
     Receives a youtube_id and relevant data,
     saves it to the currently authorized user.
@@ -87,7 +63,6 @@
     try:
         videolog.full_clean()
         videolog.save()
->>>>>>> 7d543692
     except ValidationError as e:
         return JsonResponse({"error": "Could not save VideoLog: %s" % e}, status=500)
 
@@ -100,18 +75,6 @@
 
 @student_log_api(logged_out_message=_("Exercise progress not saved."))
 def save_exercise_log(request):
-<<<<<<< HEAD
-    if "facility_user" not in request.session:
-        return JsonResponse({})
-    data = simplejson.loads(request.raw_post_data or "{}")
-    exerciselog = ExerciseLog()
-    exerciselog.user = request.session["facility_user"]
-    exerciselog.exercise_id = data.get("exercise_id", "")
-    old_exerciselog = exerciselog.get_existing_instance() or ExerciseLog()
-    exerciselog.attempts = old_exerciselog.attempts + 1
-    exerciselog.streak_progress = data.get("streak_progress", None)
-    exerciselog.points = data.get("points", None)
-=======
     """
     Receives an exercise_id and relevant data,
     saves it to the currently authorized user.
@@ -130,7 +93,6 @@
     exerciselog.attempts += 1
     exerciselog.streak_progress = data["streak_progress"]
     exerciselog.points = data["points"]
->>>>>>> 7d543692
 
     try:
         exerciselog.full_clean()
@@ -215,10 +177,7 @@
         "struggling": exerciselog.struggling,
     }
 
-<<<<<<< HEAD
-=======
-
->>>>>>> 7d543692
+
 @require_admin
 def start_video_download(request):
     youtube_ids = OrderedSet(simplejson.loads(request.raw_post_data or "{}").get("youtube_ids", []))
