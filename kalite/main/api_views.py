--- conflicted
+++ resolved
@@ -202,6 +202,17 @@
     force_job("videodownload", "Download Videos")
     return JsonResponse({})
 
+
+def check_video_download(request):
+    youtube_ids = simplejson.loads(request.raw_post_data or "{}").get("youtube_ids", [])
+    percentages = {}
+    percentages["downloading"] = job_status("videodownload")
+    for id in youtube_ids:
+        videofile = get_object_or_None(VideoFile, youtube_id=id) or VideoFile(youtube_id=id)
+        percentages[id] = videofile.percent_complete
+    return JsonResponse(percentages)
+
+
 @require_admin
 def delete_videos(request):
     """
@@ -225,7 +236,6 @@
 
 
 @require_admin
-<<<<<<< HEAD
 def cancel_video_download(request):
 
     # clear all download in progress flags, to make sure new downloads will go through
@@ -290,16 +300,7 @@
             "addClass": status,
         }
     return None
-=======
-def check_video_download(request):
-    youtube_ids = simplejson.loads(request.raw_post_data or "{}").get("youtube_ids", [])
-    percentages = {}
-    percentages["downloading"] = job_status("videodownload")
-    for id in youtube_ids:
-        videofile = get_object_or_None(VideoFile, youtube_id=id) or VideoFile(youtube_id=id)
-        percentages[id] = videofile.percent_complete
-    return JsonResponse(percentages)
->>>>>>> 9bd5d63a
+
 
 @require_admin
 def get_annotated_topic_tree(request):
