"""
Views accessible as an API endpoint.  All should return JsonResponses.

Here, these are focused on:
* GET/save student progress (video, exercise)
* topic tree views (search, knowledge map)
"""
import cgi
import copy
import json
import os
import re
import os
import datetime

from annoying.functions import get_object_or_None
from django.conf import settings
from django.contrib import messages
from django.core.exceptions import ValidationError, PermissionDenied
from django.http import Http404
from django.utils import simplejson
from django.utils.translation import ugettext as _
from django.utils.translation import ugettext_lazy, string_concat

from .api_forms import ExerciseLogForm, VideoLogForm, AttemptLogForm
from .models import VideoLog, ExerciseLog, AttemptLog
from fle_utils.internet import api_handle_error_with_json, JsonResponse, JsonResponseMessageSuccess, JsonResponseMessageError, JsonResponseMessageWarning
from fle_utils.internet.webcache import backend_cache_page
from fle_utils.testing.decorators import allow_api_profiling
<<<<<<< HEAD
from kalite.topic_tools import get_flat_topic_tree, get_node_cache, get_neighbor_nodes, get_exercise_data, get_video_data, get_assessment_item_data
=======
from kalite.topic_tools import get_flat_topic_tree, get_node_cache, get_neighbor_nodes, get_exercise_data, get_video_data
from kalite.dynamic_assets.decorators import dynamic_settings

from kalite.student_testing.utils import get_current_unit_settings_value
from kalite.playlist.models import VanillaPlaylist as Playlist
>>>>>>> 52608612


class student_log_api(object):
    """
    Decorator (wrapper) for telling the user what happens
    in the case that they're not logged in (or other issues
    with using the API endpoint)
    """

    def __init__(self, logged_out_message):
        self.logged_out_message = logged_out_message

    def __call__(self, handler):
        @api_handle_error_with_json
        def student_log_api_wrapper_fn(request, *args, **kwargs):
            # TODO(bcipolli): send user info in the post data,
            #   allowing cross-checking of user information
            #   and better error reporting
            if "facility_user" not in request.session:
                return JsonResponseMessageWarning(string_concat(self.logged_out_message, "  ", ugettext_lazy("You must be logged in as a student or teacher to view/save progress.")))
            else:
                return handler(request, *args, **kwargs)
        return student_log_api_wrapper_fn


@student_log_api(logged_out_message=ugettext_lazy("Video progress not saved."))
def save_video_log(request):
    """
    Receives a video_id and relevant data,
    saves it to the currently authorized user.
    """

    # Form does all the data validation, including the video_id
    form = VideoLogForm(data=simplejson.loads(request.body))
    if not form.is_valid():
        raise ValidationError(form.errors)
    data = form.data
    user = request.session["facility_user"]
    try:
        complete = data.get("complete", False)
        completion_timestamp = data.get("completion_timestamp", None)
        videolog = VideoLog.update_video_log(
            facility_user=user,
            video_id=data["video_id"],
            youtube_id=data["youtube_id"],
            total_seconds_watched=data["total_seconds_watched"],  # don't set incrementally, to avoid concurrency issues
            points=data["points"],
            language=data.get("language") or request.language,
            complete=complete,
            completion_timestamp=completion_timestamp,
        )

    except ValidationError as e:
        return JsonResponseMessageError(_("Could not save VideoLog: %(err)s") % {"err": e})

    if "points" in request.session:
        del request.session["points"]  # will be recomputed when needed

    return JsonResponse({
        "points": videolog.points,
        "complete": videolog.complete,
    })

@allow_api_profiling
@student_log_api(logged_out_message=ugettext_lazy("Exercise progress not logged."))
def exercise_log(request, exercise_id):

    if request.method == "POST":
        """
        Receives an exercise_id and relevant data,
        saves it to the currently authorized user.
        """

        # Form does all data validation, including of the exercise_id
        form = ExerciseLogForm(data=simplejson.loads(request.raw_post_data))
        if not form.is_valid():
            raise Exception(form.errors)
        data = form.data

        # More robust extraction of previous object
        user = request.session["facility_user"]
        (exerciselog, was_created) = ExerciseLog.get_or_initialize(user=user, exercise_id=exercise_id)

        exerciselog.attempts = data["attempts"]  # don't increment, because we fail to save some requests
        exerciselog.streak_progress = data["streak_progress"]
        exerciselog.points = data["points"]
        exerciselog.language = data.get("language") or request.language

        try:
            exerciselog.full_clean()
            exerciselog.save()
        except ValidationError as e:
            return JsonResponseMessageError(_("Could not save ExerciseLog") + u": %s" % e)

        if "points" in request.session:
            del request.session["points"]  # will be recomputed when needed

        # Special message if you've just completed.
        #   NOTE: it's important to check this AFTER calling save() above.
        # TODO (rtibbles): MOVE THIS TO THE CLIENT SIDE!
        if not previously_complete and exerciselog.complete:
            exercise = get_node_cache("Exercise").get(data["exercise_id"], None)
            junk, next_exercise = get_neighbor_nodes(exercise, neighbor_kind="Exercise") if exercise else None
            if not next_exercise:
                return JsonResponseMessageSuccess(_("You have mastered this exercise and this topic!"))
            else:
                return JsonResponseMessageSuccess(_("You have mastered this exercise!  Please continue on to <a href='%(href)s'>%(title)s</a>") % {
                    "href": next_exercise["path"],
                    "title": _(next_exercise["title"]),
                })

        # Return no message in release mode; "data saved" message in debug mode.
        return JsonResponse({})

    if request.method == "GET":
        """
        Given an exercise_id, retrieve an exercise log for this user.
        """
        user = request.session["facility_user"]
        log = get_object_or_None(ExerciseLog, user=user, exercise_id=exercise_id) or ExerciseLog()
        return JsonResponse(log)


# TODO(rtibbles): Refactor client side code for status rendering in knowledge map and topic pages
# to use a more RESTful API call.
@allow_api_profiling
@student_log_api(logged_out_message=ugettext_lazy("Progress not loaded."))
def get_exercise_logs(request):
    """
    Given a list of exercise_ids, retrieve a list of video logs for this user.
    """
    data = simplejson.loads(request.raw_post_data or "[]")
    if not isinstance(data, list):
        return JsonResponseMessageError(_("Could not load ExerciseLog objects: Unrecognized input data format."))

    user = request.session["facility_user"]
    logs = ExerciseLog.objects \
            .filter(user=user, exercise_id__in=data) \
            .values("exercise_id", "streak_progress", "complete", "points", "struggling", "attempts")
    return JsonResponse(list(logs))


@allow_api_profiling
@student_log_api(logged_out_message=ugettext_lazy("Attempt logs not active."))
def attempt_log(request, exercise_id):
    """
    RESTful API endpoint for AttemptLogs.
    """

    if request.method == "POST":

        form = AttemptLogForm(data=json.loads(request.raw_post_data))
        if not form.is_valid():
            raise Exception(form.errors)
        data = form.data

        # More robust extraction of previous object
        user = request.session["facility_user"]

        try:
            AttemptLog.objects.create(
                user=user,
                exercise_id=data["exercise_id"],
                random_seed=data["random_seed"],
                answer_given=data["answer_given"],
                points_awarded=data["points"],
                correct=data["correct"],
                context_type=data["context_type"],
                language=data.get("language") or request.language,
                )
        except ValidationError as e:
            return JsonResponseMessageError(_("Could not save AttemptLog") + u": %s" % e)

        # Return no message in release mode; "data saved" message in debug mode.
        return JsonResponse({})

    if request.method == "GET":
        """
        Given an exercise_id, retrieve a list of the last ten attempt logs for this user.
        """
        user = request.session["facility_user"]
        logs = AttemptLog.objects \
                .filter(user=user, exercise_id=exercise_id, context_type="exercise") \
                .order_by("-timestamp") \
                .values("exercise_id", "correct", "context_type", "timestamp", "time_taken", "answer_given", "points_awarded")[:10]
        return JsonResponse(list(reversed(logs)))



@allow_api_profiling
@student_log_api(logged_out_message=ugettext_lazy("Progress not loaded."))
def get_video_logs(request):
    """
    Given a list of video_ids, retrieve a list of video logs for this user.
    """
    data = simplejson.loads(request.body or "[]")
    if not isinstance(data, list):
        return JsonResponseMessageError(_("Could not load VideoLog objects: Unrecognized input data format."))

    user = request.session["facility_user"]
    logs = VideoLog.objects \
        .filter(user=user, video_id__in=data) \
        .values("video_id", "complete", "total_seconds_watched", "points")

    return JsonResponse(list(logs))


@api_handle_error_with_json
@backend_cache_page
def flat_topic_tree(request, lang_code):
    return JsonResponse(get_flat_topic_tree(lang_code=lang_code))

UNIT_EXERCISES = {}

@dynamic_settings
@api_handle_error_with_json
@backend_cache_page
<<<<<<< HEAD
def exercise(request, exercise_id):
    exercise = get_exercise_data(request, exercise_id)
    if exercise:
        return JsonResponse(exercise)
    else:
        return JsonResponseMessageError("Exercise with id %(exercise_id)s not found" % {"exercise_id": exercise_id}, status=404)
=======
def exercise(request, ds, exercise_id):
    exercise = get_exercise_data(request, exercise_id)
    if "facility_user" in request.session:
        facility_id = request.session["facility_user"].facility.id
        current_unit = get_current_unit_settings_value(facility_id)
        student_grade = ds["ab_testing"].student_grade_level
        if student_grade:
            if not UNIT_EXERCISES.has_key(current_unit):
                for playlist in Playlist.all():
                    if not UNIT_EXERCISES.has_key(playlist.unit):
                        UNIT_EXERCISES[playlist.unit] = {}
                    # Assumes gx_pyy id for playlist.
                    grade = int(playlist.id[1])
                    if not UNIT_EXERCISES[playlist.unit].has_key(grade):
                        UNIT_EXERCISES[playlist.unit][grade] = []
                    for entry in playlist.entries:
                        if entry["entity_kind"] == "Exercise":
                            UNIT_EXERCISES[playlist.unit][grade].append(entry["entity_id"])

            current_unit_exercises = UNIT_EXERCISES[current_unit][student_grade]

            if ds["distributed"].turn_off_points_for_exercises:
                exercise["basepoints"] = 0
            elif ds["distributed"].turn_off_points_for_noncurrent_unit and exercise["exercise_id"] not in current_unit_exercises:
                exercise["basepoints"] = 0
            else:
                # TODO-BLOCKER(rtibbles): Revisit this, pending determination of quiz in every playlist.
                exercise["basepoints"] = settings.UNIT_POINTS / (
                    len(current_unit_exercises)*(ds["distributed"].streak_correct_needed +
                        ds["distributed"].fixed_block_exercises +
                        ds["distributed"].quiz_repeats))

    return JsonResponse(exercise)
>>>>>>> 52608612


@api_handle_error_with_json
@backend_cache_page
def video(request, video_id):
    video = get_video_data(request, video_id)
    if video:
        return JsonResponse(video)
    else:
        return JsonResponseMessageError("Video with id %(video_id)s not found" % {"video_id": video_id}, status=404)


@api_handle_error_with_json
@backend_cache_page
def knowledge_map_json(request, topic_id):
    """
    Topic nodes can now have a "knowledge_map" stamped on them.
    This code currently exposes that data to the kmap-editor code,
    mostly as it expects it now.

    So this is kind of a hack-ish mix of code that avoids rewriting kmap-editor.js,
    but allows a cleaner rewrite of the stored data, and bridges the gap between
    that messiness and the cleaner back-end.
    """

    # Try and get the requested topic, and make sure it has knowledge map data available.
    topic = get_node_cache("Topic").get(topic_id)
    if not topic:
        raise Http404("Topic '%s' not found" % topic_id)
    elif not "knowledge_map" in topic:
        raise Http404("Topic '%s' has no knowledge map metadata." % topic_id)

    # For each node (can be of any type now), pull out only
    #   the relevant data.
    kmap = topic["knowledge_map"]
    nodes_out = {}
    for id, kmap_data in kmap["nodes"].iteritems():
        cur_node = get_node_cache(kmap_data["kind"])[id]
        nodes_out[id] = {
            "id": cur_node["id"],
            "title": _(cur_node["title"]),
            "h_position":  kmap_data["h_position"],
            "v_position": kmap_data["v_position"],
            "icon_url": cur_node.get("icon_url", cur_node.get("icon_src")),  # messy
            "path": cur_node["path"],
        }
        if not "polylines" in kmap:  # messy
            # Two ways to define lines:
            # 1. have "polylines" defined explicitly
            # 2. use prerequisites to compute lines on the fly.
            nodes_out[id]["prerequisites"] = cur_node.get("prerequisites", [])

    return JsonResponse({
        "nodes": nodes_out,
        "polylines": kmap.get("polylines"),  # messy
    })<|MERGE_RESOLUTION|>--- conflicted
+++ resolved
@@ -27,15 +27,13 @@
 from fle_utils.internet import api_handle_error_with_json, JsonResponse, JsonResponseMessageSuccess, JsonResponseMessageError, JsonResponseMessageWarning
 from fle_utils.internet.webcache import backend_cache_page
 from fle_utils.testing.decorators import allow_api_profiling
-<<<<<<< HEAD
+
 from kalite.topic_tools import get_flat_topic_tree, get_node_cache, get_neighbor_nodes, get_exercise_data, get_video_data, get_assessment_item_data
-=======
-from kalite.topic_tools import get_flat_topic_tree, get_node_cache, get_neighbor_nodes, get_exercise_data, get_video_data
+
 from kalite.dynamic_assets.decorators import dynamic_settings
 
 from kalite.student_testing.utils import get_current_unit_settings_value
 from kalite.playlist.models import VanillaPlaylist as Playlist
->>>>>>> 52608612
 
 
 class student_log_api(object):
@@ -253,15 +251,7 @@
 @dynamic_settings
 @api_handle_error_with_json
 @backend_cache_page
-<<<<<<< HEAD
 def exercise(request, exercise_id):
-    exercise = get_exercise_data(request, exercise_id)
-    if exercise:
-        return JsonResponse(exercise)
-    else:
-        return JsonResponseMessageError("Exercise with id %(exercise_id)s not found" % {"exercise_id": exercise_id}, status=404)
-=======
-def exercise(request, ds, exercise_id):
     exercise = get_exercise_data(request, exercise_id)
     if "facility_user" in request.session:
         facility_id = request.session["facility_user"].facility.id
@@ -292,9 +282,10 @@
                     len(current_unit_exercises)*(ds["distributed"].streak_correct_needed +
                         ds["distributed"].fixed_block_exercises +
                         ds["distributed"].quiz_repeats))
-
-    return JsonResponse(exercise)
->>>>>>> 52608612
+    if exercise:
+        return JsonResponse(exercise)
+    else:
+        return JsonResponseMessageError("Exercise with id %(exercise_id)s not found" % {"exercise_id": exercise_id}, status=404)
 
 
 @api_handle_error_with_json
