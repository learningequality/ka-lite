--- conflicted
+++ resolved
@@ -1,8 +1,5 @@
-<<<<<<< HEAD
 import cgi
-=======
 import copy
->>>>>>> 616abf31
 import json
 import re
 from annoying.functions import get_object_or_None
@@ -16,11 +13,8 @@
 from django.utils import simplejson
 from django.utils.safestring import SafeString, SafeUnicode, mark_safe
 from django.utils.translation import ugettext as _
-<<<<<<< HEAD
+from django.views.decorators.cache import cache_control, cache_page
 from django.views.decorators.csrf import csrf_exempt, ensure_csrf_cookie
-=======
-from django.views.decorators.cache import cache_control, cache_page
->>>>>>> 616abf31
 from django.views.decorators.gzip import gzip_page
 
 import settings
@@ -28,13 +22,9 @@
 from .api_forms import ExerciseLogForm, VideoLogForm
 from .models import VideoLog, ExerciseLog, VideoFile
 from config.models import Settings
-<<<<<<< HEAD
 from securesync.models import FacilityGroup, FacilityUser
 from shared.decorators import allow_api_profiling, require_admin
-=======
-from securesync.models import FacilityGroup
 from shared.decorators import allow_api_profiling, backend_cache_page, require_admin
->>>>>>> 616abf31
 from shared.jobs import force_job, job_status
 from shared.topic_tools import get_flat_topic_tree 
 from shared.videos import delete_downloaded_files
@@ -267,7 +257,6 @@
     )
 
 
-<<<<<<< HEAD
 def compute_total_points(user):
     if user.is_teacher:
         return None
@@ -331,8 +320,8 @@
         data["username"] = request.user.username
 
     return JsonResponse(data)
-=======
+
+
 @backend_cache_page
 def flat_topic_tree(request):
-    return JsonResponse(get_flat_topic_tree())
->>>>>>> 616abf31
+    return JsonResponse(get_flat_topic_tree())