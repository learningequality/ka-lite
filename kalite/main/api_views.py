--- conflicted
+++ resolved
@@ -17,18 +17,10 @@
 from shared.caching import invalidate_all_pages_related_to_video
 from shared.decorators import require_admin
 from shared.jobs import force_job, job_status
-<<<<<<< HEAD
-from utils.videos import delete_downloaded_files
-from utils.decorators import api_handle_error_with_json, require_admin
-from utils.general import break_into_chunks
-from updates.models import UpdateProgressLog
-from utils.internet import JsonResponse
-=======
 from utils.general import break_into_chunks
 from utils.internet import api_handle_error_with_json, JsonResponse
 from utils.orderedset import OrderedSet
 from utils.videos import delete_downloaded_files
->>>>>>> d04438f4
 
 
 class student_log_api(object):
@@ -163,31 +155,11 @@
 
     user = request.session["facility_user"]
 
-<<<<<<< HEAD
-def _get_exercise_log_dict(request, user, exercise_id):
-    """
-    Utility that converts a video log to a dictionary
-    """
-    if not exercise_id:
-        return {}
-    try:
-        exerciselog = ExerciseLog.objects.get(user=user, exercise_id=exercise_id)
-    except ExerciseLog.DoesNotExist:
-        return {}
-    return {
-        "exercise_id": exercise_id,
-        "streak_progress": exerciselog.streak_progress,
-        "complete": exerciselog.complete,
-        "points": exerciselog.points,
-        "struggling": exerciselog.struggling,
-    }
-=======
     return JsonResponse(
         list(ExerciseLog.objects \
             .filter(user=user, exercise_id__in=data) \
             .values("exercise_id", "streak_progress", "complete", "points", "struggling"))
     )
->>>>>>> d04438f4
 
 
 @require_admin
