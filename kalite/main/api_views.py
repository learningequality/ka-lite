<<<<<<< HEAD
import re, json
from annoying.functions import get_object_or_None

from django.core.exceptions import ValidationError
from django.core.management import call_command
from django.http import HttpResponse
from django.utils import simplejson
from django.db.models import Q

import settings
from config.models import Settings
from main import topicdata
from main.models import FacilityUser, VideoLog, ExerciseLog, VideoFile
from securesync.models import FacilityGroup
from updates.models import UpdateProgressLog
from utils.decorators import require_admin
from utils.general import break_into_chunks
from utils.internet import JsonResponse
from utils.jobs import force_job, job_status
from utils.orderedset import OrderedSet
from utils.videos import delete_downloaded_files
from utils.django_utils import call_command_async
=======
import json
import re
from annoying.functions import get_object_or_None

from django.core.exceptions import ValidationError
from django.db.models import Q
from django.http import HttpResponse
from django.utils import simplejson
from django.utils.translation import ugettext as _

import settings
from .api_forms import ExerciseLogForm, VideoLogForm
from .models import FacilityUser, VideoLog, ExerciseLog, VideoFile
from config.models import Settings
from main import topicdata
from securesync.models import FacilityGroup
from utils.jobs import force_job, job_status
from utils.videos import delete_downloaded_files
from utils.decorators import require_admin
from utils.general import break_into_chunks
from utils.internet import JsonResponse
from utils.orderedset import OrderedSet
>>>>>>> 84cf51ea


class student_log_api(object):
    def __init__(self, logged_out_message):
        self.logged_out_message = logged_out_message
    
    def __call__(self, handler):
        def wrapper_fn(request, *args, **kwargs):
            try:
                # TODO(bcipolli): send user info in the post data,
                #   allowing cross-checking of user information
                #   and better error reporting
                if "facility_user" not in request.session:
                    return JsonResponse({"warning": self.logged_out_message + "  " + _("You must be logged in as a facility user to view/save progress.")}, status=500)
                else:
                    return handler(request)
            except Exception as e:
                return JsonResponse({"error": "Unexpected exception: %s" % e}, status=500)
        return wrapper_fn

@student_log_api(logged_out_message=_("Video progress not saved."))
def save_video_log(request):
    """
<<<<<<< HEAD
    API endpoint called by the browser (in the background), 
    while a user is viewing a video.
    """
    if "facility_user" not in request.session:
        return JsonResponse({})
    data = simplejson.loads(request.raw_post_data or "{}")
    videolog = VideoLog()
    videolog.user = request.session["facility_user"]
    videolog.youtube_id = data.get("youtube_id", "")
    old_videolog = videolog.get_existing_instance() or VideoLog()
    videolog.total_seconds_watched = old_videolog.total_seconds_watched + data.get("seconds_watched", 0)
    videolog.points = max(old_videolog.points or 0, data.get("points", 0)) or 0
=======
    Receives a youtube_id and relevant data,
    saves it to the currently authorized user.
    """

    # Form does all the data validation, including the youtube_id
    form = VideoLogForm(data=simplejson.loads(request.raw_post_data))
    if not form.is_valid():
        raise ValidationError(form.errors)
    data = form.data

    # More robust extraction of previous object
    videolog = VideoLog.get_or_initialize(user=request.session["facility_user"], youtube_id=data["youtube_id"])
    videolog.total_seconds_watched  += data["seconds_watched"]
    videolog.points = max(videolog.points, data["points"])  # videolog.points cannot be None

>>>>>>> 84cf51ea
    try:
        videolog.full_clean()
        videolog.save()
    except ValidationError as e:
        return JsonResponse({"error": "Could not save VideoLog: %s" % e}, status=500)

    return JsonResponse({
        "points": videolog.points,
        "complete": videolog.complete,
        "messages": {},
    })


@student_log_api(logged_out_message=_("Exercise progress not saved."))
def save_exercise_log(request):
    """
<<<<<<< HEAD
    API endpoint called by the browser, 
    while a user submits an answer to a question.
    """
    if "facility_user" not in request.session:
        return JsonResponse({})
    data = simplejson.loads(request.raw_post_data or "{}")
    exerciselog = ExerciseLog()
    exerciselog.user = request.session["facility_user"]
    exerciselog.exercise_id = data.get("exercise_id", "")
    old_exerciselog = exerciselog.get_existing_instance() or ExerciseLog()
    exerciselog.attempts = old_exerciselog.attempts + 1
    exerciselog.streak_progress = data.get("streak_progress", None)
    exerciselog.points = data.get("points", None)
=======
    Receives an exercise_id and relevant data,
    saves it to the currently authorized user.
    """

    # Form does all data validation, including of the exercise_id
    form = ExerciseLogForm(data=simplejson.loads(request.raw_post_data))
    if not form.is_valid():
        raise Exception(form.errors)
    data = form.data

    # More robust extraction of previous object
    exerciselog = ExerciseLog.get_or_initialize(user=request.session["facility_user"], exercise_id=data["exercise_id"])
    previously_complete = exerciselog.complete

    exerciselog.attempts += 1
    exerciselog.streak_progress = data["streak_progress"]
    exerciselog.points = data["points"]
>>>>>>> 84cf51ea

    try:
        exerciselog.full_clean()
        exerciselog.save()
    except ValidationError as e:
        return JsonResponse({"error": "Could not save ExerciseLog: %s" % e}, status=500)

    # Special message if you've just completed.
    #   NOTE: it's important to check this AFTER calling save() above.
    if not previously_complete and exerciselog.complete:
        return JsonResponse({"success": _("You have mastered this exercise!")})
    
    # Return no message in release mode; "data saved" message in debug mode.
    return JsonResponse({})


@student_log_api(logged_out_message=_("Progress not loaded."))
def get_video_logs(request):
    """
<<<<<<< HEAD
    API endpoint called on page-load for topic pages containing videos;
    returns video progress for all videos on that page.
    """
=======
    Given a list of youtube_ids, retrieve a list of video logs for this user.
    """

>>>>>>> 84cf51ea
    data = simplejson.loads(request.raw_post_data or "[]")
    if not isinstance(data, list):
        return JsonResponse({"error": "Could not load VideoLog objects: Unrecognized input data format." % e}, status=500)

    user = request.session["facility_user"]
    responses = []
    for youtube_id in data:
        response = _get_video_log_dict(request, user, youtube_id)
        if response:
            responses.append(response)
    return JsonResponse(responses)


def _get_video_log_dict(request, user, youtube_id):
    """
    Utility that converts a video log to a dictionary
    """
    if not youtube_id:
        return {}
    try:
        videolog = VideoLog.objects.filter(user=user, youtube_id=youtube_id).latest("counter")
    except VideoLog.DoesNotExist:
        return {}
    return {
        "youtube_id": youtube_id,
        "total_seconds_watched": videolog.total_seconds_watched,
        "complete": videolog.complete,
        "points": videolog.points,
    }


@student_log_api(logged_out_message=_("Progress not loaded."))
def get_exercise_logs(request):
    """
<<<<<<< HEAD
    API endpoint called on page-load for topic pages containing exercises;
    returns exercise progress for all exercises on that page.
    """
=======
    Given a list of exercise_ids, retrieve a list of video logs for this user.
    """

>>>>>>> 84cf51ea
    data = simplejson.loads(request.raw_post_data or "[]")
    if not isinstance(data, list):
        return JsonResponse({"error": "Could not load ExerciseLog objects: Unrecognized input data format." % e}, status=500)

    user = request.session["facility_user"]
    responses = []
    for exercise_id in data:
        response = _get_exercise_log_dict(request, user, exercise_id)
        if response:
            responses.append(response)
    return JsonResponse(responses)


def _get_exercise_log_dict(request, user, exercise_id):
    """
    Utility that converts a video log to a dictionary
    """
    if not exercise_id:
        return {}
    try:
        exerciselog = ExerciseLog.objects.get(user=user, exercise_id=exercise_id)
    except ExerciseLog.DoesNotExist:
        return {}
    return {
        "exercise_id": exercise_id,
        "streak_progress": exerciselog.streak_progress,
        "complete": exerciselog.complete,
        "points": exerciselog.points,
        "struggling": exerciselog.struggling,
    }


@require_admin
def start_video_download(request):
    """
    API endpoint for launching the videodownload job.
    """
    youtube_ids = OrderedSet(simplejson.loads(request.raw_post_data or "{}").get("youtube_ids", []))

    video_files_to_create = [id for id in youtube_ids if not get_object_or_None(VideoFile, youtube_id=id)]
    video_files_to_update = youtube_ids - OrderedSet(video_files_to_create)

    VideoFile.objects.bulk_create([VideoFile(youtube_id=id, flagged_for_download=True) for id in video_files_to_create])

    for chunk in break_into_chunks(youtube_ids):
        video_files_needing_model_update = VideoFile.objects.filter(download_in_progress=False, youtube_id__in=chunk).exclude(percent_complete=100)
        video_files_needing_model_update.update(percent_complete=0, cancel_download=False, flagged_for_download=True)

    force_job("videodownload", "Download Videos")
    return JsonResponse({})

@require_admin
def delete_videos(request):
    """
    API endpoint for deleting videos.
    """
    youtube_ids = simplejson.loads(request.raw_post_data or "{}").get("youtube_ids", [])
    for id in youtube_ids:
        # We should mark all metadata first, to avoid conflicts
        #   across processes (not currently an issue, but could be)
        videofile = get_object_or_None(VideoFile, youtube_id=id)
        if not videofile:
            continue
        videofile.cancel_download = True
        videofile.flagged_for_download = False
        videofile.flagged_for_subtitle_download = False
        videofile.save()

        # Now nobody should be touching this file.
        delete_downloaded_files(id)
    return JsonResponse({})


@require_admin
def cancel_video_download(request):

    # clear all download in progress flags, to make sure new downloads will go through
    VideoFile.objects.all().update(download_in_progress=False)

    # unflag all video downloads
    VideoFile.objects.filter(flagged_for_download=True).update(cancel_download=True, flagged_for_download=False)

    force_job("videodownload", stop=True)
    log = UpdateProgressLog.get_active_log(process_name="videodownload", create_new=False)
    if log:
        log.cancel_progress()

    return JsonResponse({})



# Functions below here focused on topic tree (used for dynatree js code)
def annotate_topic_tree(node, level=0, statusdict=None):
    if not statusdict:
        statusdict = {}
    if node["kind"] == "Topic":
        if "Video" not in node["contains"]:
            return None
        children = []
        unstarted = True
        complete = True
        for child_node in node["children"]:
            child = annotate_topic_tree(child_node, level=level+1, statusdict=statusdict)
            if child:
                if child["addClass"] == "unstarted":
                    complete = False
                if child["addClass"] == "partial":
                    complete = False
                    unstarted = False
                if child["addClass"] == "complete":
                    unstarted = False
                children.append(child)
        return {
            "title": node["title"],
            "tooltip": re.sub(r'<[^>]*?>', '', node["description"] or ""),
            "isFolder": True,
            "key": node["slug"],
            "children": children,
            "addClass": complete and "complete" or unstarted and "unstarted" or "partial",
            "expand": level < 1,
        }
    if node["kind"] == "Video":
        #statusdict contains an item for each video registered in the database
        # will be {} (empty dict) if there are no videos downloaded yet
        percent = statusdict.get(node["youtube_id"], 0)
        if not percent:
            status = "unstarted"
        elif percent == 100:
            status = "complete"
        else:
            status = "partial"
        return {
            "title": node["title"],
            "tooltip": re.sub(r'<[^>]*?>', '', node["description"] or ""),
            "key": node["youtube_id"],
            "addClass": status,
        }
    return None

@require_admin
def get_annotated_topic_tree(request):
    statusdict = dict(VideoFile.objects.values_list("youtube_id", "percent_complete"))
    att = annotate_topic_tree(topicdata.TOPICS, statusdict=statusdict)
    return JsonResponse(att)


"""
Subtitles
"""
@require_admin
def start_subtitle_download(request):
    new_only = simplejson.loads(request.raw_post_data or "{}").get("new_only", False)
    language = simplejson.loads(request.raw_post_data or "{}").get("language", "")
    language_list = topicdata.LANGUAGE_LIST
    current_language = Settings.get("subtitle_language")
    new_only = new_only and (current_language == language)
    if language in language_list:
        Settings.set("subtitle_language", language)
    else:
        return JsonResponse({"error": "This language is not currently supported - please update the language list"}, status=500)
    if new_only:
        videofiles = VideoFile.objects.filter(Q(percent_complete=100) | Q(flagged_for_download=True), subtitles_downloaded=False)
    else:
        videofiles = VideoFile.objects.filter(Q(percent_complete=100) | Q(flagged_for_download=True))
    for videofile in videofiles:
        videofile.cancel_download = False
        if videofile.subtitle_download_in_progress:
            continue
        videofile.flagged_for_subtitle_download = True
        if not new_only:
            videofile.subtitles_downloaded = False
        videofile.save()
    force_job("subtitledownload", "Download Subtitles")
    return JsonResponse({})

@require_admin
def check_subtitle_download(request):
    videofiles = VideoFile.objects.filter(flagged_for_subtitle_download=True)
    return JsonResponse(videofiles.count())

@require_admin
def get_subtitle_download_list(request):
    videofiles = VideoFile.objects.filter(flagged_for_subtitle_download=True).values("youtube_id")
    video_ids = [video["youtube_id"] for video in videofiles]
    return JsonResponse(video_ids)

@require_admin
def cancel_subtitle_download(request):
    # unflag all subtitle downloads
    VideoFile.objects.filter(flagged_for_subtitle_download=True).update(cancel_download=True, flagged_for_subtitle_download=False)

    force_job("subtitledownload", stop=True)
    return JsonResponse({})


"""
Software updates
"""

@require_admin
def start_update_kalite(request):
    data = json.loads(request.raw_post_data)

    if request.META.get("CONTENT_TYPE", "") == "application/json" and "url" in data:
        # Got a download url
        call_command_async("update", url=data["url"])

    elif request.META.get("CONTENT_TYPE", "") == "application/zip":
        # Streamed a file; save and call
        fp, tempfile = tempfile.mkstmp()
        with fp:
            write(request.content)
        call_command_async("update", zip_file=tempfile)

    return JsonResponse({})

@require_admin
def check_update_kalite(request):
    videofiles = VideoFile.objects.filter(flagged_for_subtitle_download=True)
    return JsonResponse(videofiles.count())

@require_admin
def get_update_kalite_list(request):
    videofiles = VideoFile.objects.filter(flagged_for_subtitle_download=True).values("youtube_id")
    video_ids = [video["youtube_id"] for video in videofiles]
    return JsonResponse(video_ids)

@require_admin
def cancel_update_kalite(request):
    # unflag all subtitle downloads
    VideoFile.objects.filter(flagged_for_subtitle_download=True).update(cancel_download=True, flagged_for_subtitle_download=False)

    force_job("subtitledownload", stop=True)
    return JsonResponse({})


# Functions below here focused on users

@require_admin
def remove_from_group(request):
    """
    API endpoint for removing users from group
    (from user management page)
    """
    users = simplejson.loads(request.raw_post_data or "{}").get("users", "")
    users_to_remove = FacilityUser.objects.filter(username__in=users)
    users_to_remove.update(group=None)
    return JsonResponse({})

@require_admin
def move_to_group(request):
    users = simplejson.loads(request.raw_post_data or "{}").get("users", [])
    group = simplejson.loads(request.raw_post_data or "{}").get("group", "")
    group_update = FacilityGroup.objects.get(pk=group)
    users_to_move = FacilityUser.objects.filter(username__in=users)
    users_to_move.update(group=group_update)
    return JsonResponse({})

@require_admin
def delete_users(request):
    users = simplejson.loads(request.raw_post_data or "{}").get("users", [])
    users_to_delete = FacilityUser.objects.filter(username__in=users)
    users_to_delete.delete()
    return JsonResponse({})
<|MERGE_RESOLUTION|>--- conflicted
+++ resolved
@@ -1,32 +1,9 @@
-<<<<<<< HEAD
-import re, json
-from annoying.functions import get_object_or_None
-
-from django.core.exceptions import ValidationError
-from django.core.management import call_command
-from django.http import HttpResponse
-from django.utils import simplejson
-from django.db.models import Q
-
-import settings
-from config.models import Settings
-from main import topicdata
-from main.models import FacilityUser, VideoLog, ExerciseLog, VideoFile
-from securesync.models import FacilityGroup
-from updates.models import UpdateProgressLog
-from utils.decorators import require_admin
-from utils.general import break_into_chunks
-from utils.internet import JsonResponse
-from utils.jobs import force_job, job_status
-from utils.orderedset import OrderedSet
-from utils.videos import delete_downloaded_files
-from utils.django_utils import call_command_async
-=======
 import json
 import re
 from annoying.functions import get_object_or_None
 
 from django.core.exceptions import ValidationError
+from django.core.management import call_command
 from django.db.models import Q
 from django.http import HttpResponse
 from django.utils import simplejson
@@ -38,13 +15,14 @@
 from config.models import Settings
 from main import topicdata
 from securesync.models import FacilityGroup
-from utils.jobs import force_job, job_status
-from utils.videos import delete_downloaded_files
+from updates.models import UpdateProgressLog
 from utils.decorators import require_admin
+from utils.django_utils import call_command_async
 from utils.general import break_into_chunks
 from utils.internet import JsonResponse
+from utils.jobs import force_job, job_status
 from utils.orderedset import OrderedSet
->>>>>>> 84cf51ea
+from utils.videos import delete_downloaded_files
 
 
 class student_log_api(object):
@@ -68,20 +46,6 @@
 @student_log_api(logged_out_message=_("Video progress not saved."))
 def save_video_log(request):
     """
-<<<<<<< HEAD
-    API endpoint called by the browser (in the background), 
-    while a user is viewing a video.
-    """
-    if "facility_user" not in request.session:
-        return JsonResponse({})
-    data = simplejson.loads(request.raw_post_data or "{}")
-    videolog = VideoLog()
-    videolog.user = request.session["facility_user"]
-    videolog.youtube_id = data.get("youtube_id", "")
-    old_videolog = videolog.get_existing_instance() or VideoLog()
-    videolog.total_seconds_watched = old_videolog.total_seconds_watched + data.get("seconds_watched", 0)
-    videolog.points = max(old_videolog.points or 0, data.get("points", 0)) or 0
-=======
     Receives a youtube_id and relevant data,
     saves it to the currently authorized user.
     """
@@ -97,7 +61,6 @@
     videolog.total_seconds_watched  += data["seconds_watched"]
     videolog.points = max(videolog.points, data["points"])  # videolog.points cannot be None
 
->>>>>>> 84cf51ea
     try:
         videolog.full_clean()
         videolog.save()
@@ -114,21 +77,6 @@
 @student_log_api(logged_out_message=_("Exercise progress not saved."))
 def save_exercise_log(request):
     """
-<<<<<<< HEAD
-    API endpoint called by the browser, 
-    while a user submits an answer to a question.
-    """
-    if "facility_user" not in request.session:
-        return JsonResponse({})
-    data = simplejson.loads(request.raw_post_data or "{}")
-    exerciselog = ExerciseLog()
-    exerciselog.user = request.session["facility_user"]
-    exerciselog.exercise_id = data.get("exercise_id", "")
-    old_exerciselog = exerciselog.get_existing_instance() or ExerciseLog()
-    exerciselog.attempts = old_exerciselog.attempts + 1
-    exerciselog.streak_progress = data.get("streak_progress", None)
-    exerciselog.points = data.get("points", None)
-=======
     Receives an exercise_id and relevant data,
     saves it to the currently authorized user.
     """
@@ -146,7 +94,6 @@
     exerciselog.attempts += 1
     exerciselog.streak_progress = data["streak_progress"]
     exerciselog.points = data["points"]
->>>>>>> 84cf51ea
 
     try:
         exerciselog.full_clean()
@@ -166,15 +113,8 @@
 @student_log_api(logged_out_message=_("Progress not loaded."))
 def get_video_logs(request):
     """
-<<<<<<< HEAD
-    API endpoint called on page-load for topic pages containing videos;
-    returns video progress for all videos on that page.
-    """
-=======
     Given a list of youtube_ids, retrieve a list of video logs for this user.
     """
-
->>>>>>> 84cf51ea
     data = simplejson.loads(request.raw_post_data or "[]")
     if not isinstance(data, list):
         return JsonResponse({"error": "Could not load VideoLog objects: Unrecognized input data format." % e}, status=500)
@@ -209,15 +149,8 @@
 @student_log_api(logged_out_message=_("Progress not loaded."))
 def get_exercise_logs(request):
     """
-<<<<<<< HEAD
-    API endpoint called on page-load for topic pages containing exercises;
-    returns exercise progress for all exercises on that page.
-    """
-=======
     Given a list of exercise_ids, retrieve a list of video logs for this user.
     """
-
->>>>>>> 84cf51ea
     data = simplejson.loads(request.raw_post_data or "[]")
     if not isinstance(data, list):
         return JsonResponse({"error": "Could not load ExerciseLog objects: Unrecognized input data format." % e}, status=500)
