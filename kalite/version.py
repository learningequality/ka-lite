import os

from kalite.shared.utils import open_json_or_yml

# THIS IS USED BY settings.py.  NEVER import settings.py here; hard-codes only!
# Must be PEP 440 compliant: https://www.python.org/dev/peps/pep-0440/
# Must also be of the form N.N.N for internal use, where N is a non-negative integer
MAJOR_VERSION = "0"
<<<<<<< HEAD
MINOR_VERSION = "16"
PATCH_VERSION = "0"
=======
MINOR_VERSION = "15"
PATCH_VERSION = "1"
>>>>>>> 1af3fa84
VERSION = "%s.%s.%s" % (MAJOR_VERSION, MINOR_VERSION, PATCH_VERSION)
SHORTVERSION = "%s.%s" % (MAJOR_VERSION, MINOR_VERSION)

def VERSION_INFO():
    """
    Load a dictionary of changes between each version. The key of the
    dictionary is the VERSION (i.e. X.X.X), with the value being another dictionary with
    the following keys:

    release_date
    git_commit
    new_features
    bugs_fixed

    """

    # we import settings lazily, since the settings modules depends on
    # this file. Importing it on top will lead to circular imports.
    from django.conf import settings

    return open_json_or_yml(os.path.join(settings.CONTENT_DATA_PATH, "version.yml"))<|MERGE_RESOLUTION|>--- conflicted
+++ resolved
@@ -6,15 +6,11 @@
 # Must be PEP 440 compliant: https://www.python.org/dev/peps/pep-0440/
 # Must also be of the form N.N.N for internal use, where N is a non-negative integer
 MAJOR_VERSION = "0"
-<<<<<<< HEAD
 MINOR_VERSION = "16"
 PATCH_VERSION = "0"
-=======
-MINOR_VERSION = "15"
-PATCH_VERSION = "1"
->>>>>>> 1af3fa84
 VERSION = "%s.%s.%s" % (MAJOR_VERSION, MINOR_VERSION, PATCH_VERSION)
 SHORTVERSION = "%s.%s" % (MAJOR_VERSION, MINOR_VERSION)
+
 
 def VERSION_INFO():
     """
