<<<<<<< HEAD
VERSION = "0.11.0"
BUILD = "dummy"
RELEASE_DATE="2013/08/26"
VERSION_INFO = {
    "0.11.0": {
        "release_date": "2013/09/03",
        "new_features": [
            "0.11 feature 1",
            "0.11 feature 2",
            "0.11 feature 3",
        ],
        "bugs_fixed": None,
    },
    "0.10.0": {
        "release_date": "2013/08/26",
        "new_features": [
            "0.10.0 feature 1",
            "0.10.0 feature 2",
            "0.10.0 feature 3",
        ],
        "bugs_fixed": None,
    },
}
=======
# THIS IS USED BY settings.py.  NEVER import settings.py here; hard-codes only!
VERSION = "0.10.0"
BUILD = "435efac"
>>>>>>> d8fe9b3e
<|MERGE_RESOLUTION|>--- conflicted
+++ resolved
@@ -1,4 +1,4 @@
-<<<<<<< HEAD
+# THIS IS USED BY settings.py.  NEVER import settings.py here; hard-codes only!
 VERSION = "0.11.0"
 BUILD = "dummy"
 RELEASE_DATE="2013/08/26"
@@ -21,9 +21,4 @@
         ],
         "bugs_fixed": None,
     },
-}
-=======
-# THIS IS USED BY settings.py.  NEVER import settings.py here; hard-codes only!
-VERSION = "0.10.0"
-BUILD = "435efac"
->>>>>>> d8fe9b3e
+}