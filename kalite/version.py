--- conflicted
+++ resolved
@@ -6,13 +6,8 @@
 # Must be PEP 440 compliant: https://www.python.org/dev/peps/pep-0440/
 # Must also be of the form N.N.N for internal use, where N is a non-negative integer
 MAJOR_VERSION = "0"
-<<<<<<< HEAD
 MINOR_VERSION = "17"
 PATCH_VERSION = "0dev0"
-=======
-MINOR_VERSION = "16"
-PATCH_VERSION = "6dev1"
->>>>>>> 31b3eff8
 VERSION = "%s.%s.%s" % (MAJOR_VERSION, MINOR_VERSION, PATCH_VERSION)
 SHORTVERSION = "%s.%s" % (MAJOR_VERSION, MINOR_VERSION)
 
