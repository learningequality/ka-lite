--- conflicted
+++ resolved
@@ -1,8 +1,3 @@
-<<<<<<< HEAD
-VERSION = "0.10.0"
-BUILD = "3b2834d"
-=======
 # THIS IS USED BY settings.py.  NEVER import settings.py here; hard-codes only!
 VERSION = "0.10.1"
-BUILD = "9beff33"
->>>>>>> c4ef277e
+BUILD = "9beff33"