import json
import os
import logging
import sys
import time
import tempfile
import uuid
import version  # in danger of a circular import.  NEVER add settings stuff there--should all be hard-coded.


# suppress warnings here.
try:
    import warnings
    warnings.simplefilter("ignore") # any other filter was ineffecual or threw an error
except:
    pass

try:
    from local_settings import *
    import local_settings
except ImportError:
    local_settings = {}

DEBUG          = getattr(local_settings, "DEBUG", False)
TEMPLATE_DEBUG = getattr(local_settings, "TEMPLATE_DEBUG", DEBUG)

# Set logging level based on the value of DEBUG (evaluates to 0 if False, 1 if True)
logging.basicConfig()
LOG = getattr(local_settings, "LOG", logging.getLogger("kalite"))
LOG.setLevel(logging.DEBUG*DEBUG + logging.INFO*(1-DEBUG))

INTERNAL_IPS   = getattr(local_settings, "INTERNAL_IPS", ("127.0.0.1",))

CENTRAL_SERVER = getattr(local_settings, "CENTRAL_SERVER", False)

# TODO(jamalex): currently this only has an effect on Linux/OSX
PRODUCTION_PORT = getattr(local_settings, "PRODUCTION_PORT", 8008 if not CENTRAL_SERVER else 8001)
CHERRYPY_THREAD_COUNT = getattr(local_settings, "CHERRYPY_THREAD_COUNT", 50)

AUTO_LOAD_TEST = getattr(local_settings, "AUTO_LOAD_TEST", False)
assert not AUTO_LOAD_TEST or not CENTRAL_SERVER, "AUTO_LOAD_TEST only on local server"

# info about the central server(s)
# Note: this MUST be hard-coded for backwards-compatibility reasons.
ROOT_UUID_NAMESPACE = uuid.UUID("a8f052c7-8790-5bed-ab15-fe2d3b1ede41")  # print uuid.uuid5(uuid.NAMESPACE_URL, "https://kalite.adhocsync.com/")
SECURESYNC_PROTOCOL   = getattr(local_settings, "SECURESYNC_PROTOCOL",   "https")

CENTRAL_SERVER_DOMAIN = getattr(local_settings, "CENTRAL_SERVER_DOMAIN", "adhocsync.com")
CENTRAL_SERVER_HOST   = getattr(local_settings, "CENTRAL_SERVER_HOST",   "kalite.%s"%CENTRAL_SERVER_DOMAIN)
CENTRAL_WIKI_URL      = getattr(local_settings, "CENTRAL_WIKI_URL",      "http://kalitewiki.learningequality.org/")#http://%kalitewiki.s/%CENTRAL_SERVER_DOMAIN
CENTRAL_FROM_EMAIL    = getattr(local_settings, "CENTRAL_FROM_EMAIL",    "kalite@%s"%CENTRAL_SERVER_DOMAIN)
CENTRAL_DEPLOYMENT_EMAIL = getattr(local_settings, "CENTRAL_DEPLOYMENT_EMAIL", "deployments@learningequality.org")
CENTRAL_SUPPORT_EMAIL = getattr(local_settings, "CENTRAL_SUPPORT_EMAIL",    "support@learningequality.org")
CENTRAL_DEV_EMAIL     = getattr(local_settings, "CENTRAL_DEV_EMAIL",        "dev@learningequality.org")
CENTRAL_INFO_EMAIL    = getattr(local_settings, "CENTRAL_INFO_EMAIL",       "info@learningequality.org")
CENTRAL_CONTACT_EMAIL = getattr(local_settings, "CENTRAL_CONTACT_EMAIL", "info@learningequality.org")#"kalite@%s"%CENTRAL_SERVER_DOMAIN
CENTRAL_ADMIN_EMAIL   = getattr(local_settings, "CENTRAL_ADMIN_EMAIL",   "errors@learningequality.org")#"kalite@%s"%CENTRAL_SERVER_DOMAIN

CENTRAL_SUBSCRIBE_URL    = getattr(local_settings, "CENTRAL_SUBSCRIBE_URL",    "http://adhocsync.us6.list-manage.com/subscribe/post?u=023b9af05922dfc7f47a4fffb&amp;id=97a379de16")

ADMINS         = getattr(local_settings, "ADMINS", ( ("KA Lite Team", CENTRAL_ADMIN_EMAIL), ) )

MANAGERS       = getattr(local_settings, "MANAGERS", ADMINS)

PROJECT_PATH   = os.path.realpath(getattr(local_settings, "PROJECT_PATH", os.path.dirname(os.path.realpath(__file__)))) + "/"

LOCALE_PATHS   = getattr(local_settings, "LOCALE_PATHS", (PROJECT_PATH + "/../locale",))
LOCALE_PATHS   = tuple([os.path.realpath(lp) + "/" for lp in LOCALE_PATHS])

DATABASES      = getattr(local_settings, "DATABASES", {
    "default": {
        "ENGINE": getattr(local_settings, "DATABASE_TYPE", "django.db.backends.sqlite3"),
        "NAME"  : getattr(local_settings, "DATABASE_PATH", PROJECT_PATH + "/database/data.sqlite"),
        "OPTIONS": {
            "timeout": 60,
        },
    }
})

DATA_PATH      = os.path.realpath(getattr(local_settings, "DATA_PATH", PROJECT_PATH + "/static/data/")) + "/"

SUBTITLES_DATA_ROOT = os.path.realpath(getattr(local_settings, "SUBTITLES_DATA_ROOT", DATA_PATH + "subtitles/")) + "/"

CONTENT_ROOT   = os.path.realpath(getattr(local_settings, "CONTENT_ROOT", PROJECT_PATH + "/../content/")) + "/"
CONTENT_URL    = getattr(local_settings, "CONTENT_URL", "/content/")

# Local time zone for this installation. Choices can be found here:
# http://en.wikipedia.org/wiki/List_of_tz_zones_by_name
TIME_ZONE      = getattr(local_settings, "TIME_ZONE", "America/Los_Angeles")

# Language code for this installation. All choices can be found here:
# http://www.i18nguy.com/unicode/language-identifiers.html
LANGUAGE_CODE  = getattr(local_settings, "LANGUAGE_CODE", "en-us")

# If you set this to False, Django will make some optimizations so as not
# to load the internationalization machinery.
USE_I18N       = getattr(local_settings, "USE_I18N", True)

# If you set this to False, Django will not format dates, numbers and
# calendars according to the current locale
USE_L10N       = getattr(local_settings, "USE_L10N", False)

MEDIA_URL      = getattr(local_settings, "MEDIA_URL", "/media/")
MEDIA_ROOT     = os.path.realpath(getattr(local_settings, "MEDIA_ROOT", PROJECT_PATH + "/media/")) + "/"
STATIC_URL     = getattr(local_settings, "STATIC_URL", "/static/")
STATIC_ROOT    = os.path.realpath(getattr(local_settings, "STATIC_ROOT", PROJECT_PATH + "/static/")) + "/"

 # Make this unique, and don't share it with anybody.
SECRET_KEY     = getattr(local_settings, "SECRET_KEY", "8qq-!fa$92i=s1gjjitd&%s@4%ka9lj+=@n7a&fzjpwu%3kd#u")

TEMPLATE_DIRS  = getattr(local_settings, "TEMPLATE_DIRS", (PROJECT_PATH + "/templates",))
TEMPLATE_DIRS  = tuple([os.path.realpath(td) + "/" for td in TEMPLATE_DIRS])

TEMPLATE_CONTEXT_PROCESSORS = (
    "django.contrib.auth.context_processors.auth",
    "django.core.context_processors.debug",
    "django.core.context_processors.i18n",
    "django.core.context_processors.media",
    "django.contrib.messages.context_processors.messages",
    "django.core.context_processors.request",
    "%s.custom_context_processors.custom" % ("central" if CENTRAL_SERVER else "main"),
)


# List of callables that know how to import templates from various sources.
TEMPLATE_LOADERS = (
    "django.template.loaders.filesystem.Loader",
    "django.template.loaders.app_directories.Loader",
#     "django.template.loaders.eggs.Loader",
)

MIDDLEWARE_CLASSES = getattr(local_settings, 'MIDDLEWARE_CLASSES', tuple())
MIDDLEWARE_CLASSES = (
    "django.contrib.sessions.middleware.SessionMiddleware",
    'django.middleware.locale.LocaleMiddleware',
    "django.middleware.common.CommonMiddleware",
    "django.contrib.auth.middleware.AuthenticationMiddleware",
    "django.contrib.messages.middleware.MessageMiddleware",
    "main.middleware.GetNextParam",
    "django.middleware.csrf.CsrfViewMiddleware",
) + MIDDLEWARE_CLASSES  # append local_settings middleware, in case of dependencies

ROOT_URLCONF = "kalite.urls"

INSTALLED_APPS = getattr(local_settings, 'INSTALLED_APPS', tuple())
INSTALLED_APPS = (
    "django.contrib.auth",
    "django.contrib.contenttypes",
    "django.contrib.sessions",
    "django.contrib.admin",
    "django.contrib.humanize",
    "django.contrib.messages",
    "django.contrib.staticfiles",
    "django_extensions", # needed for clean_pyc (testing)
    "south",
    "chronograph",
    "django_cherrypy_wsgiserver",
    "securesync",
    "config",
    "main", # in order for securesync to work, this needs to be here.
    "control_panel",  # in both apps
    "coachreports",  # in both apps; reachable on central via control_panel
    "khanload",  # khan academy interactions
    "kalite",  # contains commands
) + INSTALLED_APPS  # append local_settings installed_apps, in case of dependencies


if DEBUG or CENTRAL_SERVER:
    INSTALLED_APPS += ("django_snippets",)   # used in contact form and (debug) profiling middleware

if DEBUG:
    # add ?prof to URL, to see performance stats
    MIDDLEWARE_CLASSES += ('django_snippets.profiling_middleware.ProfileMiddleware',)

if CENTRAL_SERVER:
    ROOT_URLCONF = "central.urls"
    ACCOUNT_ACTIVATION_DAYS = getattr(local_settings, "ACCOUNT_ACTIVATION_DAYS", 7)
    DEFAULT_FROM_EMAIL      = getattr(local_settings, "DEFAULT_FROM_EMAIL", CENTRAL_FROM_EMAIL)
    INSTALLED_APPS         += ("postmark", "kalite.registration", "central", "faq", "contact",)
    EMAIL_BACKEND           = getattr(local_settings, "EMAIL_BACKEND", "postmark.backends.PostmarkBackend")
    AUTH_PROFILE_MODULE     = "central.UserProfile"
    CSRF_COOKIE_NAME        = "csrftoken_central"
    LANGUAGE_COOKIE_NAME    = "django_language_central"
    SESSION_COOKIE_NAME     = "sessionid_central"

    # Used for accessing the KA API.
    #   By default, things won't work--local_settings needs to specify good values.
    #   We do this so that we have control over our own key/secret (secretly, of course!)
    KHAN_API_CONSUMER_KEY = getattr(local_settings, "KHAN_API_CONSUMER_KEY", "")
    KHAN_API_CONSUMER_SECRET = getattr(local_settings, "KHAN_API_CONSUMER_SECRET", "")

else:
    ROOT_URLCONF = "main.urls"
    # Include optionally installed apps
    if os.path.exists(PROJECT_PATH + "/tests/loadtesting/"):
        INSTALLED_APPS += ("tests.loadtesting",)

    MIDDLEWARE_CLASSES += (
        "securesync.middleware.DBCheck",
        "securesync.middleware.AuthFlags",
        "main.middleware.SessionLanguage",
    )
    TEMPLATE_CONTEXT_PROCESSORS += ("main.custom_context_processors.languages",)

# None means, use full hashing locally--turn off the password cache
PASSWORD_ITERATIONS_TEACHER = getattr(local_settings, "PASSWORD_ITERATIONS_TEACHER", None)
PASSWORD_ITERATIONS_STUDENT = getattr(local_settings, "PASSWORD_ITERATIONS_STUDENT", None)

# Used for user logs.  By default, completely off.
USER_LOG_MAX_RECORDS = getattr(local_settings, "USER_LOG_MAX_RECORDS", 0)
USER_LOG_SUMMARY_FREQUENCY = getattr(local_settings, "USER_LOG_SUMMARY_FREQUENCY", (1,"months"))

# Sessions use the default cache, and we want a local memory cache for that.
# Separate session caching from file caching.
SESSION_ENGINE = getattr(local_settings, "SESSION_ENGINE", 'django.contrib.sessions.backends.cached_db')

MESSAGE_STORAGE = 'utils.django_utils.NoDuplicateMessagesSessionStorage'


CACHES = {
    "default": {
        'BACKEND': 'django.core.cache.backends.locmem.LocMemCache',
    }
}

# Local memory cache is to expensive to use for the page cache.
#   instead, use a file-based cache.
# By default, cache for maximum possible time.
#   Note: caching for 100 years can be too large a value
#   sys.maxint also can be too large (causes ValueError), since it's added to the current time.
#   Caching for the lesser of (100 years) or (5 years less than the max int) should work.
_5_years = 5 * 365 * 24 * 60 * 60
_100_years = 100 * 365 * 24 * 60 * 60
_max_cache_time = min(_100_years, sys.maxint - time.time() - _5_years)
CACHE_TIME = getattr(local_settings, "CACHE_TIME", _max_cache_time)

# Cache is activated in every case,
#   EXCEPT: if CACHE_TIME=0
if CACHE_TIME != 0:  # None can mean infinite caching to some functions
    CACHES["web_cache"] = {
        'BACKEND': 'django.core.cache.backends.filebased.FileBasedCache',
        'LOCATION': getattr(local_settings, "CACHE_LOCATION", os.path.join(tempfile.gettempdir(), "kalite_web_cache/")), # this is kind of OS-specific, so dangerous.
        'TIMEOUT': CACHE_TIME, # should be consistent
        'OPTIONS': {
            'MAX_ENTRIES': getattr(local_settings, "CACHE_MAX_ENTRIES", 5*2000) #2000 entries=~10,000 files
        },
    }
    KEY_PREFIX = version.VERSION


CRONSERVER_FREQUENCY = getattr(local_settings, "CRONSERVER_FREQUENCY", 600) # 10 mins (in seconds)

# Here, None === no limit
SYNC_SESSIONS_MAX_RECORDS = getattr(local_settings, "SYNC_SESSIONS_MAX_RECORDS", None if CENTRAL_SERVER else 10)

# enable this to use a background mplayer instance instead of playing the video in the browser, on loopback connections
# TODO(jamalex): this will currently only work when caching is disabled, as the conditional logic is in the Django template
USE_MPLAYER = getattr(local_settings, "USE_MPLAYER", False) if CACHE_TIME == 0 else False

<<<<<<< HEAD
MESSAGE_STORAGE = 'utils.django_utils.NoDuplicateMessagesSessionStorage'

=======
>>>>>>> 3403e3ad
TEST_RUNNER = 'kalite.shared.testing.testrunner.KALiteTestRunner'

FAST_TESTS_ONLY = getattr(local_settings, "FAST_TESTS_ONLY", False)

# Add additional mimetypes to avoid errors/warnings
import mimetypes
mimetypes.add_type("font/opentype", ".otf", True)

# Django debug_toolbar config
if getattr(local_settings, "USE_DEBUG_TOOLBAR", False):
    INSTALLED_APPS += ('debug_toolbar',)
    MIDDLEWARE_CLASSES += ('debug_toolbar.middleware.DebugToolbarMiddleware',)
    DEBUG_TOOLBAR_PANELS = (
        'debug_toolbar.panels.version.VersionDebugPanel',
        'debug_toolbar.panels.timer.TimerDebugPanel',
        'debug_toolbar.panels.settings_vars.SettingsVarsDebugPanel',
        'debug_toolbar.panels.headers.HeaderDebugPanel',
        'debug_toolbar.panels.request_vars.RequestVarsDebugPanel',
        'debug_toolbar.panels.template.TemplateDebugPanel',
        'debug_toolbar.panels.sql.SQLDebugPanel',
        'debug_toolbar.panels.signals.SignalDebugPanel',
        'debug_toolbar.panels.logger.LoggingPanel',
    )
    DEBUG_TOOLBAR_CONFIG = {
        'INTERCEPT_REDIRECTS': False,
        'HIDE_DJANGO_SQL': False,
        'ENABLE_STACKTRACES' : True,
    }<|MERGE_RESOLUTION|>--- conflicted
+++ resolved
@@ -257,11 +257,6 @@
 # TODO(jamalex): this will currently only work when caching is disabled, as the conditional logic is in the Django template
 USE_MPLAYER = getattr(local_settings, "USE_MPLAYER", False) if CACHE_TIME == 0 else False
 
-<<<<<<< HEAD
-MESSAGE_STORAGE = 'utils.django_utils.NoDuplicateMessagesSessionStorage'
-
-=======
->>>>>>> 3403e3ad
 TEST_RUNNER = 'kalite.shared.testing.testrunner.KALiteTestRunner'
 
 FAST_TESTS_ONLY = getattr(local_settings, "FAST_TESTS_ONLY", False)
