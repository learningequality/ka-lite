import logging
import os
import platform
import sys
<<<<<<< HEAD
=======
import tempfile
import time
import uuid
import version  # in danger of a circular import.  NEVER add settings stuff there--should all be hard-coded.

CENTRAL_SERVER = False
>>>>>>> 24264629

##############################
# Functions for querying settings
##############################

def package_selected(package_name):
    global CONFIG_PACKAGE
    return bool(CONFIG_PACKAGE) and bool(package_name) and package_name.lower() in CONFIG_PACKAGE



##############################
# Basic setup
##############################

try:
    from local_settings import *
    import local_settings
except ImportError:
    local_settings = object()


# Used everywhere, so ... set it up top.
DEBUG          = getattr(local_settings, "DEBUG", False)

CENTRAL_SERVER = False


##############################
# Basic setup of logging
##############################

# Set logging level based on the value of DEBUG (evaluates to 0 if False, 1 if True)
LOGGING_LEVEL = getattr(local_settings, "LOGGING_LEVEL", logging.DEBUG if DEBUG else logging.INFO)
LOG = getattr(local_settings, "LOG", logging.getLogger("kalite"))
TEMPLATE_DEBUG = getattr(local_settings, "TEMPLATE_DEBUG", DEBUG)

logging.basicConfig()
LOG.setLevel(LOGGING_LEVEL)
logging.getLogger("requests").setLevel(logging.WARNING)  # shut up requests!


##############################
# Basic Django settings
##############################

# Not really a Django setting, but we treat it like one--it's eeeeverywhere.
PROJECT_PATH = os.path.realpath(getattr(local_settings, "PROJECT_PATH", os.path.dirname(os.path.realpath(__file__)))) + "/"
DATA_PATH = os.path.realpath(getattr(local_settings, "DATA_PATH", os.path.join(PROJECT_PATH, "..", "data"))) + "/"


LOCALE_PATHS   = getattr(local_settings, "LOCALE_PATHS", (PROJECT_PATH + "/../locale",))
LOCALE_PATHS   = tuple([os.path.realpath(lp) + "/" for lp in LOCALE_PATHS])

DATABASES      = getattr(local_settings, "DATABASES", {
    "default": {
        "ENGINE": getattr(local_settings, "DATABASE_TYPE", "django.db.backends.sqlite3"),
        "NAME"  : getattr(local_settings, "DATABASE_PATH", os.path.join(PROJECT_PATH, "database", "data.sqlite")),
        "OPTIONS": {
            "timeout": 60,
        },
    }
})

INTERNAL_IPS   = getattr(local_settings, "INTERNAL_IPS", ("127.0.0.1",))

# Local time zone for this installation. Choices can be found here:
# http://en.wikipedia.org/wiki/List_of_tz_zones_by_name
TIME_ZONE      = getattr(local_settings, "TIME_ZONE", None)
#USE_TZ         = True  # needed for timezone-aware datetimes (particularly in updates code)

# Language code for this installation. All choices can be found here:
# http://www.i18nguy.com/unicode/language-identifiers.html
LANGUAGE_CODE  = getattr(local_settings, "LANGUAGE_CODE", "en")

# If you set this to False, Django will make some optimizations so as not
# to load the internationalization machinery.
USE_I18N       = getattr(local_settings, "USE_I18N", True)

# If you set this to True, Django will format dates, numbers and
# calendars according to the current locale
USE_L10N       = getattr(local_settings, "USE_L10N", False)

MEDIA_URL      = getattr(local_settings, "MEDIA_URL", "/media/")
MEDIA_ROOT     = os.path.realpath(getattr(local_settings, "MEDIA_ROOT", PROJECT_PATH + "/media/")) + "/"
STATIC_URL     = getattr(local_settings, "STATIC_URL", "/static/")
STATIC_ROOT    = os.path.realpath(getattr(local_settings, "STATIC_ROOT", PROJECT_PATH + "/static/")) + "/"

 # Make this unique, and don't share it with anybody.
SECRET_KEY     = getattr(local_settings, "SECRET_KEY", "8qq-!fa$92i=s1gjjitd&%s@4%ka9lj+=@n7a&fzjpwu%3kd#u")

TEMPLATE_DIRS  = getattr(local_settings, "TEMPLATE_DIRS", (PROJECT_PATH + "/templates",))
TEMPLATE_DIRS   = tuple([os.path.realpath(lp) + "/" for lp in TEMPLATE_DIRS])

LANGUAGE_COOKIE_NAME    = "django_language"

ROOT_URLCONF = "distributed.urls"
INSTALLED_APPS = ("distributed",)
MIDDLEWARE_CLASSES = tuple()


########################
# Storage and caching
########################

# Sessions use the default cache, and we want a local memory cache for that.
CACHES = {
    "default": {
        'BACKEND': 'django.core.cache.backends.locmem.LocMemCache',
    }
}

# Separate session caching from file caching.
SESSION_ENGINE = getattr(local_settings, "SESSION_ENGINE", 'django.contrib.sessions.backends.cache' + (''))

# Use our custom message storage to avoid adding duplicate messages
MESSAGE_STORAGE = 'fle_utils.django_utils.NoDuplicateMessagesSessionStorage'


########################
# Import settings from INSTALLED_APPS
########################
def import_installed_app_settings(installed_apps):
    """
    Loop over all installed_apps, and search for their
      settings.py in the path.  Then load the settings.py
      directly (to avoid running the package's __init__.py file)

    Recurse into each installed_app's INSTALLED_APPS to collect all
    necessary settings.py files.
    """
    for app in installed_apps:
        app_settings = None
        try:
            for path in sys.path:
                app_path = os.path.join(path, app.replace(".", "/"))
                settings_filepath = os.path.join(app_path, "settings.py")
                if os.path.exists(settings_filepath):
                    app_settings = {}
                    execfile(settings_filepath, globals(), app_settings)
                    break

            if app_settings is None:
                raise ImportError("File not found in path: %s settings.py" % app)
        except ImportError as err:
            #print "ImportError", err, app
            continue

        # We found the app's settings.py and loaded it into app_settings;
        #   now set those variables in the global space here.
        for var, var_val in app_settings.iteritems():
            if var.startswith("_") or var == "local_settings":
                # Don't combine / overwrite global variables or local_settings
                continue
            elif isinstance(var_val, tuple):
                # combine the above tuple variables
                globals().update({var: globals().get(var, tuple()) + var_val})
            elif isinstance(var_val, dict):
                # combine the above dict variables
                globals().get(var, {}).update(var_val)
            elif var not in globals():
                # Unknown variables that don't exist get set
                globals().update({var: var_val})
            elif globals().get(var) != var_val:
                # Unknown variables that do exist must have the same value--otherwise, conflict!
                raise Exception("(%s) %s is already set; resetting can cause confusion." % (app, var))

            if var == "INSTALLED_APPS":
                # Combine the variable values, then import
                import_installed_app_settings(var_val)

import_installed_app_settings(INSTALLED_APPS)


########################
# IMPORTANT: Do not add new settings below this line
# everything that follows is overriding default settings, depending on CONFIG_PACKAGE

# config_package (None|RPi) alters some defaults e.g. different defaults for Raspberry Pi(RPi)
# autodetect if this is a Raspberry Pi-type device, and auto-set the config_package
#  to override the auto-detection, set CONFIG_PACKAGE=None in the local_settings

CONFIG_PACKAGE = getattr(local_settings, "CONFIG_PACKAGE", "RPi" if (platform.uname()[0] == "Linux" and platform.uname()[4] == "armv6l") else [])

if isinstance(CONFIG_PACKAGE, basestring):
    CONFIG_PACKAGE = [CONFIG_PACKAGE]
CONFIG_PACKAGE = [cp.lower() for cp in CONFIG_PACKAGE]


# Config for Raspberry Pi distributed server
if package_selected("RPi"):
    logging.info("RPi package selected.")
    # nginx proxy will normally be on 8008 and production port on 7007
    # If ports are overridden in local_settings, run the optimizerpi script
    PRODUCTION_PORT = getattr(local_settings, "PRODUCTION_PORT", 7007)
    PROXY_PORT = getattr(local_settings, "PROXY_PORT", 8008)
    assert PRODUCTION_PORT != PROXY_PORT, "PRODUCTION_PORT and PROXY_PORT must not be the same"
    #SYNCING_THROTTLE_WAIT_TIME = getattr(local_settings, "SYNCING_THROTTLE_WAIT_TIME", 1.0)
    #SYNCING_MAX_RECORDS_PER_REQUEST = getattr(local_settings, "SYNCING_MAX_RECORDS_PER_REQUEST", 10)

    PASSWORD_ITERATIONS_TEACHER = getattr(local_settings, "PASSWORD_ITERATIONS_TEACHER", 2000)
    PASSWORD_ITERATIONS_STUDENT = getattr(local_settings, "PASSWORD_ITERATIONS_STUDENT", 500)

    ENABLE_CLOCK_SET = getattr(local_settings, "ENABLE_CLOCK_SET", True)


if package_selected("UserRestricted"):
    LOG.info("UserRestricted package selected.")

    if CACHE_TIME != 0 and not hasattr(local_settings, KEY_PREFIX):
        KEY_PREFIX += "|restricted"  # this option changes templates


if package_selected("Demo"):
    LOG.info("Demo package selected.")

    CENTRAL_SERVER_HOST = getattr(local_settings, "CENTRAL_SERVER_HOST",   "globe.learningequality.org:8008")
    SECURESYNC_PROTOCOL = "http"
    DEMO_ADMIN_USERNAME = getattr(local_settings, "DEMO_ADMIN_USERNAME", "admin")
    DEMO_ADMIN_PASSWORD = getattr(local_settings, "DEMO_ADMIN_PASSWORD", "pass")

    MIDDLEWARE_CLASSES += ('distributed.demo_middleware.StopAdminAccess','distributed.demo_middleware.LinkUserManual','distributed.demo_middleware.ShowAdminLogin',)

print INSTALLED_APPS<|MERGE_RESOLUTION|>--- conflicted
+++ resolved
@@ -2,15 +2,7 @@
 import os
 import platform
 import sys
-<<<<<<< HEAD
-=======
-import tempfile
-import time
-import uuid
-import version  # in danger of a circular import.  NEVER add settings stuff there--should all be hard-coded.
-
-CENTRAL_SERVER = False
->>>>>>> 24264629
+
 
 ##############################
 # Functions for querying settings
@@ -19,7 +11,6 @@
 def package_selected(package_name):
     global CONFIG_PACKAGE
     return bool(CONFIG_PACKAGE) and bool(package_name) and package_name.lower() in CONFIG_PACKAGE
-
 
 
 ##############################
@@ -36,7 +27,7 @@
 # Used everywhere, so ... set it up top.
 DEBUG          = getattr(local_settings, "DEBUG", False)
 
-CENTRAL_SERVER = False
+CENTRAL_SERVER = False  # Hopefully will be removed soon.
 
 
 ##############################
