import json
import os
import logging
import sys
import time
import tempfile

try:
    from local_settings import *
    import local_settings
except ImportError:
    local_settings = {}

DEBUG          = getattr(local_settings, "DEBUG", False)
TEMPLATE_DEBUG = getattr(local_settings, "TEMPLATE_DEBUG", DEBUG)

# Set logging level based on the value of DEBUG (evaluates to 0 if False, 1 if True)
logging.basicConfig()
logging.getLogger("kalite").setLevel(logging.DEBUG*DEBUG + logging.INFO*(1-DEBUG))
    
INTERNAL_IPS   = getattr(local_settings, "INTERNAL_IPS", ("127.0.0.1",))

# TODO(jamalex): currently this only has an effect on Linux/OSX
PRODUCTION_PORT = getattr(local_settings, "PRODUCTION_PORT", 8008)

CENTRAL_SERVER = getattr(local_settings, "CENTRAL_SERVER", False)

# info about the central server(s)
SECURESYNC_PROTOCOL   = getattr(local_settings, "SECURESYNC_PROTOCOL",   "https")
CENTRAL_SERVER_DOMAIN = getattr(local_settings, "CENTRAL_SERVER_DOMAIN", "adhocsync.com")
CENTRAL_SERVER_HOST   = getattr(local_settings, "CENTRAL_SERVER_HOST",   "kalite.%s"%CENTRAL_SERVER_DOMAIN)
CENTRAL_WIKI_URL      = getattr(local_settings, "CENTRAL_WIKI_URL",      "http://kalitewiki.learningequality.org/")#http://%kalitewiki.s/%CENTRAL_SERVER_DOMAIN   
CENTRAL_FROM_EMAIL    = getattr(local_settings, "CENTRAL_FROM_EMAIL",    "kalite@%s"%CENTRAL_SERVER_DOMAIN)
CENTRAL_DEPLOYMENT_EMAIL = getattr(local_settings, "CENTRAL_DEPLOYMENT_EMAIL", "deployments@learningequality.org")
CENTRAL_SUPPORT_EMAIL = getattr(local_settings, "CENTRAL_SUPPORT_EMAIL",    "support@learningequality.org")
CENTRAL_DEV_EMAIL     = getattr(local_settings, "CENTRAL_DEV_EMAIL",        "dev@learningequality.org")
CENTRAL_INFO_EMAIL    = getattr(local_settings, "CENTRAL_INFO_EMAIL",       "info@learningequality.org")
CENTRAL_CONTACT_EMAIL = getattr(local_settings, "CENTRAL_CONTACT_EMAIL", "info@learningequality.org")#"kalite@%s"%CENTRAL_SERVER_DOMAIN
CENTRAL_ADMIN_EMAIL   = getattr(local_settings, "CENTRAL_ADMIN_EMAIL",   "errors@learningequality.org")#"kalite@%s"%CENTRAL_SERVER_DOMAIN
CENTRAL_FROM_EMAIL    = getattr(local_settings, "CENTRAL_FROM_EMAIL",    "kalite@%s"%CENTRAL_SERVER_DOMAIN)
CENTRAL_CONTACT_EMAIL = getattr(local_settings, "CENTRAL_CONTACT_EMAIL", "info@learningequality.org")#"kalite@%s"%CENTRAL_SERVER_DOMAIN    

CENTRAL_SUBSCRIBE_URL    = getattr(local_settings, "CENTRAL_SUBSCRIBE_URL",    "http://adhocsync.us6.list-manage.com/subscribe/post?u=023b9af05922dfc7f47a4fffb&amp;id=97a379de16")

ADMINS         = getattr(local_settings, "ADMINS", ( ("KA Lite Team", CENTRAL_ADMIN_EMAIL), ) )

MANAGERS       = getattr(local_settings, "MANAGERS", ADMINS)

PROJECT_PATH   = getattr(local_settings, "PROJECT_PATH", os.path.dirname(os.path.realpath(__file__)))

LOCALE_PATHS   = getattr(local_settings, "LOCALE_PATHS", (PROJECT_PATH + "/../locale",))

DATABASES      = getattr(local_settings, "DATABASES", {
    "default": {
        "ENGINE": getattr(local_settings, "DATABASE_TYPE", "django.db.backends.sqlite3"),
        "NAME"  : getattr(local_settings, "DATABASE_PATH", PROJECT_PATH + "/database/data.sqlite"),
        "OPTIONS": {
            "timeout": 60,
        },
    }
})

DATA_PATH      = getattr(local_settings, "DATA_PATH", PROJECT_PATH + "/static/data/")

CONTENT_ROOT   = getattr(local_settings, "CONTENT_ROOT", PROJECT_PATH + "/../content/")
CONTENT_URL    = getattr(local_settings, "CONTENT_URL", "/content/")

# Local time zone for this installation. Choices can be found here:
# http://en.wikipedia.org/wiki/List_of_tz_zones_by_name
TIME_ZONE      = getattr(local_settings, "TIME_ZONE", "America/Los_Angeles")

# Language code for this installation. All choices can be found here:
# http://www.i18nguy.com/unicode/language-identifiers.html
LANGUAGE_CODE  = getattr(local_settings, "LANGUAGE_CODE", "en-us")

# If you set this to False, Django will make some optimizations so as not
# to load the internationalization machinery.
USE_I18N       = getattr(local_settings, "USE_I18N", True)

# If you set this to False, Django will not format dates, numbers and
# calendars according to the current locale
USE_L10N       = getattr(local_settings, "USE_L10N", False)

MEDIA_URL      = getattr(local_settings, "MEDIA_URL", "/media/")
MEDIA_ROOT     = getattr(local_settings, "MEDIA_ROOT", PROJECT_PATH + "/media/")
STATIC_URL     = getattr(local_settings, "STATIC_URL", "/static/")
STATIC_ROOT    = getattr(local_settings, "STATIC_ROOT", PROJECT_PATH + "/static/")

 # Make this unique, and don't share it with anybody.
SECRET_KEY     = getattr(local_settings, "SECRET_KEY", "8qq-!fa$92i=s1gjjitd&%s@4%ka9lj+=@n7a&fzjpwu%3kd#u")

TEMPLATE_DIRS  = getattr(local_settings, "TEMPLATE_DIRS", (PROJECT_PATH + "/templates",))


TEMPLATE_CONTEXT_PROCESSORS = (
    "django.contrib.auth.context_processors.auth",
    "django.core.context_processors.debug",
    "django.core.context_processors.i18n",
    "django.core.context_processors.media",
    "django.contrib.messages.context_processors.messages",
    "django.core.context_processors.request",
    "%s.custom_context_processors.custom" % ("central" if CENTRAL_SERVER else "main"),
)


# List of callables that know how to import templates from various sources.
TEMPLATE_LOADERS = (
    "django.template.loaders.filesystem.Loader",
    "django.template.loaders.app_directories.Loader",
#     "django.template.loaders.eggs.Loader",
)

MIDDLEWARE_CLASSES = (
    "django.contrib.sessions.middleware.SessionMiddleware",
    'django.middleware.locale.LocaleMiddleware',
    "django.middleware.common.CommonMiddleware",
    "django.contrib.auth.middleware.AuthenticationMiddleware",
    "django.contrib.messages.middleware.MessageMiddleware",
    "main.middleware.GetNextParam",
    "django.middleware.csrf.CsrfViewMiddleware",
)

ROOT_URLCONF = "kalite.urls"

INSTALLED_APPS = (
    "django.contrib.auth",
    "django.contrib.contenttypes",
    "django.contrib.sessions",
    "django.contrib.admin",
    "django.contrib.humanize",
    "django.contrib.messages",
    "django.contrib.staticfiles",
    "django_extensions", # needed for clean_pyc (testing)
    "south",
    "chronograph",
    "django_cherrypy_wsgiserver",
    "kalite",
    "securesync",
    "config",
    "main", # in order for securesync to work, this needs to be here.
    "kalite", # contains commands
)

<<<<<<< HEAD
if DEBUG:
    # add ?prof to URL, to see performance stats
    MIDDLEWARE_CLASSES += ('django_snippets.profiling_middleware.ProfileMiddleware',)
    INSTALLED_APPS += ("django_snippets",)


=======
>>>>>>> 6a66a8e0
if CENTRAL_SERVER:
    ACCOUNT_ACTIVATION_DAYS = getattr(local_settings, "ACCOUNT_ACTIVATION_DAYS", 7)
    DEFAULT_FROM_EMAIL      = getattr(local_settings, "DEFAULT_FROM_EMAIL", CENTRAL_FROM_EMAIL)
    INSTALLED_APPS         += ("postmark", "kalite.registration", "central", "faq",)
    EMAIL_BACKEND           = getattr(local_settings, "EMAIL_BACKEND", "postmark.backends.PostmarkBackend")
    AUTH_PROFILE_MODULE     = 'central.UserProfile'
    INSTALLED_APPS         += (
        "django_extensions",
        "postmark", 
        "central", 
        "contact",
        "faq", 
        "kalite.registration", 
    )

else:
    INSTALLED_APPS         += ("coachreports",)
    # Include optionally installed apps
    if os.path.exists(PROJECT_PATH + "/loadtesting/"):
        INSTALLED_APPS     += ("loadtesting",)

    MIDDLEWARE_CLASSES += (
        "securesync.middleware.DBCheck",
        "securesync.middleware.AuthFlags",
        "main.middleware.SessionLanguage",
    )
    TEMPLATE_CONTEXT_PROCESSORS += ("main.custom_context_processors.languages",)


# By default, cache for maximum possible time.
#   Note: caching for 100 years can be too large a value
#   sys.maxint also can be too large (causes ValueError), since it's added to the current time.
#   Caching for the lesser of (100 years) or (5 years less than the max int) should work.
_5_years = 5 * 365 * 24 * 60 * 60
_100_years = 100 * 365 * 24 * 60 * 60
_max_cache_time = min(_100_years, sys.maxint - time.time() - _5_years)
CACHE_TIME = getattr(local_settings, "CACHE_TIME", _max_cache_time)

# Cache is activated in every case, 
#   EXCEPT: if CACHE_TIME=0
if CACHE_TIME or CACHE_TIME is None: # None can mean infinite caching to some functions
    CACHES = {
        'default': {
            'BACKEND': 'django.core.cache.backends.filebased.FileBasedCache',
            'LOCATION': getattr(local_settings, "CACHE_LOCATION", tempfile.gettempdir()), # this is kind of OS-specific, so dangerous.
            'TIMEOUT': CACHE_TIME, # should be consistent
            'OPTIONS': {
                'MAX_ENTRIES': getattr(local_settings, "CACHE_MAX_ENTRIES", 5*2000) #2000 entries=~10,000 files
            },
        }
    }

SESSION_ENGINE = 'django.contrib.sessions.backends.cache'

# This setting is required for AJAX-based messaging to work in Django 1.4,
#   due to this bug: https://code.djangoproject.com/ticket/19387
MESSAGE_STORAGE = 'django.contrib.messages.storage.session.SessionStorage'

# import these one extra time to overwrite any settings not explicitly looking for local settings
try:
    from local_settings import *
except ImportError:
    pass


syncing_models = []
def add_syncing_models(models):
    for model in models:
        if model not in syncing_models:
            syncing_models.append(model)<|MERGE_RESOLUTION|>--- conflicted
+++ resolved
@@ -141,15 +141,11 @@
     "kalite", # contains commands
 )
 
-<<<<<<< HEAD
 if DEBUG:
     # add ?prof to URL, to see performance stats
     MIDDLEWARE_CLASSES += ('django_snippets.profiling_middleware.ProfileMiddleware',)
     INSTALLED_APPS += ("django_snippets",)
 
-
-=======
->>>>>>> 6a66a8e0
 if CENTRAL_SERVER:
     ACCOUNT_ACTIVATION_DAYS = getattr(local_settings, "ACCOUNT_ACTIVATION_DAYS", 7)
     DEFAULT_FROM_EMAIL      = getattr(local_settings, "DEFAULT_FROM_EMAIL", CENTRAL_FROM_EMAIL)
