import getpass
import hashlib
import json
import logging
import os
import platform
import sys
import tempfile
import time
import uuid
import version  # in danger of a circular import.  NEVER add settings stuff there--should all be hard-coded.


##############################
# Functions for querying settings
##############################

def package_selected(package_name):
    global CONFIG_PACKAGE
    return bool(CONFIG_PACKAGE) and bool(package_name) and package_name.lower() in CONFIG_PACKAGE

def user_facing_port():
    global PROXY_PORT
    global PRODUCTION_PORT
    return PROXY_PORT or PRODUCTION_PORT


##############################
# Basic setup (no options)
##############################

# suppress warnings here.
try:
    import warnings
    warnings.simplefilter("ignore") # any other filter was ineffecual or threw an error
except:
    pass

try:
    from local_settings import *
    import local_settings
except ImportError:
    local_settings = {}

# Add additional mimetypes to avoid errors/warnings
import mimetypes
mimetypes.add_type("font/opentype", ".otf", True)


# Used everywhere, so ... set it up top.
DEBUG          = getattr(local_settings, "DEBUG", False)


##############################
# Basic setup of logging
##############################

# Set logging level based on the value of DEBUG (evaluates to 0 if False, 1 if True)
LOGGING_LEVEL = getattr(local_settings, "LOGGING_LEVEL", logging.DEBUG if DEBUG else logging.INFO)
LOG = getattr(local_settings, "LOG", logging.getLogger("kalite"))
TEMPLATE_DEBUG = getattr(local_settings, "TEMPLATE_DEBUG", DEBUG)

logging.basicConfig()
LOG.setLevel(LOGGING_LEVEL)
logging.getLogger("requests").setLevel(logging.WARNING)  # shut up requests!


##############################
# Basic App Settings
##############################

CENTRAL_SERVER = getattr(local_settings, "CENTRAL_SERVER", False)

# the default encoding for strings read from various IO sources
DEFAULT_ENCODING = getattr(local_settings, "DEFAULT_ENCODING", 'utf-8')

# set the default encoding
# OK, so why do we reload sys? Because apparently sys.setdefaultencoding
# is deleted somewhere at startup. Reloading brings it back.
# see: http://blog.ianbicking.org/illusive-setdefaultencoding.html
reload(sys)
sys.setdefaultencoding(DEFAULT_ENCODING)

PRODUCTION_PORT = getattr(local_settings, "PRODUCTION_PORT", 8008 if not CENTRAL_SERVER else 8001)
#proxy port is used by nginx and is used by Raspberry Pi optimizations
PROXY_PORT = getattr(local_settings, "PROXY_PORT", None)
CHERRYPY_THREAD_COUNT = getattr(local_settings, "CHERRYPY_THREAD_COUNT", 18 if not DEBUG else 5)  # 18 threads seems a sweet spot

# Note: this MUST be hard-coded for backwards-compatibility reasons.
ROOT_UUID_NAMESPACE = uuid.UUID("a8f052c7-8790-5bed-ab15-fe2d3b1ede41")  # print uuid.uuid5(uuid.NAMESPACE_URL, "https://kalite.adhocsync.com/")

CENTRAL_SERVER_DOMAIN = getattr(local_settings, "CENTRAL_SERVER_DOMAIN", "adhocsync.com")
CENTRAL_SERVER_HOST   = getattr(local_settings, "CENTRAL_SERVER_HOST",   ("kalite.%s" % CENTRAL_SERVER_DOMAIN) + (":7007" if DEBUG else ""))
CENTRAL_WIKI_URL      = getattr(local_settings, "CENTRAL_WIKI_URL",      "http://kalitewiki.learningequality.org/")#http://%kalitewiki.s/%CENTRAL_SERVER_DOMAIN
CENTRAL_FROM_EMAIL    = getattr(local_settings, "CENTRAL_FROM_EMAIL",    "kalite@%s"%CENTRAL_SERVER_DOMAIN)
CENTRAL_DEPLOYMENT_EMAIL = getattr(local_settings, "CENTRAL_DEPLOYMENT_EMAIL", "deployments@learningequality.org")
CENTRAL_SUPPORT_EMAIL = getattr(local_settings, "CENTRAL_SUPPORT_EMAIL",    "support@learningequality.org")
CENTRAL_DEV_EMAIL     = getattr(local_settings, "CENTRAL_DEV_EMAIL",        "dev@learningequality.org")
CENTRAL_INFO_EMAIL    = getattr(local_settings, "CENTRAL_INFO_EMAIL",       "info@learningequality.org")
CENTRAL_CONTACT_EMAIL = getattr(local_settings, "CENTRAL_CONTACT_EMAIL", "info@learningequality.org")#"kalite@%s"%CENTRAL_SERVER_DOMAIN
CENTRAL_ADMIN_EMAIL   = getattr(local_settings, "CENTRAL_ADMIN_EMAIL",   "errors@learningequality.org")#"kalite@%s"%CENTRAL_SERVER_DOMAIN

CENTRAL_SUBSCRIBE_URL    = getattr(local_settings, "CENTRAL_SUBSCRIBE_URL",    "http://adhocsync.us6.list-manage.com/subscribe/post?u=023b9af05922dfc7f47a4fffb&amp;id=97a379de16")

PROJECT_PATH   = os.path.realpath(getattr(local_settings, "PROJECT_PATH", os.path.dirname(os.path.realpath(__file__)))) + "/"

LOCALE_PATHS   = getattr(local_settings, "LOCALE_PATHS", (PROJECT_PATH + "/../locale",))
LOCALE_PATHS   = tuple([os.path.realpath(lp) + "/" for lp in LOCALE_PATHS])

SCRIPTS_PATH   = getattr(local_settings, "SCRIPTS_PATH", os.path.join(PROJECT_PATH, '..', 'scripts'))

DATABASES      = getattr(local_settings, "DATABASES", {
    "default": {
        "ENGINE": getattr(local_settings, "DATABASE_TYPE", "django.db.backends.sqlite3"),
        "NAME"  : getattr(local_settings, "DATABASE_PATH", os.path.join(PROJECT_PATH, "database", "data.sqlite")),
        "OPTIONS": {
            "timeout": 60,
        },
    }
})


##############################
# Basic Django settings
##############################

INTERNAL_IPS   = getattr(local_settings, "INTERNAL_IPS", ("127.0.0.1",))

ADMINS         = getattr(local_settings, "ADMINS", ( ("KA Lite Team", CENTRAL_ADMIN_EMAIL), ) )

MANAGERS       = getattr(local_settings, "MANAGERS", ADMINS)

# Local time zone for this installation. Choices can be found here:
# http://en.wikipedia.org/wiki/List_of_tz_zones_by_name
TIME_ZONE      = getattr(local_settings, "TIME_ZONE", None)
#USE_TZ         = True  # needed for timezone-aware datetimes (particularly in updates code)

# Language code for this installation. All choices can be found here:
# http://www.i18nguy.com/unicode/language-identifiers.html
LANGUAGE_CODE  = getattr(local_settings, "LANGUAGE_CODE", "en")

# If you set this to False, Django will make some optimizations so as not
# to load the internationalization machinery.
USE_I18N       = getattr(local_settings, "USE_I18N", True)

# If you set this to True, Django will format dates, numbers and
# calendars according to the current locale
USE_L10N       = getattr(local_settings, "USE_L10N", False)

MEDIA_URL      = getattr(local_settings, "MEDIA_URL", "/media/")
MEDIA_ROOT     = os.path.realpath(getattr(local_settings, "MEDIA_ROOT", PROJECT_PATH + "/media/")) + "/"
STATIC_URL     = getattr(local_settings, "STATIC_URL", "/static/")
STATIC_ROOT    = os.path.realpath(getattr(local_settings, "STATIC_ROOT", PROJECT_PATH + "/static/")) + "/"

# Other defined paths
DATA_PATH      = os.path.realpath(getattr(local_settings, "DATA_PATH", PROJECT_PATH + "/static/data/")) + "/"
DATA_PATH_SECURE = os.path.realpath(getattr(local_settings, "DATA_PATH", os.path.join(PROJECT_PATH, "..", "data"))) + "/"

 # Make this unique, and don't share it with anybody.
SECRET_KEY     = getattr(local_settings, "SECRET_KEY", "8qq-!fa$92i=s1gjjitd&%s@4%ka9lj+=@n7a&fzjpwu%3kd#u")

TEMPLATE_DIRS  = getattr(local_settings, "TEMPLATE_DIRS", (PROJECT_PATH + "/templates",))
TEMPLATE_DIRS  = tuple([os.path.realpath(td) + "/" for td in TEMPLATE_DIRS])

<<<<<<< HEAD
HTTP_PROXY     = getattr(local_settings, "HTTP_PROXY", "")
=======
HTTP_PROXY     = getattr(local_settings, "HTTP_PROXY", None)
HTTPS_PROXY     = getattr(local_settings, "HTTPS_PROXY", None)
>>>>>>> 04215724

TEMPLATE_CONTEXT_PROCESSORS = (
    "django.contrib.auth.context_processors.auth",
    "django.core.context_processors.debug",
)
if USE_I18N:
    TEMPLATE_CONTEXT_PROCESSORS += ("django.core.context_processors.i18n",)
TEMPLATE_CONTEXT_PROCESSORS += (
    "django.core.context_processors.media",
    "django.contrib.messages.context_processors.messages",
    "django.core.context_processors.request",
    "%s.custom_context_processors.custom" % ("central" if CENTRAL_SERVER else "main"),
)


# List of callables that know how to import templates from various sources.
TEMPLATE_LOADERS = (
    "django.template.loaders.filesystem.Loader",
    "django.template.loaders.app_directories.Loader",
#     "django.template.loaders.eggs.Loader",
)
#    if USE_I18N:
TEMPLATE_CONTEXT_PROCESSORS += ("i18n.custom_context_processors.languages",)

MIDDLEWARE_CLASSES = getattr(local_settings, 'MIDDLEWARE_CLASSES', tuple())
MIDDLEWARE_CLASSES = (
    "django.contrib.sessions.middleware.SessionMiddleware",
    "django.middleware.common.CommonMiddleware",
    "django.contrib.auth.middleware.AuthenticationMiddleware",
    "django.contrib.messages.middleware.MessageMiddleware",
    "kalite.middleware.GetNextParam",
    "django.middleware.csrf.CsrfViewMiddleware",
) + MIDDLEWARE_CLASSES  # append local_settings middleware, in case of dependencies

INSTALLED_APPS = getattr(local_settings, 'INSTALLED_APPS', tuple())
INSTALLED_APPS = (
    "django.contrib.auth",
    "django.contrib.contenttypes",
    "django.contrib.sessions",
    "django.contrib.admin",
    "django.contrib.humanize",
    "django.contrib.messages",
    "django.contrib.staticfiles",
    "django_extensions", # needed for clean_pyc (testing)
    "south",
    "chronograph",
    "django_cherrypy_wsgiserver",
    "securesync",
    "config",
    "main", # in order for securesync to work, this needs to be here.
    "control_panel",  # in both apps
    "coachreports",  # in both apps; reachable on central via control_panel
    "khanload",  # khan academy interactions
    "updates",  #
    "i18n",  #
    "kalite",  # contains commands
) + INSTALLED_APPS  # append local_settings installed_apps, in case of dependencies

if DEBUG or CENTRAL_SERVER:
    INSTALLED_APPS += ("django_snippets",)   # used in contact form and (debug) profiling middleware

if CENTRAL_SERVER:
    ROOT_URLCONF = "central.urls"
    ACCOUNT_ACTIVATION_DAYS = getattr(local_settings, "ACCOUNT_ACTIVATION_DAYS", 7)
    DEFAULT_FROM_EMAIL      = getattr(local_settings, "DEFAULT_FROM_EMAIL", CENTRAL_FROM_EMAIL)
    INSTALLED_APPS         += ("postmark", "kalite.registration", "central", "faq", "contact", "stats", "i18n")
    EMAIL_BACKEND           = getattr(local_settings, "EMAIL_BACKEND", "postmark.backends.PostmarkBackend")
    AUTH_PROFILE_MODULE     = "central.UserProfile"
    CSRF_COOKIE_NAME        = "csrftoken_central"
    LANGUAGE_COOKIE_NAME    = "django_language_central"
    SESSION_COOKIE_NAME     = "sessionid_central"

    CROWDIN_PROJECT_ID      = getattr(local_settings, "CROWDIN_PROJECT_ID", None)
    CROWDIN_PROJECT_KEY     = getattr(local_settings, "CROWDIN_PROJECT_KEY", None)
    AMARA_USERNAME          = getattr(local_settings, "AMARA_USERNAME", None)
    AMARA_API_KEY           = getattr(local_settings, "AMARA_API_KEY", None)

    CONTENT_ROOT   = None  # needed for shared functions that are main-only
    CONTENT_URL    = None

else:
    ROOT_URLCONF = "main.urls"
    MIDDLEWARE_CLASSES += (
        "securesync.middleware.AuthFlags",  # this must come first in app-dependent middleware--many others depend on it.
        "securesync.middleware.FacilityCheck",
        "securesync.middleware.RegisteredCheck",
        "securesync.middleware.DBCheck",
        "kalite.i18n.middleware.SessionLanguage",
        "securesync.middleware.LockdownCheck",
    )

    TEMPLATE_CONTEXT_PROCESSORS += ("i18n.custom_context_processors.languages",)
    MIDDLEWARE_CLASSES += ("i18n.middleware.SessionLanguage",)
    INSTALLED_APPS += ('i18n',)
    LANGUAGE_COOKIE_NAME    = "django_language"

    CONTENT_ROOT   = os.path.realpath(getattr(local_settings, "CONTENT_ROOT", PROJECT_PATH + "/../content/")) + "/"
    CONTENT_URL    = getattr(local_settings, "CONTENT_URL", "/content/")

# Must define after i18n.middleware.SessionLanguage
MIDDLEWARE_CLASSES += (
    'django.middleware.locale.LocaleMiddleware',
)


########################
# Zero-config options
########################

ZERO_CONFIG   = getattr(local_settings, "ZERO_CONFIG", False)

# With zero config, no admin (by default)
INSTALL_ADMIN_USERNAME = getattr(local_settings, "INSTALL_ADMIN_USERNAME", None)
INSTALL_ADMIN_PASSWORD = getattr(local_settings, "INSTALL_ADMIN_PASSWORD", None)
assert bool(INSTALL_ADMIN_USERNAME) + bool(INSTALL_ADMIN_PASSWORD) != 1, "Must specify both admin username and password, or neither."

# With zero config, always a default facility
INSTALL_FACILITY_NAME = getattr(local_settings, "INSTALL_FACILITY_NAME", None if not ZERO_CONFIG else "Default Facility")


########################
# Syncing and synced data
########################

SECURESYNC_PROTOCOL   = getattr(local_settings, "SECURESYNC_PROTOCOL",   "https" if not DEBUG else "http")

CRONSERVER_FREQUENCY = getattr(local_settings, "CRONSERVER_FREQUENCY", 600) # 10 mins (in seconds)

SYNCING_THROTTLE_WAIT_TIME = getattr(local_settings, "SYNCING_THROTTLE_WAIT_TIME", None)  # default: don't throttle syncing

SYNCING_MAX_RECORDS_PER_REQUEST = getattr(local_settings, "SYNCING_MAX_RECORDS_PER_REQUEST", 100)  # 100 records per http request


# Here, None === no limit
SYNC_SESSIONS_MAX_RECORDS = getattr(local_settings, "SYNC_SESSIONS_MAX_RECORDS", None if CENTRAL_SERVER else 10)

# Used for user logs.  By default, completely off.
#  Note: None means infinite (just like caching)
USER_LOG_MAX_RECORDS_PER_USER = getattr(local_settings, "USER_LOG_MAX_RECORDS_PER_USER", 1)
USER_LOG_SUMMARY_FREQUENCY = getattr(local_settings, "USER_LOG_SUMMARY_FREQUENCY", (1,"months"))


########################
# Security
########################

# None means, use full hashing locally--turn off the password cache
PASSWORD_ITERATIONS_TEACHER = getattr(local_settings, "PASSWORD_ITERATIONS_TEACHER", None)
PASSWORD_ITERATIONS_STUDENT = getattr(local_settings, "PASSWORD_ITERATIONS_STUDENT", None)
assert PASSWORD_ITERATIONS_TEACHER is None or PASSWORD_ITERATIONS_TEACHER >= 1, "If set, PASSWORD_ITERATIONS_TEACHER must be >= 1"
assert PASSWORD_ITERATIONS_STUDENT is None or PASSWORD_ITERATIONS_STUDENT >= 1, "If set, PASSWORD_ITERATIONS_STUDENT must be >= 1"

# This should not be set, except in cases where additional security is desired.
PASSWORD_ITERATIONS_TEACHER_SYNCED = getattr(local_settings, "PASSWORD_ITERATIONS_TEACHER_SYNCED", 5000)
PASSWORD_ITERATIONS_STUDENT_SYNCED = getattr(local_settings, "PASSWORD_ITERATIONS_STUDENT_SYNCED", 2500)
assert PASSWORD_ITERATIONS_TEACHER_SYNCED >= 5000, "PASSWORD_ITERATIONS_TEACHER_SYNCED must be >= 5000"
assert PASSWORD_ITERATIONS_STUDENT_SYNCED >= 2500, "PASSWORD_ITERATIONS_STUDENT_SYNCED must be >= 2500"

PASSWORD_CONSTRAINTS = getattr(local_settings, "PASSWORD_CONSTRAINTS", {
    'min_length': getattr(local_settings, 'PASSWORD_MIN_LENGTH', 6),
})

LOCKDOWN = getattr(local_settings, "LOCKDOWN", False)


########################
# Storage and caching
########################

# Sessions use the default cache, and we want a local memory cache for that.
# Separate session caching from file caching.
SESSION_ENGINE = getattr(local_settings, "SESSION_ENGINE", 'django.contrib.sessions.backends.cache' + ('d_db' if DEBUG else ''))

MESSAGE_STORAGE = 'utils.django_utils.NoDuplicateMessagesSessionStorage'

CACHES = {
    "default": {
        'BACKEND': 'django.core.cache.backends.locmem.LocMemCache',
    }
}

# Local memory cache is to expensive to use for the page cache.
#   instead, use a file-based cache.
# By default, cache for maximum possible time.
#   Note: caching for 100 years can be too large a value
#   sys.maxint also can be too large (causes ValueError), since it's added to the current time.
#   Caching for the lesser of (100 years) or (5 years less than the max int) should work.
_5_years = 5 * 365 * 24 * 60 * 60
_100_years = 100 * 365 * 24 * 60 * 60
_max_cache_time = min(_100_years, sys.maxint - time.time() - _5_years)
CACHE_TIME = getattr(local_settings, "CACHE_TIME", _max_cache_time if not CENTRAL_SERVER else 0)
CACHE_NAME = getattr(local_settings, "CACHE_NAME", None)  # without a cache defined, None is fine

# Cache is activated in every case,
#   EXCEPT: if CACHE_TIME=0
if CACHE_TIME != 0:  # None can mean infinite caching to some functions
    KEY_PREFIX = version.VERSION_INFO[version.VERSION]["git_commit"][0:6]  # new cache for every build

    # File-based cache
    install_location_hash = hashlib.sha1(PROJECT_PATH).hexdigest()
    username = getpass.getuser() or "unknown_user"
    cache_dir_name = "kalite_web_cache_%s" % (username)
    CACHE_LOCATION = os.path.realpath(getattr(local_settings, "CACHE_LOCATION", os.path.join(tempfile.gettempdir(), cache_dir_name, install_location_hash))) + "/"
    CACHES["file_based_cache"] = {
        'BACKEND': 'django.core.cache.backends.filebased.FileBasedCache',
        'LOCATION': CACHE_LOCATION, # this is kind of OS-specific, so dangerous.
        'TIMEOUT': CACHE_TIME, # should be consistent
        'OPTIONS': {
            'MAX_ENTRIES': getattr(local_settings, "CACHE_MAX_ENTRIES", 5*2000) #2000 entries=~10,000 files
        },
    }

    # Memory-based cache
    CACHES["mem_cache"] = {
        'BACKEND': 'django.core.cache.backends.locmem.LocMemCache',
        'LOCATION': 'unique-snowflake',
        'TIMEOUT': CACHE_TIME, # should be consistent
        'OPTIONS': {
            'MAX_ENTRIES': getattr(local_settings, "CACHE_MAX_ENTRIES", 5*2000) #2000 entries=~10,000 files
        },
    }

    # The chosen cache
    CACHE_NAME = getattr(local_settings, "CACHE_NAME", "file_based_cache")
    if CACHE_NAME == "file_based_cache":
        LOG.debug("Cache location = %s" % CACHE_LOCATION)
    else:
        LOG.debug("Using %s caching" % CACHE_NAME)


########################
# Features
########################


if CENTRAL_SERVER:
    # Used for accessing the KA API.
    #   By default, things won't work--local_settings needs to specify good values.
    #   We do this so that we have control over our own key/secret (secretly, of course!)
    KHAN_API_CONSUMER_KEY = getattr(local_settings, "KHAN_API_CONSUMER_KEY", "")
    KHAN_API_CONSUMER_SECRET = getattr(local_settings, "KHAN_API_CONSUMER_SECRET", "")

    # Postmark settings, to enable sending registration/invitation emails
    POSTMARK_API_KEY = getattr(local_settings, "POSTMARK_API_KEY", "")
    POSTMARK_SENDER = getattr(local_settings, "POSTMARK_SENDER", CENTRAL_FROM_EMAIL)
    # Default to "test mode" if no API key, to print out the email to the console, rather than trying to send
    POSTMARK_TEST_MODE = getattr(local_settings, "POSTMARK_TEST_MODE", POSTMARK_API_KEY == "")

else:
    # enable this to use a background mplayer instance instead of playing the video in the browser, on loopback connections
    # TODO(jamalex): this will currently only work when caching is disabled, as the conditional logic is in the Django template
    USE_MPLAYER = getattr(local_settings, "USE_MPLAYER", False) if CACHE_TIME == 0 else False

    # Clock Setting disabled by default unless overriden.
    # Note: This will only work on Linux systems where the server is running as root.
    ENABLE_CLOCK_SET = False


# This has to be defined for main and central
# Should be a function that receives a video file (youtube ID), and returns a URL to a video stream
BACKUP_VIDEO_SOURCE = getattr(local_settings, "BACKUP_VIDEO_SOURCE", None)
BACKUP_THUMBNAIL_SOURCE = getattr(local_settings, "BACKUP_THUMBNAIL_SOURCE", None)
assert not BACKUP_VIDEO_SOURCE or CACHE_TIME == 0, "If BACKUP_VIDEO_SOURCE, then CACHE_TIME must be 0"


########################
# Debugging and testing
########################

# Django debug_toolbar config
if getattr(local_settings, "USE_DEBUG_TOOLBAR", False):
    assert CACHE_TIME == 0, "Debug toolbar must be set in conjunction with CACHE_TIME=0"
    INSTALLED_APPS += ('debug_toolbar',)
    MIDDLEWARE_CLASSES += ('debug_toolbar.middleware.DebugToolbarMiddleware',)
    DEBUG_TOOLBAR_PANELS = (
        'debug_toolbar.panels.version.VersionDebugPanel',
        'debug_toolbar.panels.timer.TimerDebugPanel',
        'debug_toolbar.panels.settings_vars.SettingsVarsDebugPanel',
        'debug_toolbar.panels.headers.HeaderDebugPanel',
        'debug_toolbar.panels.request_vars.RequestVarsDebugPanel',
        'debug_toolbar.panels.template.TemplateDebugPanel',
        'debug_toolbar.panels.sql.SQLDebugPanel',
        'debug_toolbar.panels.signals.SignalDebugPanel',
        'debug_toolbar.panels.logger.LoggingPanel',
    )
    DEBUG_TOOLBAR_CONFIG = {
        'INTERCEPT_REDIRECTS': False,
        'HIDE_DJANGO_SQL': False,
        'ENABLE_STACKTRACES' : True,
    }

if DEBUG:
    # add ?prof to URL, to see performance stats
    MIDDLEWARE_CLASSES += ('django_snippets.profiling_middleware.ProfileMiddleware',)

if not CENTRAL_SERVER and os.path.exists(PROJECT_PATH + "/tests/loadtesting/"):
        INSTALLED_APPS += ("tests.loadtesting",)

TEST_RUNNER = 'kalite.shared.testing.testrunner.KALiteTestRunner'

TESTS_TO_SKIP = getattr(local_settings, "TESTS_TO_SKIP", ["long"])  # can be
assert not (set(TESTS_TO_SKIP) - set(["fast", "medium", "long"])), "TESTS_TO_SKIP must contain only 'fast', 'medium', and 'long'"

AUTO_LOAD_TEST = getattr(local_settings, "AUTO_LOAD_TEST", False)


########################
# IMPORTANT: Do not add new settings below this line
# everything that follows is overriding default settings, depending on CONFIG_PACKAGE

# config_package (None|RPi) alters some defaults e.g. different defaults for Raspberry Pi(RPi)
# autodetect if this is a Raspberry Pi-type device, and auto-set the config_package
#  to override the auto-detection, set CONFIG_PACKAGE=None in the local_settings

CONFIG_PACKAGE = getattr(local_settings, "CONFIG_PACKAGE",
                   ("RPi" if platform.uname()[0] == "Linux" and platform.uname()[4] == "armv6l" and not CENTRAL_SERVER
                   else []))

if isinstance(CONFIG_PACKAGE, basestring):
    CONFIG_PACKAGE = [CONFIG_PACKAGE]
CONFIG_PACKAGE = [cp.lower() for cp in CONFIG_PACKAGE]

# Config for Raspberry Pi distributed server
if package_selected("RPi"):
    logging.info("RPi package selected.")
    # nginx proxy will normally be on 8008 and production port on 7007
    # If ports are overridden in local_settings, run the optimizerpi script
    PRODUCTION_PORT = getattr(local_settings, "PRODUCTION_PORT", 7007)
    PROXY_PORT = getattr(local_settings, "PROXY_PORT", 8008)
    assert PRODUCTION_PORT != PROXY_PORT, "PRODUCTION_PORT and PROXY_PORT must not be the same"
    #SYNCING_THROTTLE_WAIT_TIME = getattr(local_settings, "SYNCING_THROTTLE_WAIT_TIME", 1.0)
    #SYNCING_MAX_RECORDS_PER_REQUEST = getattr(local_settings, "SYNCING_MAX_RECORDS_PER_REQUEST", 10)

    PASSWORD_ITERATIONS_TEACHER = getattr(local_settings, "PASSWORD_ITERATIONS_TEACHER", 2000)
    PASSWORD_ITERATIONS_STUDENT = getattr(local_settings, "PASSWORD_ITERATIONS_STUDENT", 500)

    ENABLE_CLOCK_SET = getattr(local_settings, "ENABLE_CLOCK_SET", True)

if package_selected("UserRestricted"):
    LOG.info("UserRestricted package selected.")

    if CACHE_TIME != 0 and not hasattr(local_settings, KEY_PREFIX):
        KEY_PREFIX += "|restricted"  # this option changes templates<|MERGE_RESOLUTION|>--- conflicted
+++ resolved
@@ -162,12 +162,8 @@
 TEMPLATE_DIRS  = getattr(local_settings, "TEMPLATE_DIRS", (PROJECT_PATH + "/templates",))
 TEMPLATE_DIRS  = tuple([os.path.realpath(td) + "/" for td in TEMPLATE_DIRS])
 
-<<<<<<< HEAD
-HTTP_PROXY     = getattr(local_settings, "HTTP_PROXY", "")
-=======
 HTTP_PROXY     = getattr(local_settings, "HTTP_PROXY", None)
 HTTPS_PROXY     = getattr(local_settings, "HTTPS_PROXY", None)
->>>>>>> 04215724
 
 TEMPLATE_CONTEXT_PROCESSORS = (
     "django.contrib.auth.context_processors.auth",
