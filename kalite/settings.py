--- conflicted
+++ resolved
@@ -8,15 +8,8 @@
 except ImportError:
     local_settings = {}
 
-<<<<<<< HEAD
-DEBUG = hasattr(local_settings, "DEBUG") and local_settings.DEBUG or False
-logging.getLogger().setLevel(logging.DEBUG*DEBUG + logging.INFO*(1-DEBUG))
-
-TEMPLATE_DEBUG = hasattr(local_settings, "TEMPLATE_DEBUG") and local_settings.TEMPLATE_DEBUG or DEBUG
-=======
 DEBUG          = getattr(local_settings, "DEBUG", False)
 TEMPLATE_DEBUG = getattr(local_settings, "TEMPLATE_DEBUG", DEBUG)
->>>>>>> c22e0d87
 
 # Set logging level based on the value of DEBUG (evaluates to 0 if False, 1 if True)
 logging.getLogger().setLevel(logging.DEBUG*DEBUG + logging.INFO*(1-DEBUG))
