--- conflicted
+++ resolved
@@ -91,193 +91,7 @@
  # Make this unique, and don't share it with anybody.
 SECRET_KEY     = getattr(local_settings, "SECRET_KEY", "8qq-!fa$92i=s1gjjitd&%s@4%ka9lj+=@n7a&fzjpwu%3kd#u")
 
-<<<<<<< HEAD
-TEMPLATE_DIRS  = getattr(local_settings, "TEMPLATE_DIRS", (PROJECT_PATH + "/templates",))
-TEMPLATE_DIRS  = tuple([os.path.realpath(td) + "/" for td in TEMPLATE_DIRS])
-
-TEMPLATE_CONTEXT_PROCESSORS = (
-    "django.contrib.auth.context_processors.auth",
-    "django.core.context_processors.debug",
-)
-if USE_I18N:
-    TEMPLATE_CONTEXT_PROCESSORS += ("django.core.context_processors.i18n",)
-TEMPLATE_CONTEXT_PROCESSORS += (
-    "django.core.context_processors.media",
-    "django.contrib.messages.context_processors.messages",
-    "django.core.context_processors.request",
-    "%s.custom_context_processors.custom" % ("central" if CENTRAL_SERVER else "main"),
-)
-
-
-# List of callables that know how to import templates from various sources.
-TEMPLATE_LOADERS = (
-    "django.template.loaders.filesystem.Loader",
-    "django.template.loaders.app_directories.Loader",
-#     "django.template.loaders.eggs.Loader",
-)
-
-MIDDLEWARE_CLASSES = getattr(local_settings, 'MIDDLEWARE_CLASSES', tuple())
-MIDDLEWARE_CLASSES = (
-    "django.contrib.sessions.middleware.SessionMiddleware",
-    'django.middleware.locale.LocaleMiddleware',
-    "django.middleware.common.CommonMiddleware",
-    "django.contrib.auth.middleware.AuthenticationMiddleware",
-    "django.contrib.messages.middleware.MessageMiddleware",
-    "kalite.middleware.GetNextParam",
-    "django.middleware.csrf.CsrfViewMiddleware",
-) + MIDDLEWARE_CLASSES  # append local_settings middleware, in case of dependencies
-
-INSTALLED_APPS = getattr(local_settings, 'INSTALLED_APPS', tuple())
-INSTALLED_APPS = (
-    "django.contrib.auth",
-    "django.contrib.contenttypes",
-    "django.contrib.sessions",
-    "django.contrib.admin",
-    "django.contrib.humanize",
-    "django.contrib.messages",
-    "django.contrib.staticfiles",
-    "django_extensions", # needed for clean_pyc (testing)
-    "south",
-    "chronograph",
-    "django_cherrypy_wsgiserver",
-    "securesync",
-    "config",
-    "main", # in order for securesync to work, this needs to be here.
-    "control_panel",  # in both apps
-    "coachreports",  # in both apps; reachable on central via control_panel
-    "khanload",  # khan academy interactions
-    "kalite",  # contains commands
-) + INSTALLED_APPS  # append local_settings installed_apps, in case of dependencies
-
-
-if DEBUG or CENTRAL_SERVER:
-    INSTALLED_APPS += ("django_snippets",)   # used in contact form and (debug) profiling middleware
-
-if CENTRAL_SERVER:
-    ROOT_URLCONF = "central.urls"
-    ACCOUNT_ACTIVATION_DAYS = getattr(local_settings, "ACCOUNT_ACTIVATION_DAYS", 7)
-    DEFAULT_FROM_EMAIL      = getattr(local_settings, "DEFAULT_FROM_EMAIL", CENTRAL_FROM_EMAIL)
-    INSTALLED_APPS         += ("postmark", "kalite.registration", "central", "faq", "contact", "stats", "i18n")
-    EMAIL_BACKEND           = getattr(local_settings, "EMAIL_BACKEND", "postmark.backends.PostmarkBackend")
-    AUTH_PROFILE_MODULE     = "central.UserProfile"
-    CSRF_COOKIE_NAME        = "csrftoken_central"
-    LANGUAGE_COOKIE_NAME    = "django_language_central"
-    SESSION_COOKIE_NAME     = "sessionid_central"
-    CROWDIN_PROJECT_ID      = getattr(local_settings, "CROWDIN_PROJECT_ID", "ka-lite")
-    CROWDIN_PROJECT_KEY     = getattr(local_settings, "CROWDIN_PROJECT_KEY", None)
-
-else:
-
-    ROOT_URLCONF = "main.urls"
-    INSTALLED_APPS += ("i18n", "updates", "student_testing", "research",)
-    MIDDLEWARE_CLASSES += (
-        "securesync.middleware.AuthFlags",  # this must come first in app-dependent middleware--many others depend on it.
-        "securesync.middleware.FacilityCheck",
-        "securesync.middleware.RegisteredCheck",
-        "securesync.middleware.DBCheck",
-    )
-#    if USE_I18N:
-    TEMPLATE_CONTEXT_PROCESSORS += ("i18n.custom_context_processors.languages",)
-    MIDDLEWARE_CLASSES += ("i18n.middleware.SessionLanguage",)
-    INSTALLED_APPS += ('i18n',)
-
-########################
-# Debugging and testing
-########################
-
-# Set logging level based on the value of DEBUG (evaluates to 0 if False, 1 if True)
-logging.basicConfig()
-LOG = getattr(local_settings, "LOG", logging.getLogger("kalite"))
-LOG.setLevel(logging.DEBUG*DEBUG + logging.INFO*(1-DEBUG))
-
-TEMPLATE_DEBUG = getattr(local_settings, "TEMPLATE_DEBUG", DEBUG)
-
-# Django debug_toolbar config
-if getattr(local_settings, "USE_DEBUG_TOOLBAR", False):
-    assert CACHE_TIME == 0, "Debug toolbar must be set in conjunction with CACHE_TIME=0"
-    INSTALLED_APPS += ('debug_toolbar',)
-    MIDDLEWARE_CLASSES += ('debug_toolbar.middleware.DebugToolbarMiddleware',)
-    DEBUG_TOOLBAR_PANELS = (
-        'debug_toolbar.panels.version.VersionDebugPanel',
-        'debug_toolbar.panels.timer.TimerDebugPanel',
-        'debug_toolbar.panels.settings_vars.SettingsVarsDebugPanel',
-        'debug_toolbar.panels.headers.HeaderDebugPanel',
-        'debug_toolbar.panels.request_vars.RequestVarsDebugPanel',
-        'debug_toolbar.panels.template.TemplateDebugPanel',
-        'debug_toolbar.panels.sql.SQLDebugPanel',
-        'debug_toolbar.panels.signals.SignalDebugPanel',
-        'debug_toolbar.panels.logger.LoggingPanel',
-    )
-    DEBUG_TOOLBAR_CONFIG = {
-        'INTERCEPT_REDIRECTS': False,
-        'HIDE_DJANGO_SQL': False,
-        'ENABLE_STACKTRACES' : True,
-    }
-
-if DEBUG:
-    # add ?prof to URL, to see performance stats
-    MIDDLEWARE_CLASSES += ('django_snippets.profiling_middleware.ProfileMiddleware',)
-
-if not CENTRAL_SERVER and os.path.exists(PROJECT_PATH + "/tests/loadtesting/"):
-        INSTALLED_APPS += ("tests.loadtesting",)
-
-TEST_RUNNER = 'kalite.shared.testing.testrunner.KALiteTestRunner'
-
-TESTS_TO_SKIP = getattr(local_settings, "TESTS_TO_SKIP", ["long"])  # can be
-assert not (set(TESTS_TO_SKIP) - set(["fast", "medium", "long"])), "TESTS_TO_SKIP must contain only 'fast', 'medium', and 'long'"
-
-AUTO_LOAD_TEST = getattr(local_settings, "AUTO_LOAD_TEST", False)
-
-
-########################
-# Zero-config options
-########################
-
-ZERO_CONFIG   = getattr(local_settings, "ZERO_CONFIG", False)
-
-# With zero config, no admin (by default)
-INSTALL_ADMIN_USERNAME = getattr(local_settings, "INSTALL_ADMIN_USERNAME", None)
-INSTALL_ADMIN_PASSWORD = getattr(local_settings, "INSTALL_ADMIN_PASSWORD", None)
-assert bool(INSTALL_ADMIN_USERNAME) + bool(INSTALL_ADMIN_PASSWORD) != 1, "Must specify both admin username and password, or neither."
-
-# With zero config, always a default facility
-INSTALL_FACILITY_NAME = getattr(local_settings, "INSTALL_FACILITY_NAME", None if not ZERO_CONFIG else "Default Facility")
-
-
-########################
-# Syncing and synced data
-########################
-
-SECURESYNC_PROTOCOL   = getattr(local_settings, "SECURESYNC_PROTOCOL",   "https")
-
-CRONSERVER_FREQUENCY = getattr(local_settings, "CRONSERVER_FREQUENCY", 600) # 10 mins (in seconds)
-
-SYNCING_THROTTLE_WAIT_TIME = getattr(local_settings, "SYNCING_THROTTLE_WAIT_TIME", None)  # default: don't throttle syncing
-
-SYNCING_MAX_RECORDS_PER_REQUEST = getattr(local_settings, "SYNCING_MAX_RECORDS_PER_REQUEST", 100)  # 100 records per http request
-
-
-# Here, None === no limit
-SYNC_SESSIONS_MAX_RECORDS = getattr(local_settings, "SYNC_SESSIONS_MAX_RECORDS", None if CENTRAL_SERVER else 10)
-
-# Used for user logs.  By default, completely off.
-#  Note: None means infinite (just like caching)
-USER_LOG_MAX_RECORDS_PER_USER = getattr(local_settings, "USER_LOG_MAX_RECORDS_PER_USER", 1)
-USER_LOG_SUMMARY_FREQUENCY = getattr(local_settings, "USER_LOG_SUMMARY_FREQUENCY", (1,"months"))
-
-
-########################
-# Security
-########################
-
-# None means, use full hashing locally--turn off the password cache
-PASSWORD_ITERATIONS_TEACHER = getattr(local_settings, "PASSWORD_ITERATIONS_TEACHER", None)
-PASSWORD_ITERATIONS_STUDENT = getattr(local_settings, "PASSWORD_ITERATIONS_STUDENT", None)
-assert PASSWORD_ITERATIONS_TEACHER is None or PASSWORD_ITERATIONS_TEACHER >= 1, "If set, PASSWORD_ITERATIONS_TEACHER must be >= 1"
-assert PASSWORD_ITERATIONS_STUDENT is None or PASSWORD_ITERATIONS_STUDENT >= 1, "If set, PASSWORD_ITERATIONS_STUDENT must be >= 1"
-=======
 LANGUAGE_COOKIE_NAME    = "django_language"
->>>>>>> 4fabee56
 
 ROOT_URLCONF = "kalite.distributed.urls"
 INSTALLED_APPS = ("kalite.distributed",)
