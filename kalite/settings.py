import json
import os
import logging
import sys
import time
import tempfile

# suppress warnings here.
try:
    import warnings
    warnings.simplefilter("ignore") # any other filter was ineffecual or threw an error
except:
    pass

try:
    from local_settings import *
    import local_settings
except ImportError:
    local_settings = {}

DEBUG          = getattr(local_settings, "DEBUG", False)
TEMPLATE_DEBUG = getattr(local_settings, "TEMPLATE_DEBUG", DEBUG)

# Set logging level based on the value of DEBUG (evaluates to 0 if False, 1 if True)
logging.basicConfig()
LOG = getattr(local_settings, "LOG", logging.getLogger("kalite"))
LOG.setLevel(logging.DEBUG*DEBUG + logging.INFO*(1-DEBUG))

INTERNAL_IPS   = getattr(local_settings, "INTERNAL_IPS", ("127.0.0.1",))

CENTRAL_SERVER = getattr(local_settings, "CENTRAL_SERVER", False)

# TODO(jamalex): currently this only has an effect on Linux/OSX
PRODUCTION_PORT = getattr(local_settings, "PRODUCTION_PORT", 8008 if not CENTRAL_SERVER else 8001)

AUTO_LOAD_TEST = getattr(local_settings, "AUTO_LOAD_TEST", False)
assert not AUTO_LOAD_TEST or not CENTRAL_SERVER, "AUTO_LOAD_TEST only on local server"

# info about the central server(s)
SECURESYNC_PROTOCOL   = getattr(local_settings, "SECURESYNC_PROTOCOL",   "https")
CENTRAL_SERVER_DOMAIN = getattr(local_settings, "CENTRAL_SERVER_DOMAIN", "adhocsync.com")
CENTRAL_SERVER_HOST   = getattr(local_settings, "CENTRAL_SERVER_HOST",   "kalite.%s"%CENTRAL_SERVER_DOMAIN)
CENTRAL_WIKI_URL      = getattr(local_settings, "CENTRAL_WIKI_URL",      "http://kalitewiki.learningequality.org/")#http://%kalitewiki.s/%CENTRAL_SERVER_DOMAIN
CENTRAL_FROM_EMAIL    = getattr(local_settings, "CENTRAL_FROM_EMAIL",    "kalite@%s"%CENTRAL_SERVER_DOMAIN)
CENTRAL_DEPLOYMENT_EMAIL = getattr(local_settings, "CENTRAL_DEPLOYMENT_EMAIL", "deployments@learningequality.org")
CENTRAL_SUPPORT_EMAIL = getattr(local_settings, "CENTRAL_SUPPORT_EMAIL",    "support@learningequality.org")
CENTRAL_DEV_EMAIL     = getattr(local_settings, "CENTRAL_DEV_EMAIL",        "dev@learningequality.org")
CENTRAL_INFO_EMAIL    = getattr(local_settings, "CENTRAL_INFO_EMAIL",       "info@learningequality.org")
CENTRAL_CONTACT_EMAIL = getattr(local_settings, "CENTRAL_CONTACT_EMAIL", "info@learningequality.org")#"kalite@%s"%CENTRAL_SERVER_DOMAIN
CENTRAL_ADMIN_EMAIL   = getattr(local_settings, "CENTRAL_ADMIN_EMAIL",   "errors@learningequality.org")#"kalite@%s"%CENTRAL_SERVER_DOMAIN

CENTRAL_SUBSCRIBE_URL    = getattr(local_settings, "CENTRAL_SUBSCRIBE_URL",    "http://adhocsync.us6.list-manage.com/subscribe/post?u=023b9af05922dfc7f47a4fffb&amp;id=97a379de16")

ADMINS         = getattr(local_settings, "ADMINS", ( ("KA Lite Team", CENTRAL_ADMIN_EMAIL), ) )

MANAGERS       = getattr(local_settings, "MANAGERS", ADMINS)

PROJECT_PATH   = os.path.realpath(getattr(local_settings, "PROJECT_PATH", os.path.dirname(os.path.realpath(__file__)))) + "/"

LOCALE_PATHS   = getattr(local_settings, "LOCALE_PATHS", (PROJECT_PATH + "/../locale",))
LOCALE_PATHS   = tuple([os.path.realpath(lp) + "/" for lp in LOCALE_PATHS])

DATABASES      = getattr(local_settings, "DATABASES", {
    "default": {
        "ENGINE": getattr(local_settings, "DATABASE_TYPE", "django.db.backends.sqlite3"),
        "NAME"  : getattr(local_settings, "DATABASE_PATH", PROJECT_PATH + "/database/data.sqlite"),
        "OPTIONS": {
            "timeout": 60,
        },
    }
})

DATA_PATH      = os.path.realpath(getattr(local_settings, "DATA_PATH", PROJECT_PATH + "/static/data/")) + "/"

SUBTITLES_DATA_ROOT = os.path.realpath(getattr(local_settings, "SUBTITLES_DATA_ROOT", DATA_PATH + "subtitles/")) + "/"

CONTENT_ROOT   = os.path.realpath(getattr(local_settings, "CONTENT_ROOT", PROJECT_PATH + "/../content/")) + "/"
CONTENT_URL    = getattr(local_settings, "CONTENT_URL", "/content/")

# Local time zone for this installation. Choices can be found here:
# http://en.wikipedia.org/wiki/List_of_tz_zones_by_name
TIME_ZONE      = getattr(local_settings, "TIME_ZONE", "America/Los_Angeles")

# Language code for this installation. All choices can be found here:
# http://www.i18nguy.com/unicode/language-identifiers.html
LANGUAGE_CODE  = getattr(local_settings, "LANGUAGE_CODE", "en-us")

# If you set this to False, Django will make some optimizations so as not
# to load the internationalization machinery.
USE_I18N       = getattr(local_settings, "USE_I18N", True)

# If you set this to False, Django will not format dates, numbers and
# calendars according to the current locale
USE_L10N       = getattr(local_settings, "USE_L10N", False)

MEDIA_URL      = getattr(local_settings, "MEDIA_URL", "/media/")
MEDIA_ROOT     = os.path.realpath(getattr(local_settings, "MEDIA_ROOT", PROJECT_PATH + "/media/")) + "/"
STATIC_URL     = getattr(local_settings, "STATIC_URL", "/static/")
STATIC_ROOT    = os.path.realpath(getattr(local_settings, "STATIC_ROOT", PROJECT_PATH + "/static/")) + "/"

 # Make this unique, and don't share it with anybody.
SECRET_KEY     = getattr(local_settings, "SECRET_KEY", "8qq-!fa$92i=s1gjjitd&%s@4%ka9lj+=@n7a&fzjpwu%3kd#u")

TEMPLATE_DIRS  = getattr(local_settings, "TEMPLATE_DIRS", (PROJECT_PATH + "/templates",))
TEMPLATE_DIRS  = tuple([os.path.realpath(td) + "/" for td in TEMPLATE_DIRS])

TEMPLATE_CONTEXT_PROCESSORS = (
    "django.contrib.auth.context_processors.auth",
    "django.core.context_processors.debug",
    "django.core.context_processors.i18n",
    "django.core.context_processors.media",
    "django.contrib.messages.context_processors.messages",
    "django.core.context_processors.request",
    "%s.custom_context_processors.custom" % ("central" if CENTRAL_SERVER else "main"),
)


# List of callables that know how to import templates from various sources.
TEMPLATE_LOADERS = (
    "django.template.loaders.filesystem.Loader",
    "django.template.loaders.app_directories.Loader",
#     "django.template.loaders.eggs.Loader",
)

MIDDLEWARE_CLASSES = getattr(local_settings, 'MIDDLEWARE_CLASSES', tuple())
MIDDLEWARE_CLASSES = (
    "django.contrib.sessions.middleware.SessionMiddleware",
    'django.middleware.locale.LocaleMiddleware',
    "django.middleware.common.CommonMiddleware",
    "django.contrib.auth.middleware.AuthenticationMiddleware",
    "django.contrib.messages.middleware.MessageMiddleware",
    "main.middleware.GetNextParam",
    "django.middleware.csrf.CsrfViewMiddleware",
) + MIDDLEWARE_CLASSES  # append local_settings middleware, in case of dependencies

ROOT_URLCONF = "kalite.urls"

INSTALLED_APPS = getattr(local_settings, 'INSTALLED_APPS', tuple())
INSTALLED_APPS = (
    "django.contrib.auth",
    "django.contrib.contenttypes",
    "django.contrib.sessions",
    "django.contrib.admin",
    "django.contrib.humanize",
    "django.contrib.messages",
    "django.contrib.staticfiles",
    "django_extensions", # needed for clean_pyc (testing)
    "south",
    "chronograph",
    "django_cherrypy_wsgiserver",
    "securesync",
    "config",
    "main", # in order for securesync to work, this needs to be here.
<<<<<<< HEAD
    "control_panel",  # in both apps
    "coachreports",  # in both apps; reachable on central via control_panel
    "khanload",  # khan academy interactions
    "kalite",  # contains commands
)
=======
    "control_panel", # in both apps
    "coachreports", # in both apps; reachable on central via control_panel
    "kalite", # contains commands
) + INSTALLED_APPS  # append local_settings installed_apps, in case of dependencies

>>>>>>> 9c6ce53a
MESSAGE_STORAGE = 'django.contrib.messages.storage.session.SessionStorage'

if DEBUG or CENTRAL_SERVER:
    INSTALLED_APPS += ("django_snippets",)   # used in contact form and (debug) profiling middleware

if DEBUG:
    # add ?prof to URL, to see performance stats
    MIDDLEWARE_CLASSES += ('django_snippets.profiling_middleware.ProfileMiddleware',)

if CENTRAL_SERVER:
    ROOT_URLCONF = "central.urls"
    ACCOUNT_ACTIVATION_DAYS = getattr(local_settings, "ACCOUNT_ACTIVATION_DAYS", 7)
    DEFAULT_FROM_EMAIL      = getattr(local_settings, "DEFAULT_FROM_EMAIL", CENTRAL_FROM_EMAIL)
    INSTALLED_APPS         += ("postmark", "kalite.registration", "central", "faq", "contact",)
    EMAIL_BACKEND           = getattr(local_settings, "EMAIL_BACKEND", "postmark.backends.PostmarkBackend")
    AUTH_PROFILE_MODULE     = 'central.UserProfile'

    # Used for accessing the KA API.
    #   By default, things won't work--local_settings needs to specify good values.
    #   We do this so that we have control over our own key/secret (secretly, of course!)
    KHAN_API_CONSUMER_KEY = getattr(local_settings, "KHAN_API_CONSUMER_KEY", "")
    KHAN_API_CONSUMER_SECRET = getattr(local_settings, "KHAN_API_CONSUMER_SECRET", "")

else:
    ROOT_URLCONF = "main.urls"
    # Include optionally installed apps
    if os.path.exists(PROJECT_PATH + "/tests/loadtesting/"):
        INSTALLED_APPS += ("kalite.tests.loadtesting",)

    MIDDLEWARE_CLASSES += (
        "securesync.middleware.DBCheck",
        "securesync.middleware.AuthFlags",
        "main.middleware.SessionLanguage",
    )
    TEMPLATE_CONTEXT_PROCESSORS += ("main.custom_context_processors.languages",)

# Used for user logs.  By default, completely off.
USER_LOG_MAX_RECORDS = getattr(local_settings, "USER_LOG_MAX_RECORDS", 0)
USER_LOG_SUMMARY_FREQUENCY = getattr(local_settings, "USER_LOG_SUMMARY_FREQUENCY", (1,"months"))


# Sessions use the default cache, and we want a local memory cache for that.
# Separate session caching from file caching.
SESSION_ENGINE = getattr(local_settings, "SESSION_ENGINE", 'django.contrib.sessions.backends.cached_db')

CACHES = {
    "default": {
        'BACKEND': 'django.core.cache.backends.locmem.LocMemCache',
    }
}

# Local memory cache is to expensive to use for the page cache.
#   instead, use a file-based cache.
# By default, cache for maximum possible time.
#   Note: caching for 100 years can be too large a value
#   sys.maxint also can be too large (causes ValueError), since it's added to the current time.
#   Caching for the lesser of (100 years) or (5 years less than the max int) should work.
_5_years = 5 * 365 * 24 * 60 * 60
_100_years = 100 * 365 * 24 * 60 * 60
_max_cache_time = min(_100_years, sys.maxint - time.time() - _5_years)
CACHE_TIME = getattr(local_settings, "CACHE_TIME", _max_cache_time)

# Cache is activated in every case,
#   EXCEPT: if CACHE_TIME=0
if CACHE_TIME != 0:  # None can mean infinite caching to some functions
    CACHES["web_cache"] = {
        'BACKEND': 'django.core.cache.backends.filebased.FileBasedCache',
        'LOCATION': getattr(local_settings, "CACHE_LOCATION", os.path.join(tempfile.gettempdir(), "kalite_web_cache/")), # this is kind of OS-specific, so dangerous.
        'TIMEOUT': CACHE_TIME, # should be consistent
        'OPTIONS': {
            'MAX_ENTRIES': getattr(local_settings, "CACHE_MAX_ENTRIES", 5*2000) #2000 entries=~10,000 files
        },
    }
    SESSION_CACHE_ALIAS = "session_cache"

else:
    CACHES = {}
    SESSION_CACHE_ALIAS = "default"

# Separate session caching from file caching.
CACHES[SESSION_CACHE_ALIAS] =  {
    'BACKEND': 'django.core.cache.backends.locmem.LocMemCache',
#    'LOCATION': 'unique-snowflake'
}
SESSION_ENGINE = 'django.contrib.sessions.backends.cache'


#Here, None === no limit
SYNC_SESSIONS_MAX_RECORDS = getattr(local_settings, "SYNC_SESSIONS_MAX_RECORDS", None if CENTRAL_SERVER else 10)

# enable this to use a background mplayer instance instead of playing the video in the browser, on loopback connections
USE_MPLAYER = getattr(local_settings, "USE_MPLAYER", False)

<<<<<<< HEAD
#SESSION_ENGINE = 'django.contrib.sessions.backends.cache'
=======
SESSION_ENGINE = 'django.contrib.sessions.backends.cache'
>>>>>>> 9c6ce53a

MESSAGE_STORAGE = 'utils.django_utils.NoDuplicateMessagesSessionStorage'

TEST_RUNNER = 'kalite.utils.testing.testrunner.KALiteTestRunner'

CRONSERVER_FREQUENCY = getattr(local_settings, "CRONSERVER_FREQUENCY", 600) # 10 mins (in seconds)
<<<<<<< HEAD
=======

# Add additional mimetypes to avoid errors/warnings
import mimetypes
mimetypes.add_type("font/opentype", ".otf", True)

# Django debug_toolbar config
if getattr(local_settings, "USE_DEBUG_TOOLBAR", False):
    INSTALLED_APPS += ('debug_toolbar',)
    MIDDLEWARE_CLASSES += ('debug_toolbar.middleware.DebugToolbarMiddleware',)
    DEBUG_TOOLBAR_PANELS = (
        'debug_toolbar.panels.version.VersionDebugPanel',
        'debug_toolbar.panels.timer.TimerDebugPanel',
        'debug_toolbar.panels.settings_vars.SettingsVarsDebugPanel',
        'debug_toolbar.panels.headers.HeaderDebugPanel',
        'debug_toolbar.panels.request_vars.RequestVarsDebugPanel',
        'debug_toolbar.panels.template.TemplateDebugPanel',
        'debug_toolbar.panels.sql.SQLDebugPanel',
        'debug_toolbar.panels.signals.SignalDebugPanel',
        'debug_toolbar.panels.logger.LoggingPanel',
    )
    DEBUG_TOOLBAR_CONFIG = {
        'INTERCEPT_REDIRECTS': False,
        'HIDE_DJANGO_SQL': False,
        'ENABLE_STACKTRACES' : True,
    }
>>>>>>> 9c6ce53a
<|MERGE_RESOLUTION|>--- conflicted
+++ resolved
@@ -151,19 +151,12 @@
     "securesync",
     "config",
     "main", # in order for securesync to work, this needs to be here.
-<<<<<<< HEAD
     "control_panel",  # in both apps
     "coachreports",  # in both apps; reachable on central via control_panel
     "khanload",  # khan academy interactions
     "kalite",  # contains commands
-)
-=======
-    "control_panel", # in both apps
-    "coachreports", # in both apps; reachable on central via control_panel
-    "kalite", # contains commands
 ) + INSTALLED_APPS  # append local_settings installed_apps, in case of dependencies
 
->>>>>>> 9c6ce53a
 MESSAGE_STORAGE = 'django.contrib.messages.storage.session.SessionStorage'
 
 if DEBUG or CENTRAL_SERVER:
@@ -257,19 +250,13 @@
 # enable this to use a background mplayer instance instead of playing the video in the browser, on loopback connections
 USE_MPLAYER = getattr(local_settings, "USE_MPLAYER", False)
 
-<<<<<<< HEAD
 #SESSION_ENGINE = 'django.contrib.sessions.backends.cache'
-=======
-SESSION_ENGINE = 'django.contrib.sessions.backends.cache'
->>>>>>> 9c6ce53a
 
 MESSAGE_STORAGE = 'utils.django_utils.NoDuplicateMessagesSessionStorage'
 
 TEST_RUNNER = 'kalite.utils.testing.testrunner.KALiteTestRunner'
 
 CRONSERVER_FREQUENCY = getattr(local_settings, "CRONSERVER_FREQUENCY", 600) # 10 mins (in seconds)
-<<<<<<< HEAD
-=======
 
 # Add additional mimetypes to avoid errors/warnings
 import mimetypes
@@ -294,5 +281,4 @@
         'INTERCEPT_REDIRECTS': False,
         'HIDE_DJANGO_SQL': False,
         'ENABLE_STACKTRACES' : True,
-    }
->>>>>>> 9c6ce53a
+    }