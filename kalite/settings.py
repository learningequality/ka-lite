--- conflicted
+++ resolved
@@ -219,14 +219,11 @@
 # Here, None === no limit
 SYNC_SESSIONS_MAX_RECORDS = getattr(local_settings, "SYNC_SESSIONS_MAX_RECORDS", None if CENTRAL_SERVER else 10)
 
-<<<<<<< HEAD
 # enable this to use a background mplayer instance instead of playing the video in the browser, on loopback connections
 USE_MPLAYER = getattr(local_settings, "USE_MPLAYER", False)
 
 SESSION_ENGINE = 'django.contrib.sessions.backends.cache'
 
-=======
->>>>>>> 0505c4a3
 MESSAGE_STORAGE = 'utils.django_utils.NoDuplicateMessagesSessionStorage'
 
 TEST_RUNNER = 'kalite.utils.testing.testrunner.KALiteTestRunner'
