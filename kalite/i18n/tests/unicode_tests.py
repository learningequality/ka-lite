"""
"""
import sys
from datetime import datetime  # main.models imports this way, so we have this hacky dependency.

from django.conf import settings
from django.utils import unittest

from facility.models import Facility, FacilityGroup, FacilityUser
from fle_utils.testing import KALiteTestCase, UnicodeModelsTest
from i18n.models import *
<<<<<<< HEAD
from settings import LOG as logging
from testing.base import KALiteTestCase
from testing.unicode import UnicodeModelsTest
=======
from version import VERSION

>>>>>>> e4f44058

class i18nUnicodeModelsTest(KALiteTestCase, UnicodeModelsTest):

    @unittest.skipIf(sys.version_info < (2,7), "Test requires python version >= 2.7")
    def test_unicode_class_coverage(self):
        # Make sure we're testing all classes
        self.check_unicode_class_coverage(
            models_module="i18n.models",
            known_classes = [LanguagePack],
        )


    def test_unicode_string(self):
        lpack = LanguagePack(code=self.korean_string, name=self.korean_string, software_version=VERSION)
        self.assertNotIn(unicode(lpack), "Bad Unicode data", "LanguagePack: Bad conversion to unicode (before saving).")
        lpack.save()
        self.assertNotIn(unicode(lpack), "Bad Unicode data", "LanguagePack: Bad conversion to unicode (after saving).")<|MERGE_RESOLUTION|>--- conflicted
+++ resolved
@@ -7,16 +7,10 @@
 from django.utils import unittest
 
 from facility.models import Facility, FacilityGroup, FacilityUser
-from fle_utils.testing import KALiteTestCase, UnicodeModelsTest
+from fle_utils.testing.unicode import UnicodeModelsTest
+from testing import KALiteTestCase
 from i18n.models import *
-<<<<<<< HEAD
-from settings import LOG as logging
-from testing.base import KALiteTestCase
-from testing.unicode import UnicodeModelsTest
-=======
 from version import VERSION
-
->>>>>>> e4f44058
 
 class i18nUnicodeModelsTest(KALiteTestCase, UnicodeModelsTest):
 
