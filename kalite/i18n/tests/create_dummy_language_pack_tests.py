<<<<<<< HEAD
from management import accenting
=======
>>>>>>> fe2800b9
import requests
import zipfile
from cStringIO import StringIO
from mock import patch, MagicMock, call, mock_open

from kalite.i18n.base import get_language_pack_url
from kalite.i18n.management.commands import create_dummy_language_pack as mod
from kalite.testing.base import KALiteTestCase


class CreateDummyLanguagePackCommandTests(KALiteTestCase):
    pass


class CreateDummyLanguagePackUtilityFunctionTests(KALiteTestCase):

    @patch.object(requests, "get", autospec=True)
    def test_download_language_pack(self, get_method):

        # so the next n lines before a newline separator are all about
        # creating a dummy zipfile that is readable by zipfile.ZipFile
        dummy_file = StringIO()
        zf = zipfile.ZipFile(dummy_file, mode="w")
        zf.write(__file__)      # write the current file into the zipfile, just so we have something in here
        zf.close()
        get_method.return_value.content = dummy_file.getvalue()  # should still be convertible to a zipfile

        lang = "dummylanguage"
        result = mod.download_language_pack(lang)

        get_method.assert_called_once_with(get_language_pack_url(lang))
        self.assertIsInstance(result, zipfile.ZipFile)


    def test_retrieve_mo_files(self):
        dummy_lang_pack = MagicMock(autospec=zipfile.ZipFile)

        result = mod.retrieve_mo_files(dummy_lang_pack)

        self.assertTrue(dummy_lang_pack.read.call_args_list == [call("LC_MESSAGES/django.mo"),
                                                                call("LC_MESSAGES/djangojs.mo")])
        self.assertIsInstance(result, tuple)


    @patch("accenting.convert_msg")
    @patch("polib.mofile", create=True)
    def test_create_mofile_with_dummy_strings(self, mofile_class, convert_msg_method):
        """
        Check if it writes to a file, and if it calls convert_msg
        """
        with patch('%s.open' % mod.__name__, mock_open(), create=True) as mopen:
            dummycontent = "writethis"
            dummylocation = "/this/doesnt/exist"
            mofile_class.return_value.__iter__ = MagicMock(return_value=iter([MagicMock(), MagicMock(), MagicMock()]))  # 3 "MOEntries"
            mofile_class.save = MagicMock()  # so we can simulate a save call

            mod.create_mofile_with_dummy_strings(dummycontent, dummylocation)

            self.assertTrue(mopen.call_args_list == [call(mod.TARGET_LANGUAGE_METADATA_PATH, 'w'),
                                                     call(dummylocation, 'w')])
            self.assertEqual(convert_msg_method.call_count, 3)
            mofile_class.return_value.save.assert_called_once_with(fpath=dummylocation)<|MERGE_RESOLUTION|>--- conflicted
+++ resolved
@@ -1,15 +1,11 @@
-<<<<<<< HEAD
-from management import accenting
-=======
->>>>>>> fe2800b9
-import requests
 import zipfile
 from cStringIO import StringIO
-from mock import patch, MagicMock, call, mock_open
 
+import requests
 from kalite.i18n.base import get_language_pack_url
 from kalite.i18n.management.commands import create_dummy_language_pack as mod
 from kalite.testing.base import KALiteTestCase
+from mock import patch, MagicMock, call, mock_open
 
 
 class CreateDummyLanguagePackCommandTests(KALiteTestCase):
