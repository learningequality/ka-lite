"""
Utility functions for i18n related tasks on the distributed server
"""
import bisect
import glob
import json
import os
import re
import requests
import shutil
from collections import OrderedDict, defaultdict

from django.core.management import call_command
from django.http import HttpRequest
from django.views.i18n import javascript_catalog

import settings
from settings import LOG as logging
from utils.general import ensure_dir, softload_json
from version import VERSION


if settings.CENTRAL_SERVER:
    AMARA_HEADERS = {
        "X-api-username": settings.AMARA_USERNAME,
        "X-apikey": settings.AMARA_API_KEY,
    }

SUBTITLES_DATA_ROOT = os.path.join(settings.DATA_PATH_SECURE, "subtitles")
LANGUAGE_PACK_ROOT = os.path.join(settings.MEDIA_ROOT, "language_packs")

LANGUAGE_SRT_SUFFIX = "_download_status.json"
SRTS_JSON_FILEPATH = os.path.join(SUBTITLES_DATA_ROOT, "srts_remote_availability.json")
DUBBED_VIDEOS_MAPPING_FILEPATH = os.path.join(settings.DATA_PATH_SECURE, "i18n", "dubbed_video_mappings.json")
SUBTITLE_COUNTS_FILEPATH = os.path.join(SUBTITLES_DATA_ROOT, "subtitle_counts.json")
LANG_LOOKUP_FILEPATH = os.path.join(settings.DATA_PATH_SECURE, "i18n", "languagelookup.json")
<<<<<<< HEAD
def get_language_pack_availability_filepath(ver=version.VERSION):
    return os.path.join(LANGUAGE_PACK_ROOT, ver, "language_pack_availability.json")

=======
SUPPORTED_LANGUAGES_FILEPATH = os.path.join(settings.DATA_PATH_SECURE, "i18n", "supported_languages.json")
CROWDIN_CACHE_DIR = os.path.join(settings.PROJECT_PATH, "..", "_crowdin_cache")
LANGUAGE_PACK_BUILD_DIR = os.path.join(settings.DATA_PATH_SECURE, "i18n", "build")
>>>>>>> 04215724

LOCALE_ROOT = settings.LOCALE_PATHS[0]

def get_language_pack_availability_filepath(version=VERSION):
    return os.path.join(LANGUAGE_PACK_ROOT, version, "language_pack_availability.json")

def get_localized_exercise_dirpath(lang_code, is_central_server=settings.CENTRAL_SERVER):
    if is_central_server:
        return os.path.join(LOCALE_ROOT, lcode_to_django_dir(lang_code), "exercises")
    else:
        return os.path.join(settings.STATIC_ROOT, "js", "khan-exercises", "exercises", lang_code.lower())

def get_lp_build_dir(lang_code=None, version=None):
    global LANGUAGE_PACK_BUILD_DIR
    build_dir = LANGUAGE_PACK_BUILD_DIR
    if lang_code:
        build_dir = os.path.join(build_dir, lang_code)
    if version:
        if not lang_code:
            raise Exception("Must specify lang_code with version")
        build_dir = os.path.join(build_dir, version)

    return build_dir

def get_language_pack_metadata_filepath(lang_code, version=VERSION, is_central_server=settings.CENTRAL_SERVER):
    lang_code = lcode_to_django_dir(lang_code)
    metadata_filename = "%s_metadata.json" % lang_code
    if is_central_server:
        return os.path.join(get_lp_build_dir(lang_code, version=version), metadata_filename)
    else:
        return os.path.join(LOCALE_ROOT, lang_code, metadata_filename)

def get_language_pack_filepath(lang_code, version=VERSION):
    return os.path.join(LANGUAGE_PACK_ROOT, version, "%s.zip" % lcode_to_ietf(lang_code))

def get_language_pack_url(lang_code, version=VERSION):
    url = "http://%s/%s" % (
        settings.CENTRAL_SERVER_HOST,
        get_language_pack_filepath(lang_code, version=version)[len(settings.PROJECT_PATH):],
    )
    return url

class LanguageNotFoundError(Exception):
    pass


SUPPORTED_LANGUAGE_MAP = None
def get_supported_language_map(lang_code=None):
    lang_code = lcode_to_ietf(lang_code)
    global SUPPORTED_LANGUAGE_MAP
    defaultmap = defaultdict(lambda: lang_code)
    if not SUPPORTED_LANGUAGE_MAP:
        with open(SUPPORTED_LANGUAGES_FILEPATH) as f:
            SUPPORTED_LANGUAGE_MAP = json.loads(f.read())
    return SUPPORTED_LANGUAGE_MAP.get(lang_code) or defaultmap if lang_code else SUPPORTED_LANGUAGE_MAP

def get_supported_languages():
    return get_supported_language_map().keys()

DUBBED_VIDEO_MAP_RAW = None
DUBBED_VIDEO_MAP = None
def get_dubbed_video_map(lang_code=None, force=False):
    """
    Stores a key per language.  Value is a dictionary between video_id and (dubbed) youtube_id
    """
    global DUBBED_VIDEO_MAP, DUBBED_VIDEO_MAP_RAW, DUBBED_VIDEOS_MAPPING_FILEPATH

    if DUBBED_VIDEO_MAP is None or force:
        try:
            if not os.path.exists(DUBBED_VIDEOS_MAPPING_FILEPATH) or force:
                try:
                    if settings.CENTRAL_SERVER:
                        # Never call commands that could fail from the distributed server.
                        #   Always create a central server API to abstract things (see below)
                        logging.debug("Generating dubbed video mappings.")
                        call_command("generate_dubbed_video_mappings", force=force)
                    else:
                        # Generate from the spreadsheet
                        response = requests.get("http://%s/api/i18n/videos/dubbed_video_map" % (settings.CENTRAL_SERVER_HOST))
                        response.raise_for_status()
                        with open(DUBBED_VIDEOS_MAPPING_FILEPATH, "wb") as fp:
                            fp.write(response.content.decode('utf-8'))  # wait until content has been confirmed before opening file.
                except Exception as e:
                    if not os.path.exists(DUBBED_VIDEOS_MAPPING_FILEPATH):
                        # Unrecoverable error, so raise
                        raise
                    elif DUBBED_VIDEO_MAP:
                        # No need to recover--allow the downstream dude to catch the error.
                        raise
                    else:
                        # We can recover by NOT forcing reload.
                        logging.warn("%s" % e)

            DUBBED_VIDEO_MAP_RAW = softload_json(DUBBED_VIDEOS_MAPPING_FILEPATH, raises=True)
        except Exception as e:
            logging.info("Failed to get dubbed video mappings; defaulting to empty.")
            DUBBED_VIDEO_MAP_RAW = {}  # setting this will avoid triggering reload on every call

        DUBBED_VIDEO_MAP = {}
        for lang_name, video_map in DUBBED_VIDEO_MAP_RAW.iteritems():
            DUBBED_VIDEO_MAP[get_langcode_map(lang_name)] = video_map

    return DUBBED_VIDEO_MAP.get(lang_code) if lang_code else DUBBED_VIDEO_MAP

YT2ID_MAP = None
def get_file2id_map(force=False):
    global YT2ID_MAP
    if YT2ID_MAP is None or force:
        YT2ID_MAP = {}
        for dic in get_dubbed_video_map().values():
            for english_youtube_id, dubbed_youtube_id in dic.iteritems():
                YT2ID_MAP[dubbed_youtube_id] = english_youtube_id  # assumes video id is the english youtube_id
    return YT2ID_MAP

ID2OKLANG_MAP = None
def get_id2oklang_map(video_id, force=False):
    global ID2OKLANG_MAP
    if ID2OKLANG_MAP is None or force:
        ID2OKLANG_MAP = {}
        for lang_code, dic in get_dubbed_video_map().iteritems():
            for english_youtube_id, dubbed_youtube_id in dic.iteritems():
                cur_video_id = get_video_id(english_youtube_id)
                ID2OKLANG_MAP[cur_video_id] = ID2OKLANG_MAP.get(english_youtube_id, {})
                ID2OKLANG_MAP[cur_video_id][lang_code] = dubbed_youtube_id
    if video_id:
        # Not all IDs made it into the spreadsheet, so by default, use the video_id as the youtube_id
        return ID2OKLANG_MAP.get(video_id, {"en": get_youtube_id(video_id, None)})
    else:
        return ID2OKLANG_MAP

def get_youtube_id(video_id, lang_code=settings.LANGUAGE_CODE):
    if not lang_code:  # looking for the base/default youtube_id
        return video_id
    return get_dubbed_video_map(lang_code).get(video_id, {})

def get_video_id(youtube_id):
    """
    Youtube ID is assumed to be the non-english
    """
    return get_file2id_map().get(youtube_id, youtube_id)


def get_srt_url(youtube_id, code):
    return settings.STATIC_URL + "srt/%s/subtitles/%s.srt" % (code, youtube_id)

<<<<<<< HEAD
def get_srt_path(lang_code=None, youtube_id=None):
    """Both central and distributed servers must make these available
    at a web-accessible location.

    Now, they share that location, which was published in 0.10.2, and so cannot be changed
    (at least, not from the central-server side)

    Note also that it must use the django-version language code.
    """
    srt_path = os.path.join(settings.STATIC_ROOT, "srt")
    if lang_code:
        srt_path = os.path.join(srt_path, lcode_to_django_dir(lang_code), "subtitles")
    if youtube_id:
        srt_path = os.path.join(srt_path, youtube_id + ".srt")

    return srt_path

=======
def get_localized_exercise_count(lang_code, is_central_server=settings.CENTRAL_SERVER):
    exercise_dir = get_localized_exercise_dirpath(lang_code, is_central_server=is_central_server)
    all_exercises = glob.glob(os.path.join(exercise_dir, "*.html"))
    return len(all_exercises)


def get_srt_path(lang_code=None, youtube_id=None):
    """Both central and distributed servers must make these available
    at a web-accessible location.

    Now, they share that location, which was published in 0.10.2, and so cannot be changed
    (at least, not from the central-server side)

    Note also that it must use the django-version language code.
    """
    srt_path = os.path.join(settings.STATIC_ROOT, "srt")
    if lang_code:
        srt_path = os.path.join(srt_path, lcode_to_django_dir(lang_code), "subtitles")
    if youtube_id:
        srt_path = os.path.join(srt_path, youtube_id + ".srt")

    return srt_path

>>>>>>> 04215724
def get_subtitle_count(lang_code):
    all_srts = glob.glob(os.path.join(get_srt_path(lang_code=lang_code), "*.srt"))
    return len(all_srts)

CODE2LANG_MAP = None
def get_code2lang_map(lang_code=None, force=False):
    """
    """
    global LANG_LOOKUP_FILEPATH, CODE2LANG_MAP

    if force or not CODE2LANG_MAP:
        lmap = softload_json(LANG_LOOKUP_FILEPATH, logger=logging.debug)

        CODE2LANG_MAP = {}
        for lc, entry in lmap.iteritems():
            CODE2LANG_MAP[lcode_to_ietf(lc)] = dict(zip(entry.keys(), [v.lower() for v in entry.values()]))

    return CODE2LANG_MAP.get(lang_code) if lang_code else CODE2LANG_MAP

LANG2CODE_MAP = None
def get_langcode_map(lang_name=None, force=False):
    """
    """
    global LANG_LOOKUP_FILEPATH, LANG2CODE_MAP

    if force or not LANG2CODE_MAP:
        LANG2CODE_MAP = {}

        for code, entries in get_code2lang_map(force=force).iteritems():
            for lang in entries.values():
                if lang:
                    LANG2CODE_MAP[lang.lower()] = lcode_to_ietf(code)

    return LANG2CODE_MAP.get(lang_name) if lang_name else LANG2CODE_MAP

def get_language_name(lang_code, native=False, error_on_missing=False):
    """Return full English or native language name from ISO 639-1 language code; raise exception if it isn't hardcoded yet"""
    global LANG_LOOKUP_FILEPATH

    # Convert code if neccessary
    lang_code = lcode_to_ietf(lang_code)

    language_entry = get_code2lang_map(lang_code)
    if not language_entry:
        if error_on_missing:
            raise LanguageNotFoundError("We don't have language code '%s' saved in our lookup dictionary (location: %s). Please manually add it before re-running this command." % (lang_code, LANG_LOOKUP_FILEPATH))
        else:
            # Fake it
            language_entry = {"name": lang_code, "native_name": lang_code}

    if not isinstance(language_entry, dict):
        return language_entry
    else:
        if not native:
            return language_entry["name"]
        else:
            return language_entry["native_name"]


def get_language_code(language, for_django=False):
    """Return ISO 639-1 language code full English or native language name from ; raise exception if it isn't hardcoded yet"""
    global LANG_LOOKUP_FILEPATH

    lang_code = get_langcode_map().get(language.lower())
    if not lang_code:
       raise LanguageNotFoundError("We don't have language '%s' saved in our lookup dictionary (location: %s). Please manually add it before re-running this command." % (language, LANG_LOOKUP_FILEPATH))
    elif for_django:
        return lcode_to_django_dir(lang_code)
    else:
        return lang_code


def lcode_to_django_lang(lang_code):
    return lcode_to_ietf(lang_code).lower()

def lcode_to_django_dir(lang_code):
    return convert_language_code_format(lang_code, for_django=True)

def lcode_to_ietf(lang_code):
    return convert_language_code_format(lang_code, for_django=False)


def convert_language_code_format(lang_code, for_django=True):
    """
    Return language code for lookup in local dictionary.

    Note: For language codes with localizations, Django requires the format xx_XX (e.g. Spanish from Spain = es_ES)
    not: xx-xx, xx-XX, xx_xx.
    """
    if not lang_code:  # protect against None
        return lang_code

    lang_code = lang_code.lower()
    code_parts = re.split('-|_', lang_code)
    if len(code_parts) >  1:
        assert len(code_parts) == 2
        code_parts[1] = code_parts[1].upper()
        if for_django:
            lang_code = "_".join(code_parts)
        else:
            lang_code = "-".join(code_parts)

    return lang_code

def get_lang_map_filepath(lang_code):
    return os.path.join(SUBTITLES_DATA_ROOT, "languages", lang_code + LANGUAGE_SRT_SUFFIX)

LANG_NAMES_MAP = None
def get_language_names(lang_code=None):
    global LANG_NAMES_MAP
    lang_code = lcode_to_ietf(lang_code)
    if not LANG_NAMES_MAP:
        LANG_NAMES_MAP = softload_json(LANG_LOOKUP_FILEPATH)
    return LANG_NAMES_MAP.get(lang_code) if lang_code else LANG_NAMES_MAP

def get_installed_language_packs():
    """
    On-disk method to show currently installed languages and meta data.
    """

    # There's always English...
    installed_language_packs = [{
        'code': 'en',
        'software_version': VERSION,
        'language_pack_version': 0,
        'percent_translated': 100,
        'subtitle_count': 0,
        'name': 'English',
        'native_name': 'English',
    }]

    # Loop through locale folders
    for locale_dir in settings.LOCALE_PATHS:
        if not os.path.exists(locale_dir):
            continue

        # Loop through folders in each locale dir
        for django_disk_code in os.listdir(locale_dir):

            # Inside each folder, read from the JSON file - language name, % UI trans, version number
            try:
                # Get the metadata
                metadata_filepath = os.path.join(locale_dir, django_disk_code, "%s_metadata.json" % django_disk_code)
                lang_meta = softload_json(metadata_filepath, raises=True)

                logging.debug("Added language pack %s" % (django_disk_code))
            except Exception as e:
                if isinstance(e, IOError) and e.errno == 2:
                    logging.info("Ignoring non-language pack %s in %s" % (django_disk_code, locale_dir))
                else:
                    logging.error("Error reading %s metadata (%s): %s" % (django_disk_code, metadata_filepath, e))
                continue

            installed_language_packs.append(lang_meta)

    sorted_list = sorted(installed_language_packs, key=lambda m: m['name'].lower())
    return OrderedDict([(lcode_to_ietf(val["code"]), val) for val in sorted_list])


def get_langs_with_subtitle(youtube_id):
    """
    Returns a list of all language codes that contain subtitles for this video.

    Central and distributed servers store in different places, so loop differently
    """

    subtitles_path = get_srt_path()
    if os.path.exists(subtitles_path):
        installed_subtitles = [lc for lc in os.listdir(subtitles_path) if os.path.exists(get_srt_path(lc, youtube_id))]
    else:
        installed_subtitles = []
    return sorted(installed_subtitles)


def update_jsi18n_file(code="en"):
    """
    For efficieny's sake, we want to cache Django's
    js18n file.  So, generate that file here, then
    save to disk--it won't change until the next language pack update!
    """
    output_dir = os.path.join(settings.STATIC_ROOT, "js", "i18n")
    ensure_dir(output_dir)
    output_file = os.path.join(output_dir, "%s.js" % code)

    request = HttpRequest()
    request.path = output_file
    request.session = {settings.LANGUAGE_COOKIE_NAME: code}

    response = javascript_catalog(request, packages=('ka-lite.locale',))
    with open(output_file, "w") as fp:
        fp.write(response.content)


def select_best_available_language(available_codes, target_code=settings.LANGUAGE_CODE):
    if not available_codes:
        return None
    elif target_code in available_codes:
        return target_code
    elif target_code.split("-", 1)[0] in available_codes:
        return target_code.split("-", 1)[0]
    elif settings.LANGUAGE_CODE in available_codes:
        return settings.LANGUAGE_CODE
    elif "en" in available_codes:
        return "en"
    elif available_codes:
        return available_codes[0]
    else:
        return None


def scrub_locale_paths():
    for locale_root in settings.LOCALE_PATHS:
        if not os.path.exists(locale_root):
            continue
        for lang in os.listdir(locale_root):
            # Skips if not a directory
            if not os.path.isdir(os.path.join(locale_root, lang)):
                continue
            # If it isn't crowdin/django format, keeeeeeellllllll
            if lang != lcode_to_django_dir(lang):
                logging.info("Deleting %s directory because it does not fit our language code format standards" % lang)
                shutil.rmtree(os.path.join(locale_root, lang))

def move_old_subtitles():
    locale_root = settings.LOCALE_PATHS[0]
    srt_root = os.path.join(settings.STATIC_ROOT, "srt")
    if os.path.exists(srt_root):
        logging.info("Outdated schema detected for storing srt files. Hang tight, the moving crew is on it.")
        for lang in os.listdir(srt_root):
            # Skips if not a directory
            if not os.path.isdir(os.path.join(srt_root, lang)):
                continue
            lang_srt_path = os.path.join(srt_root, lang, "subtitles/")
            lang_locale_path = os.path.join(locale_root, lang)
            ensure_dir(lang_locale_path)
            dst = os.path.join(lang_locale_path, "subtitles")

            for srt_file_path in glob.glob(os.path.join(lang_srt_path, "*.srt")):
                base_path, srt_filename = os.path.split(srt_file_path)
                if not os.path.exists(os.path.join(dst, srt_filename)):
                    ensure_dir(dst)
                    shutil.move(srt_file_path, os.path.join(dst, srt_filename))
        shutil.rmtree(srt_root)
        logging.info("Move completed.")<|MERGE_RESOLUTION|>--- conflicted
+++ resolved
@@ -34,15 +34,9 @@
 DUBBED_VIDEOS_MAPPING_FILEPATH = os.path.join(settings.DATA_PATH_SECURE, "i18n", "dubbed_video_mappings.json")
 SUBTITLE_COUNTS_FILEPATH = os.path.join(SUBTITLES_DATA_ROOT, "subtitle_counts.json")
 LANG_LOOKUP_FILEPATH = os.path.join(settings.DATA_PATH_SECURE, "i18n", "languagelookup.json")
-<<<<<<< HEAD
-def get_language_pack_availability_filepath(ver=version.VERSION):
-    return os.path.join(LANGUAGE_PACK_ROOT, ver, "language_pack_availability.json")
-
-=======
 SUPPORTED_LANGUAGES_FILEPATH = os.path.join(settings.DATA_PATH_SECURE, "i18n", "supported_languages.json")
 CROWDIN_CACHE_DIR = os.path.join(settings.PROJECT_PATH, "..", "_crowdin_cache")
 LANGUAGE_PACK_BUILD_DIR = os.path.join(settings.DATA_PATH_SECURE, "i18n", "build")
->>>>>>> 04215724
 
 LOCALE_ROOT = settings.LOCALE_PATHS[0]
 
@@ -188,7 +182,11 @@
 def get_srt_url(youtube_id, code):
     return settings.STATIC_URL + "srt/%s/subtitles/%s.srt" % (code, youtube_id)
 
-<<<<<<< HEAD
+def get_localized_exercise_count(lang_code, is_central_server=settings.CENTRAL_SERVER):
+    exercise_dir = get_localized_exercise_dirpath(lang_code, is_central_server=is_central_server)
+    all_exercises = glob.glob(os.path.join(exercise_dir, "*.html"))
+    return len(all_exercises)
+
 def get_srt_path(lang_code=None, youtube_id=None):
     """Both central and distributed servers must make these available
     at a web-accessible location.
@@ -206,31 +204,6 @@
 
     return srt_path
 
-=======
-def get_localized_exercise_count(lang_code, is_central_server=settings.CENTRAL_SERVER):
-    exercise_dir = get_localized_exercise_dirpath(lang_code, is_central_server=is_central_server)
-    all_exercises = glob.glob(os.path.join(exercise_dir, "*.html"))
-    return len(all_exercises)
-
-
-def get_srt_path(lang_code=None, youtube_id=None):
-    """Both central and distributed servers must make these available
-    at a web-accessible location.
-
-    Now, they share that location, which was published in 0.10.2, and so cannot be changed
-    (at least, not from the central-server side)
-
-    Note also that it must use the django-version language code.
-    """
-    srt_path = os.path.join(settings.STATIC_ROOT, "srt")
-    if lang_code:
-        srt_path = os.path.join(srt_path, lcode_to_django_dir(lang_code), "subtitles")
-    if youtube_id:
-        srt_path = os.path.join(srt_path, youtube_id + ".srt")
-
-    return srt_path
-
->>>>>>> 04215724
 def get_subtitle_count(lang_code):
     all_srts = glob.glob(os.path.join(get_srt_path(lang_code=lang_code), "*.srt"))
     return len(all_srts)
