.autocomplete {
    cursor: pointer;
    display: block;
}
<<<<<<< HEAD
li.autocomplete-exercise.available {
    background-image:url(/static/images/distributed/search-exercise-available.png);
}
li.autocomplete-topic.available {
    background-image:url(/static/images/distributed/search-topic-available.png);
}
li.autocomplete-video.available {
    background-image:url(/static/images/distributed/search-video-available.png);
}
li.autocomplete-exercise.unavailable {
    background-image:url(/static/images/distributed/search-exercise-unavailable.png);
}
li.autocomplete-topic.unavailable {
    background-image:url(/static/images/distributed/search-topic-unavailable.png);
}
li.autocomplete-video.unavailable {
    background-image:url(/static/images/distributed/search-video-unavailable.png);
=======
ul.ui-autocomplete  {
    padding-left: 0;
    padding-right: 0;
    padding-top: 1px;
    padding-bottom: 1px;
    margin: 0 3px;
    border-color: rgba(0, 0, 0, 0.5);
    border-radius: 6px;
    z-index: 1500;
}
.ui-state-hover,
.ui-widget-content .ui-state-hover,
.ui-widget-header .ui-state-hover,
.ui-state-focus,
.ui-widget-content .ui-state-focus,
.ui-widget-header .ui-state-focus {
    background: #5AA685;
    border: 0;
    border-radius: 6px;
    color: white;
}
a.ui-corner-all.ui-state-focus span.autocomplete.icon-Topic.available,
a.ui-corner-all.ui-state-focus span.autocomplete.icon-Exercise.available,
a.ui-corner-all.ui-state-focus span.autocomplete.icon-Video.available,
a.ui-corner-all.ui-state-focus span.autocomplete.icon-Document.available {
    color: white;
}
.ui-menu .ui-menu-item a{
    outline: 0;
    padding-top: 10px;
    padding-bottom: 0;
    border-radius: 6px;
}
.ui-menu .ui-menu-item span {
    font-weight: 300;
    font-size: 1em;
    padding-right: 0;
>>>>>>> 721d7061
}
.available {
    color: #000;
}
.unavailable {
    color: rgba(0, 0, 0, 0.5);
}

/* Misc visuals
----------------------------------*/

/* Corner radius */
.ui-corner-all,
.ui-corner-top,
.ui-corner-left,
.ui-corner-tl {
    border-top-left-radius: 0;
}
.ui-corner-all,
.ui-corner-top,
.ui-corner-right,
.ui-corner-tr {
    border-top-right-radius: 0;
}
.ui-corner-all,
.ui-corner-bottom,
.ui-corner-left,
.ui-corner-bl {
    border-bottom-left-radius: 0;
}
.ui-corner-all,
.ui-corner-bottom,
.ui-corner-right,
.ui-corner-br {
    border-bottom-right-radius: 0;
}<|MERGE_RESOLUTION|>--- conflicted
+++ resolved
@@ -2,25 +2,6 @@
     cursor: pointer;
     display: block;
 }
-<<<<<<< HEAD
-li.autocomplete-exercise.available {
-    background-image:url(/static/images/distributed/search-exercise-available.png);
-}
-li.autocomplete-topic.available {
-    background-image:url(/static/images/distributed/search-topic-available.png);
-}
-li.autocomplete-video.available {
-    background-image:url(/static/images/distributed/search-video-available.png);
-}
-li.autocomplete-exercise.unavailable {
-    background-image:url(/static/images/distributed/search-exercise-unavailable.png);
-}
-li.autocomplete-topic.unavailable {
-    background-image:url(/static/images/distributed/search-topic-unavailable.png);
-}
-li.autocomplete-video.unavailable {
-    background-image:url(/static/images/distributed/search-video-unavailable.png);
-=======
 ul.ui-autocomplete  {
     padding-left: 0;
     padding-right: 0;
@@ -58,7 +39,6 @@
     font-weight: 300;
     font-size: 1em;
     padding-right: 0;
->>>>>>> 721d7061
 }
 .available {
     color: #000;
