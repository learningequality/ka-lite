var _ = require("underscore");
var BaseView = require("base/baseview");
var Handlebars = require("base/handlebars");
var Models = require("./models");
var VideoModels = require("video/models");
var $script = require("scriptjs");

var ContentBaseView = require("./baseview");

require("../../../css/distributed/content.css");

var ContentWrapperView = BaseView.extend({

    events: {
        "click .download-link": "set_full_progress"
    },

    template: require("./hbtemplates/content-wrapper.handlebars"),

    initialize: function(options) {

<<<<<<< HEAD
        _.bindAll(this, "user_data_loaded", "set_full_progress", "render", "setup_content_environment");
=======
        _.bindAll(this, "user_data_loaded", "set_full_progress", "render", "add_content_view", "setup_content_environment");
>>>>>>> fed1174f

        var self = this;

        // load the info about the content itself
        this.data_model = new Models.ContentDataModel({id: options.id});
        if (this.data_model.get("id")) {
            this.data_model.fetch().then(function() {
                window.statusModel.loaded.then(self.setup_content_environment);
            });
        }
    },

    setup_content_environment: function() {

        // This is a hack to support the legacy VideoLog, separate from other ContentLog
        // TODO-BLOCKER (rtibbles) 0.14: Remove this

        if (this.data_model.get("kind") == "Video") {
            LogCollection = VideoModels.VideoLogCollection;
        } else {
            LogCollection = Models.ContentLogCollection;
        }

        this.log_collection = new LogCollection([], {content_model: this.data_model});

        if (window.statusModel.get("is_logged_in")) {

            this.log_collection.fetch().then(this.user_data_loaded);

        } else {
            this.user_data_loaded();
        }

        this.listenToOnce(window.statusModel, "change:is_logged_in", this.setup_content_environment);

    },

    user_data_loaded: function() {
        this.log_model = this.log_collection.get_first_log_or_new_log();
        this.render();
    },

    set_full_progress: function() {
        if (this.data_model.get("kind") === "Document" && !("PDFJS" in window)) {
            this.content_view.set_progress(1);
            this.content_view.log_model.save();
        }
    },

    render: function() {

        this.$el.html(this.template(this.data_model.attributes));

        // Do this to prevent browserify from bundling what we want to be external dependencies.
        var external = require;

        var self = this;

        switch(this.data_model.get("kind")) {

            case "Audio":
                $script(window.sessionModel.get("STATIC_URL") + "js/distributed/bundles/bundle_audio.js", function(){
                    self.add_content_view(external("audio").AudioPlayerView);
                });
                break;

            case "Document":
                if ("PDFJS" in window) {
                    $script(window.sessionModel.get("STATIC_URL") + "js/distributed/bundles/bundle_document.js", function(){
                        self.add_content_view(external("document").PDFViewerView);
                    });
                } else {
                    self.add_content_view(ContentBaseView);
                }
                break;

            case "Video":
                $script(window.sessionModel.get("STATIC_URL") + "js/distributed/bundles/bundle_video.js", function(){
                    self.add_content_view(external("video").VideoPlayerView);
                });
                break;
        }
    },

    add_content_view: function(ContentView) {

        this.content_view = this.add_subview(ContentView, {
            data_model: this.data_model,
            log_model: this.log_model
        });

        this.content_view.render();

        this.$(".content-player-container").append(this.content_view.el);

        this.points_view = this.add_subview(ContentPointsView, {
            model: this.log_model
        });

        this.points_view.render();

        this.$(".points-wrapper").append(this.points_view.el);

        this.log_model.set("views", this.log_model.get("views") + 1);
    }

});

var ContentPointsView = BaseView.extend({

    template: require("./hbtemplates/content-points.handlebars"),

    initialize: function() {
        this.starting_points = this.model.get("points") || 0;
        this.listenTo(this.model, "change", this.render);
    },

    render: function() {
        this.$el.html(this.template(this.model.attributes));
        window.statusModel.update_total_points(this.model.get("points") - this.starting_points);
        this.starting_points = this.model.get("points");
    }
});

module.exports = {
    ContentWrapperView: ContentWrapperView,
    ContentPointsView: ContentPointsView
};<|MERGE_RESOLUTION|>--- conflicted
+++ resolved
@@ -19,11 +19,7 @@
 
     initialize: function(options) {
 
-<<<<<<< HEAD
-        _.bindAll(this, "user_data_loaded", "set_full_progress", "render", "setup_content_environment");
-=======
         _.bindAll(this, "user_data_loaded", "set_full_progress", "render", "add_content_view", "setup_content_environment");
->>>>>>> fed1174f
 
         var self = this;
 
