/**
* This file depends on global js constants defined at the top of base_distributed.html
* and should only be included on pages that inherit from that template.
*/

// Functions related to loading the page

function toggle_state(state, status){
    $("." + (status ? "not-" : "") + state + "-only").hide();
    $("." + (!status ? "not-" : "") + state + "-only").show();
}

function show_api_messages(messages) {
    // When receiving an error response object,
    //   show errors reported in that object
    if (!messages) {
        return;
    }
    switch (typeof messages) {
        case "object":
            for (msg_type in messages) {
                show_message(msg_type, messages[msg_type]);
            }
            break;
        case "string":
            // Should throw an exception, but try to handle gracefully
            show_message("info", messages);
            break;
        default:
            // Programming error; this should not happen
            // NOTE: DO NOT WRAP THIS STRING.
            throw "do not call show_api_messages object of type " + (typeof messages);
    }
}

function handleSuccessAPI(obj) {

    var messages = null;
    var msg_types = ["success", "info", "warning", "error"];  // in case we need to dig for messages


    if (!obj) {
        return;

    } else if (obj.hasOwnProperty("responseText")) {
        // Got a HTTP response object; parse it.
        try {
            if (obj.responseText) {  // No point in trying to parse empty response (which is common)
                messages = $.parseJSON(obj.responseText);
            }
        } catch (e) {
            // Many reasons this could fail, some valid; others not.
            console.log(e);
        }
    } else if (obj.hasOwnProperty("messages")) {
        // Got messages embedded in the object
        messages = {}
        for (idx in obj.messages) {
            messages = obj.messages[idx];
        }
    } else {
        // Got messages at the top level of the object; grab them.
        messages = {};
        for (idx in msg_types) {
            var msg_type = msg_types[idx];
            if (msg_type in obj) {
                messages[msg_type] = obj[msg_type];
                console.log(messages[msg_type]);
            }
        }
    }

    clear_messages("error");
    if (messages) {
        show_api_messages(messages);
    }
}

function handleFailedAPI(resp, error_prefix) {
    // Two ways for this function to be called:
    // 1. With an API response (resp) containing a JSON error.
    // 2. With an explicit error_prefix

    // Parse the messages.
    var messages = {};
    switch (resp.status) {
        case 0:
            messages = {error: gettext("Could not connect to the server.") + " " + gettext("Please try again later.")};
            break;
        case 200:
            try {
                messages = $.parseJSON(resp.responseText);
            } catch (e) {
                var error_msg = sprintf("%s<br/>%s<br/>%s", resp.status, resp.responseText, response);
                messages = {error: sprintf(gettext("Unexpected error; contact the FLE with the following information: %(error_msg)"), {error_msg: error_msg})};
                console.log("Response text: " + resp.responseText);
                console.log(e);
            }
            break;
        case 403:
            messages = {error: gettext("You are not authorized to complete the request.  Please <a href='/securesync/login/' target='_blank'>login</a> as an administrator, then retry.")};
            break;

        default:
            console.log(resp);
            var error_msg = sprintf("%s<br/>%s<br/>%s", resp.status, resp.responseText, response);
            messages = {error: sprintf(gettext("Unexpected error; contact the FLE with the following information: %(error_msg)"), {error_msg: error_msg})};
    }

    clear_messages();  // Clear all messages before showing the new (error) message.
    show_api_messages(messages);
}

function force_sync() {
    // Simple function that calls the API endpoint to force a data sync,
    //   then shows a message for success/failure
    doRequest("/securesync/api/force_sync")
        .success(function() {
            show_message("success", gettext("Successfully launched data syncing job. After syncing completes, visit the <a href='/management/device/'>device management page</a> to view results."), "id_command");
        });
}

/**
* Model that holds state about a user (username, points, admin status, etc)
*/
var UserModel = Backbone.Model.extend({
    defaults: {
        points: 0,
        newpoints: 0
    }
});


/**
 * View that wraps the point display in the top-right corner of the screen, updating itself when points change.
 */
var TotalPointView = Backbone.View.extend({

    initialize: function() {
        _.bindAll(this);
        this.model.bind("change:points", this.render);
        this.model.bind("change:newpoints", this.render);
        this.render();
    },

    render: function() {

        // add the points that existed at page load and the points earned since page load, to get the total current points
        var points = this.model.get("points") + this.model.get("newpoints");

        // only display the points if they are greater than zero, and the user is logged in
        if (points > 0 && this.model.get("is_logged_in")) {
            this.$el.text(sprintf(gettext("Total Points : %(points)d "), { points : points }));
            this.$el.show();
        } else {
            this.$el.hide();
        }
    }

});

// Related to showing elements on screen
$(function(){
    // global Backbone model instance to store state related to the user (username, points, admin status, etc)
    window.userModel = new UserModel();

    // create an instance of the total point view, which encapsulates the point display in the top right of the screen
    var totalPointView = new TotalPointView({model: userModel, el: "#sitepoints"});

    // Process any direct messages, from the url querystring
    if ($.url().param('message')) {
        show_message(
            $.url().param('message_type') || "info",
            $.url().param('message'),
            $.url().param('message_id') || ""
        );
    }

    // Do the AJAX request to async-load user and message data
    //$("[class$=-only]").hide();
    doRequest("/api/status")
        .success(function(data){

            // store the data on the global user model, so that info about the current user can be accessed and bound to by any view
            // TODO(jamalex): not all of the data returned by "status" is specific to the user, so we should re-do the endpoint to
            // separate data out by type, and have multiple client-side Backbone models to store these various types of state.
            window.userModel.set(data);

            toggle_state("logged-in", data.is_logged_in);
            toggle_state("registered", data.registered);
            toggle_state("super-user", data.is_django_user);
            toggle_state("teacher", data.is_admin && !data.is_django_user);
            toggle_state("admin", data.is_admin); // combination of teachers & super-users
            if (data.is_logged_in){
                if (data.is_django_user) {
                    $('#nav_logout').text(sprintf(gettext("%(username)s (Logout)"), { username : data.username }));
                }
                else {
                    $('#logged-in-name').text(data.username);
                }
            }
<<<<<<< HEAD
            show_django_messages(data.messages);
            $('.navbar-right').show();
=======
>>>>>>> 9cf3a9d3
        });
});

// Related to student log progress
$(function(){
    // load progress data for all videos linked on page, and render progress circles
    var video_ids = $.map($(".progress-circle[data-video-id]"), function(el) { return $(el).data("video-id"); });
    if (video_ids.length > 0) {
        doRequest("/api/get_video_logs", video_ids)
            .success(function(data) {
                $.each(data, function(ind, video) {
                    var newClass = video.complete ? "complete" : "partial";
                    $("[data-video-id='" + video.video_id + "']").addClass(newClass);
                });
            });
    }

    // load progress data for all exercises linked on page, and render progress circles
    var exercise_ids = $.map($(".progress-circle[data-exercise-id]"), function(el) { return $(el).data("exercise-id"); });
    if (exercise_ids.length > 0) {
        doRequest("/api/get_exercise_logs", exercise_ids)
            .success(function(data) {
                $.each(data, function(ind, exercise) {
                    var newClass = exercise.complete ? "complete" : "partial";
                    $("[data-exercise-id='" + exercise.exercise_id + "']").addClass(newClass);
                });
            });
    }

});

// Related to language bar function
$(function(){
    // If new language is selected, redirect after adding django_language session key
    $("#language_selector").change(function() {
        var lang_code = $("#language_selector").val();
        if (lang_code != "") {
            window.location = setGetParam(window.location.href, "set_user_language", lang_code);
        }
    });
});

// Code related to checking internet connectivity status

/**
 * This function gets the status of any KA Lite server. By default it will call the central server.
 *
 * @param {options} An object containing the parameterized options. If omitted, it will use the default options.
 * @param {fields} An array of strings. They refer to the extra data that we want from the server. Example ["name", "version"] .
 * @param {function} A function to handle the callback operation.
 *
 * @return {object} Returns a jsonp object containing data from the server. For testing, you can use alert(JSON.stringify(eval(result))).
 *                  The "status" attribute on the returned object will be set to "error" if the connection to the server failed, else "OK".
 */
function get_server_status(options, fields, callback) {

    var defaults = {
        protocol: "http",
        hostname: "",
        port: 8008,
        path: SERVER_INFO_PATH
    };

    var args = $.extend(defaults, options);

    // build the prefix only when a hostname was specified
    var prefix = "";
    if (args.hostname) {
        prefix = (args.protocol ? args.protocol + ":" : "") + "//" + args.hostname + (args.port ? ":" + args.port : "");
    }

    // if prefix is empty, gives an absolute (local) url. If prefix, then fully qualified url.
    var request = $.ajax({
        url:  prefix + args.path,
        dataType: args.hostname ? "jsonp" : "json",
        data: {fields: (fields || []).join(",")}
    }).success(function(data) {
        callback(data);
    }).fail(function() {
        callback({status: "error"});
    });
}

/**
 * This function immediately checks whether the local distributed server has access to the internet.
 *
 * @param {function} A function to handle the callback operation.
 *
 * @return {boolean} The callback function will be passed true if the server is online, and false otherwise.
 */
function check_now_whether_server_is_online(callback) {
    get_server_status({}, ["online"], function(data) {
        callback(data["online"] === true);
    });
}

/**
 * This function immediately checks whether the client (the user's browser) has direct access to the internet.
 *
 * @param {function} A function to handle the callback operation.
 *
 * @return {boolean} The callback function will be passed true if the client is online, and false otherwise.
 */
function check_now_whether_client_is_online(callback) {
    var hostname = CENTRAL_SERVER_HOST.split(":")[0];
    var port = CENTRAL_SERVER_HOST.split(":")[1] || null;
    get_server_status({protocol: SECURESYNC_PROTOCOL, hostname: hostname, port: port}, [], function(data) {
        callback(data["status"] === "OK");
    });
}

// container for the Deferred objects that will track the progress of the internet connectivity checks
window._online_deferreds = {
    server: null,
    client: null
};

/**
 * This function checks the online status of either the client or the server, or uses the cached value if it
 * had already checked previously, in which case it calls back immediately.
 *
 * @param {string} Either "server" or "client", to indicate whether to check for the local server or the browser client.
 * @param {function} A function to handle the callback operation.
 *
 * @return {boolean} The callback function will be passed true if the client/server is online, and false otherwise.
 */
function with_online_status(server_or_client, callback) {

    var deferred = _online_deferreds[server_or_client];

    // if we have not yet checked, do the actual check now
    if (!deferred) {

        deferred = _online_deferreds[server_or_client] = $.Deferred();

        window["check_now_whether_" + server_or_client + "_is_online"](function(is_online) {
            if (is_online) {
                deferred.resolve();
            } else {
                deferred.reject();
            }
        });
    }

    // when the deferred is resolved (or now, if it's already resolved), call back to indicate we're online
    deferred.done(function() {
        callback(true);
    });

    // when the deferred is rejected (or now, if it's already rejected), call back to indicate we're offline
    deferred.fail(function() {
        callback(false);
    });
}

// automatically detect whether we need to do checks for online status of the server/client, based on whether
// there are any elements on the page with classes that are conditionally displayed depending on online status,
// for example with the "server-online-only" or "not-client-online-only" classes
$(function() {

    _.each(["server", "client"], function(server_or_client) {

        // check for the existence of elements to selectively show based on connectivity
        if ($("." + server_or_client + "-online-only, .not-" + server_or_client + "-online-only").length) {

            // perform the actual check (it will use a cached value if the check has already been done elsewhere)
            with_online_status(server_or_client, function(is_online) {

                // hide and show the elements on the page as needed, based on the online status
                toggle_state(server_or_client + "-online", is_online);

            });
        }
    });

});<|MERGE_RESOLUTION|>--- conflicted
+++ resolved
@@ -199,11 +199,7 @@
                     $('#logged-in-name').text(data.username);
                 }
             }
-<<<<<<< HEAD
-            show_django_messages(data.messages);
             $('.navbar-right').show();
-=======
->>>>>>> 9cf3a9d3
         });
 });
 
