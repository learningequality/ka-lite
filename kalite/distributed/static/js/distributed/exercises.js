--- conflicted
+++ resolved
@@ -1,59 +1,3 @@
-<<<<<<< HEAD
-function updateStreakBar() {
-    // update the streak bar UI
-    $("#streakbar .progress-bar").css("width", exerciseData.percentCompleted + "%");
-    $("#totalpoints").html(exerciseData.points > 0 ? (exerciseData.points) : "");
-    if (exerciseData.percentCompleted >= 100) {
-        $("#streakbar .progress-bar").addClass("completed");
-        $("#hint-remainder").hide();
-    }
-}
-
-function updateQuestionPoints(points) {
-    // show points for correct question, or none if not answered yet.
-    $("#questionpoints").html(points ? (sprintf(gettext("%(points)d points!"), { points : points })) : "");
-}
-
-function updatePercentCompleted(correct) {
-
-    // update the streak; increment by 10 if correct, otherwise reset to 0
-    if (correct && !exerciseData.hintUsed) {
-        exerciseData.percentCompleted += 10;
-        if (exerciseData.percentCompleted < 101) {
-            bumpprob = Math.floor(Math.random()*100);
-            bump = (bumpprob < 90) ? 1 : (bumpprob < 99 ? 1.5 : 2);
-            inc = Math.ceil(basepoints*bump);
-            exerciseData.points += inc;
-            updateQuestionPoints(inc);
-        }
-    } else if (exerciseData.percentCompleted < 100) {
-        exerciseData.percentCompleted = 0;
-        exerciseData.points = 0;
-    }
-
-    // max out at the percentage completed at 100%
-    exerciseData.percentCompleted = Math.min(exerciseData.percentCompleted, 100);
-
-    // Increment the # of attempts
-    exerciseData.attempts++;
-
-    updateStreakBar();
-
-    var data = {
-        exercise_id: exerciseData.exerciseModel.name,
-        streak_progress: exerciseData.percentCompleted,
-        points: exerciseData.points,
-        correct: correct,
-        attempts: exerciseData.attempts
-    };
-
-    doRequest(SAVE_EXERCISE_LOG_URL, data)
-        .success(function(data) {
-            // update the top-right point display, now that we've saved the points successfully
-            userModel.set("newpoints", exerciseData.points - exerciseData.starting_points);
-        });
-}
-=======
 
 // add some dummy features onto the Exercises object to make khan-exercises.js happy
 window.Exercises = {
@@ -789,6 +733,15 @@
 
         $(Exercises).bind("gotoNextProblem", this.goto_next_problem);
 
+        // TODO (rtibbles): Make this nice, not horrible.
+        $(Exercises).bind("newProblem", function (ev, data) {
+            if (data.answerType=="number"||data.answerType=="decimal"||data.answerType=="rational"||data.answerType=="improper"||data.answerType=="mixed"){
+                window.softwareKeyboardView = new SoftwareKeyboardView({
+                    el: $("#solutionarea")
+                });
+            }
+        });
+
         // some events we only care about if the user is logged in
         if (statusModel.get("is_logged_in")) {
             $(Exercises).bind("hintUsed", this.hint_used);
@@ -815,8 +768,6 @@
             var userExercise = self.data_model.as_user_exercise();
             $(Exercises).trigger("readyForNextProblem", {userExercise: userExercise});
         });
->>>>>>> cef76475
-
     },
 
     check_answer: function() {
@@ -856,90 +807,6 @@
 
     khan_loaded: function() {
         $(Exercises).trigger("problemTemplateRendered");
-<<<<<<< HEAD
-        $(Exercises).trigger("readyForNextProblem", {userExercise: exerciseData});
-    });
-    $(Khan).on("answerGiven", function (event, answer) {
-        answerGiven = answer;
-    });
-    $(Exercises).bind("checkAnswer", function(ev, data) {
-        updatePercentCompleted(data.correct);
-
-        // after giving a correct answer, no penalty for viewing a hint.
-        // after giving an incorrect answer, penalty for giving a hint (as a correct answer will give you points)
-        hintsResetPoints = !data.correct;
-        $("#hint-remainder").toggle(hintsResetPoints); // hide/show message about hints
-    });
-    $(Exercises).bind("gotoNextProblem", function(ev, data) {
-        // When ready for the next problem, hints matter again!
-        hintsResetPoints = true;
-        $("#hint-remainder").toggle(hintsResetPoints); // hide/show message about hints
-    });
-    $(Exercises).bind("hintUsed", function(ev, data) {
-        if (exerciseData.hintUsed || !hintsResetPoints) { // only register the first hint used on a question
-            return;
-        }
-        exerciseData.hintUsed = true;
-        updatePercentCompleted(false);
-    });
-    basepoints = exerciseData.basepoints;
-    $("#next-question-button").click(function() {
-        _.defer(function() {
-            updateQuestionPoints(false);
-            exerciseData.hintUsed = false;
-            exerciseData.seed = Math.floor(Math.random() * 500);
-            $(Exercises).trigger("readyForNextProblem", {userExercise: exerciseData});
-        });
-    });
-
-
-    // TODO-BLOCKER (rtibbles): Integrate with Backbone views for Practice/Quiz/Test - only rerender on change of question type.
-    $(Exercises).bind("newProblem", function (ev, data) {
-        if (data.answerType=="number"||data.answerType=="decimal"||data.answerType=="rational"||data.answerType=="improper"||data.answerType=="mixed"){
-            window.softwareKeyboardView = new SoftwareKeyboardView({
-                el: $("#solutionarea")
-            });
-        }
-    });
-
-
-    doRequest(GET_EXERCISE_LOGS_URL, [exerciseData.exerciseModel.name])
-        .success(function(data) {
-            if (data.length === 0) {
-                return;
-            }
-            exerciseData.percentCompleted = data[0].streak_progress;
-            exerciseData.points = exerciseData.starting_points = data[0].points;
-            exerciseData.attempts = data[0].attempts;
-
-            updateStreakBar();
-        });
-});
-
-function adjust_scratchpad_margin(){
-    if (Khan.scratchpad.isVisible()) {
-        $(".current-card-contents #problemarea").css("margin-top","50px");
-    } else {
-        $(".current-card-contents #problemarea").css("margin-top","10px");
-    }
-}
-
-$(function(){
-
-    adjust_scratchpad_margin();
-
-    $("#scratchpad-show").click(function(){
-        _.defer(function() {
-            adjust_scratchpad_margin();
-        });
-    });
-
-    $(".return-link").click(function() {
-        window.history.go(-1);
-        return false;
-    });
-});
-=======
         this.trigger("ready_for_next_question");
     },
 
@@ -1572,5 +1439,4 @@
     }
 
     return array;
-}
->>>>>>> cef76475
+}