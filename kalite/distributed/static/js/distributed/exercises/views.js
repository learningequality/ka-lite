window.ExerciseHintView = Backbone.View.extend({

    template: HB.template("exercise/exercise-hint"),

    initialize: function() {

        _.bindAll(this);

        this.render();

    },

    render: function() {
        this.$el.html(this.template());
    }

});


window.ExerciseProgressView = Backbone.View.extend({

    template: HB.template("exercise/exercise-progress"),

    initialize: function() {

        _.bindAll(this);

        this.render();

        this.listenTo(this.model, "change", this.update_streak_bar);
        this.listenTo(this.collection, "add", this.update_attempt_display);

    },

    render: function() {
        // this.$el.html(this.template(this.data_model.attributes));
        this.$el.html(this.template());
        this.update_streak_bar();
        this.update_attempt_display();

    },

    update_streak_bar: function() {
        // update the streak bar UI
        this.$(".progress-bar")
            .css("width", this.model.get("streak_progress") + "%")
            .toggleClass("completed", this.model.get("complete"));
        this.$(".progress-points").html(this.model.get("points") > 0 ? "(" + this.model.get("points") + " " + gettext("points") + ")" : "");
    },

    update_attempt_display: function() {

        var attempt_text = "";

        this.collection.forEach(function(model) {
            attempt_text = (model.get("correct") ? "<span><b>&#10003;</b></span> " : "<span>&#10007;</span> ") + attempt_text;
        });

        this.$(".attempts").html(attempt_text);
        this.$(".attempts span:last").css("font-size", "1.1em");
    }
});


window.ExerciseRelatedVideoView = Backbone.View.extend({

    template: HB.template("exercise/exercise-related-videos"),

    render: function(data) {

        var self = this;

        this.$el.html(this.template(data));

        // the following is adapted from khan-exercises/related-videos.js to recreate thumbnail hover effect
        // TODO(jamalex): this can all probably be replaced by a simple CSS3 rule
        var captionHeight = 45;
        var marginTop = 23;
        var options = {duration: 150, queue: false};
        this.$(".related-video-box")
            .delegate(".thumbnail", "mouseenter mouseleave", function(e) {
                var isMouseEnter = e.type === "mouseenter";
                self.$(e.currentTarget).find(".thumbnail_label").animate(
                        {marginTop: marginTop + (isMouseEnter ? 0 : captionHeight)},
                        options)
                    .end()
                    .find(".thumbnail_teaser").animate(
                        {height: (isMouseEnter ? captionHeight : 0)},
                        options);
            });

    }

});


window.ExerciseView = Backbone.View.extend({

    template: HB.template("exercise/exercise"),

    initialize: function() {

        _.bindAll(this);

        // load the info about the exercise itself
        this.data_model = new ExerciseDataModel({exercise_id: this.options.exercise_id});
        if (this.data_model.exercise_id) {
            this.data_model.fetch();
        }
        // Solved the issue: https://github.com/learningequality/ka-lite/issues/2127.
        Khan.query.debug = null;
        this.render();

        _.defer(this.initialize_khan_exercises_listeners);

    },

    events: {
        "submit .answer-form": "answer_form_submitted",
        "keyup .perseus-input": "click_check_answer_button",
        "click .perseus-input": "assign_input_id",
        "keyup #solutionarea>input": "click_check_answer_button"
    },

    assign_input_id: function(e) {
        $(".perseus-input").each(function () {
            if ( $(this).prop("id").length > 0 ) {
                $(this).removeAttr("id");
            }
        });
        $(e.currentTarget).attr("id", "selected-input");

    },

    click_check_answer_button: function(e) {
        if(e.keyCode == $.ui.keyCode.ENTER) {
            $("#check-answer-button").trigger("click");
        }
    },

    render: function() {

        var data = $.extend(this.data_model.attributes, {test_id: this.options.test_id});

        this.$el.html(this.template(data));

        this.initialize_listeners();

        if ($("#exercise-inline-style").length === 0) {
            // dummy style container that khan-exercises uses to dynamically add styling to an exercise
            $("head").append("<style id='exercise-inline-style'></style>");
        }

    },

    initialize_listeners: function() {

        // Catch the "next question" button click event -- needs to be explicit (not in "events")
        this.$("#next-question-button").click(this.next_question_clicked);

        this.listenTo(this.data_model, "change:title", this.update_title);

        this.listenTo(this.data_model, "change:related_videos", this.render_related_videos);

    },

    initialize_khan_exercises_listeners: function() {

        var self = this;

        // TODO-BLOCKER(jamalex): does this need to wait on something, to avoid race conditions?
        if(Khan.loaded) {
            Khan.loaded.then(this.khan_loaded);
        } else {
            _.defer(this.khan_loaded);
        }

        this.listenTo(Exercises, "checkAnswer", this.check_answer);

        this.listenTo(Exercises, "gotoNextProblem", this.goto_next_problem);

        // TODO (rtibbles): Make this nice, not horrible.
        this.listenTo(Exercises, "newProblem", function (ev, data) {
            var answerType = data.answerType;
            if (typeof answerType === "undefined") {
                answerType = (_.flatten((Exercises.PerseusBridge.itemRenderer.getInputPaths() || [[""]])) || [""]).join();
            }

            if (answerType == "multiple") {
                answerType = $("span.sol").map(function(index, item){return $(item).attr("data-forms");}).get().join();
            }

            var checkVal = /number|decimal|rational|proper|improper|mixed|radical|integer|cuberoot/gi;

            if (checkVal.test(answerType)){
                if (typeof self.software_keyboard_view === "undefined") {
                    self.software_keyboard_view = new SoftwareKeyboardView({
                        el: self.$("#software-keyboard-container")
                    });
                }
                if (Exercises.getCurrentFramework()==="khan-exercises"){
                    self.software_keyboard_view.set_input("#solutionarea :input");
                    self.software_keyboard_view.inputs.click(function(event){
                        self.software_keyboard_view.inputs.removeAttr("id");
                        $(event.target).attr("id", "selected-input");
                    });
                } else {
                    self.software_keyboard_view.set_input(".perseus-input:input");
                }
                self.software_keyboard_view.show();
                self.listenTo(self.software_keyboard_view, "enter_pressed", function(){$("#check-answer-button").trigger("click");});
            } else if (typeof self.software_keyboard_view !== "undefined") {
                self.software_keyboard_view.hide();
                self.stopListening(self.software_keyboard_view);
            }
        });

        // some events we only care about if the user is logged in
        if (statusModel.get("is_logged_in")) {
            this.listenTo(Exercises, "hintUsed", this.hint_used);
            this.listenTo(Exercises, "newProblem", this.problem_loaded);
        }

    },

    load_exercises_when_ready: function() {
        var self = this;
        Khan.loaded.then(function() {

            var userExercise = self.data_model.as_user_exercise();
            $(Exercises).trigger("readyForNextProblem", {userExercise: userExercise});

        });
    },

    load_question: function(question_data) {

        if (typeof question_data === "undefined" || question_data === null) {
            question_data = {};
        }

        var self = this;

        if (typeof question_data.attempts !== "undefined") {

            var attempts = question_data.attempts;
            delete question_data.attempts;

        }

        var defaults = {
            seed: Math.floor(Math.random() * 200)
        };

        question_data = $.extend(defaults, question_data);

        this.data_model.set(question_data);

        this.$("#workarea").html("<center>" + gettext("Loading...") + "</center>");


        // Khan Exercises now moves the solution area around and fails to put it back again after
        // So put it back if it is missing
        if (this.$("#solutionarea").length === 0) {
            $(".solutionarea-placeholder").after('<div id="solutionarea" class="solutionarea fancy-scrollbar"></div>');
        }

        this.data_model.update_if_needed_then(function() {

            if (!self.data_model.get("available")) {
<<<<<<< HEAD
                return this.warn_exercise_not_available();
=======
                return self.warn_exercise_not_available();
>>>>>>> c7f3a2b1
            }

            var framework = self.data_model.get_framework();

            Exercises.setCurrentFramework(framework);

            if (framework == "khan-exercises") {


                if (Khan.loaded === undefined) {
                    require([KHAN_EXERCISES_SCRIPT_URL], self.load_exercises_when_ready);
                } else {
                    self.load_exercises_when_ready();
                }

            } else if (framework == "perseus") {

                self.get_assessment_item(attempts);

            } else {
                throw "Unknown framework: " + framework;
            }

        });

    },

    warn_exercise_not_available: function () {
        show_message("warning", gettext("This content was not found! Please contact your coach or an admin to have it downloaded."));
        this.$("#workarea").html("");
        return false;
    },

    get_assessment_item: function(attempts) {
        var self = this;

        var item_index;

        var assessment_items = self.data_model.get("all_assessment_items") || [];

        if (assessment_items.length === 0) {
            return this.warn_exercise_not_available();
        }

        if (typeof attempts !== "undefined") {

            item_index = attempts % assessment_items.length;

        } else {

            item_index = Math.floor(Math.random() * assessment_items.length);

        }

        // TODO(jamalex): remove this once we figure out why assessment_items[item_index] is an unparsed string
        var current_item = assessment_items[item_index];
        if (typeof current_item == "string") {
            current_item = JSON.parse(current_item);
        }
<<<<<<< HEAD

        self.data_model.set("assessment_item_id", current_item.id);

        $(Exercises).trigger("clearExistingProblem");

        var item = new AssessmentItemModel({id: self.data_model.get("assessment_item_id")});

        clear_messages();

        item.fetch({
            success: self.render_perseus_exercise,
            error: function() {
                self.get_assessment_item(attempts+1);
            }});
    },

=======

        self.data_model.set("assessment_item_id", current_item.id);

        $(Exercises).trigger("clearExistingProblem");

        var item = new AssessmentItemModel({id: self.data_model.get("assessment_item_id")});

        clear_messages();

        item.fetch({
            success: self.render_perseus_exercise,
            error: function() {
                self.get_assessment_item(attempts+1);
            }});
    },

>>>>>>> c7f3a2b1
    render_perseus_exercise: function(item) {
        require([KHAN_EXERCISES_SCRIPT_URL], function() {
            Exercises.PerseusBridge.load().then(function() {
                Exercises.PerseusBridge.render_item(item.get_item_data());
                $(Exercises).trigger("newProblem", {
                    userExercise: null,
                    numHints: Exercises.PerseusBridge.itemRenderer.getNumHints()
                });
            });
        });
    },

    check_answer: function() {
        var data;
        if (this.data_model.get_framework() == "khan-exercises") {
            data = Khan.scoreInput();
        } else {
            data = Exercises.PerseusBridge.scoreInput();
        }

        this.trigger("check_answer", data);

    },

    next_question_clicked: function() {

        this.trigger("ready_for_next_question");

    },

    problem_loaded: function(ev, data) {
        this.trigger("problem_loaded", data);
    },

    answer_form_submitted: function(e) {
        e.preventDefault();
        this.$("#check-answer-button").click();
        $(Exercises).trigger("clearExistingProblem");
    },

    update_title: function() {
        this.$(".exercise-title").text(this.data_model.get("title"));
    },

    hint_used: function() {
        this.trigger("hint_used");
    },

    goto_next_problem: function() {

    },

    suppress_button_feedback: function() {
        // hide the "Correct! Next question..." button
        this.$("#next-question-button").hide();

        // hide the "Next Question" button and prevent it from shaking
        this.$("#check-answer-button")
            .hide()
            .stop(jumpedToEnd=true)
            .css("width", "100%")
                .parent()
                .stop(jumpedToEnd=true);
    },

    khan_loaded: function() {
        $(Exercises).trigger("problemTemplateRendered");
        this.trigger("ready_for_next_question");
    },

    render_related_videos: function() {
        if (!this.related_video_view) {
            this.related_video_view = new ExerciseRelatedVideoView({el: this.$(".exercise-related-video-wrapper")});
        }
        var related_videos = this.data_model.get("related_videos");
        this.related_video_view.render({
            has_related_videos: related_videos.length > 0,
            first_video: related_videos[0],
            other_videos: related_videos.slice(1)
        });
    },

    close: function() {
        if (this.related_video_view) {
            this.related_video_view.remove();
        }
        this.$("input").qtip("destroy", /* immediate */ true);
        this.remove();
    }

});


window.ExercisePracticeView = Backbone.View.extend({

    initialize: function() {

        var self = this;

        _.bindAll(this);

        window.statusModel.loaded.then(function() {

            self.exercise_view = new ExerciseView({
                el: self.el,
                exercise_id: self.options.exercise_id
            });

            self.listenTo(self.exercise_view, "ready_for_next_question", self.ready_for_next_question);
            self.listenTo(self.exercise_view, "hint_used", self.hint_used);
            self.listenTo(self.exercise_view, "problem_loaded", self.problem_loaded);

            self.hint_view = new ExerciseHintView({
                el: self.$(".exercise-hint-wrapper")
            });

            self.listenTo(self.exercise_view, "check_answer", self.check_answer);

            if (window.statusModel.get("is_logged_in")) {

                // load the data about the user's overall progress on the exercise
                self.log_collection = new ExerciseLogCollection([], {exercise_id: self.options.exercise_id});
                var log_collection_deferred = self.log_collection.fetch();

                // load the last 10 (or however many) specific attempts the user made on self exercise
                self.attempt_collection = new AttemptLogCollection([], {exercise_id: self.options.exercise_id, context_type__in: ["playlist", "exercise"]});
                var attempt_collection_deferred = self.attempt_collection.fetch();

                // wait until both the exercise and attempt logs have been loaded before continuing
                self.user_data_loaded_deferred = $.when(log_collection_deferred, attempt_collection_deferred);
                self.user_data_loaded_deferred.then(self.user_data_loaded);

            }
        });
    },

    display_message: function() {
        var msg;

        var context = {
            numerator: ExerciseParams.STREAK_CORRECT_NEEDED,
            denominator: ExerciseParams.STREAK_WINDOW
        };

        if (!this.log_model.get("complete")) {
            if (this.log_model.get("attempts") > 0) { // don't display a message if the user is already partway into the streak
                msg = "";
            } else {
                msg = gettext("Answer %(numerator)d out of the last %(denominator)d questions correctly to complete your streak.");
            }
        } else {
            context.remaining = this.log_model.fixed_block_questions_remaining();
            if (!this.current_attempt_log.get("correct") && !this.current_attempt_log.get("complete")) {
                context.remaining++;
            }
            if (context.remaining > 1) {
                msg = gettext("You have completed your streak.") + " " + gettext("Answer %(remaining)d additional questions to finish this exercise.");
                if (context.remaining == ExerciseParams.FIXED_BLOCK_EXERCISES) {
                    show_message("info", sprintf(msg, context));
                }
            } else if (context.remaining == 1) {
                msg = gettext("You have completed your streak.") + " " + gettext("Answer 1 additional question to finish this exercise.");
                if (context.remaining == ExerciseParams.FIXED_BLOCK_EXERCISES) {
                    show_message("info", sprintf(msg, context));
                }
            } else {
                msg = gettext("You have finished this exercise!");
                if (context.remaining === 0) {
                    show_message("info", sprintf(msg, context));
                }
            }
        }
    },

    user_data_loaded: function() {

        // get the exercise log model from the queried collection
        this.log_model = this.log_collection.get_first_log_or_new_log();

        // add some dummy attempt logs if needed, to match it up with the exercise log
        // (this is needed because attempt logs were not added until 0.13.0, so many older users have only exercise logs)
        if (this.attempt_collection.length < ExerciseParams.STREAK_WINDOW) {
            var exercise_log_streak_progress = Math.min(this.log_model.get("streak_progress"), 100);
            while (this.attempt_collection.get_streak_progress_percent() < exercise_log_streak_progress) {
                this.attempt_collection.add({correct: true, complete: true, points: this.get_points_per_question()});
            }
        }

        // if the previous attempt was not yet complete, load it up again as the current attempt log model
        if (this.attempt_collection.length > 0 && !this.attempt_collection.at(0).get("completed")) {
            this.current_attempt_log = this.attempt_collection.at(0);
        }

        // store the number of points that are currently in the ExerciseLog, so we can calculate the difference
        // once it changes, for updating the "total points" in the nav bar display
        this.status_points = this.log_model.get("points");

        this.progress_view = new ExerciseProgressView({
            el: this.$(".exercise-progress-wrapper"),
            model: this.log_model,
            collection: this.attempt_collection
        });

        this.display_message();

    },

    problem_loaded: function(data) {
        this.current_attempt_log.add_response_log_event({
            type: "loaded"
        });
        // if the question hasn't yet been answered (and hence saved), mark the current time as the question load time
        if (this.current_attempt_log.isNew()) {
            this.current_attempt_log.set("timestamp", window.statusModel.get_server_time());
        }

    },

    initialize_new_attempt_log: function(data) {

        var defaults = {
            exercise_id: this.options.exercise_id,
            user: window.statusModel.get("user_uri"),
            context_type: this.options.context_type || "",
            context_id: this.options.context_id || "",
            language: "", // TODO(jamalex): get the current exercise language
            version: window.statusModel.get("version")
        };

        data = $.extend(defaults, data);

        this.current_attempt_log = new AttemptLogModel(data);

        return this.current_attempt_log;

    },

    check_answer: function(data) {

        var check_answer_button = $("#check-answer-button");

        check_answer_button.toggleClass("orange", !data.correct).toggleClass("green", data.correct);
        // If answer is incorrect, button turns orangish-red; if answer is correct, button turns back to green (on next page).

        if (window.statusModel.get("is_logged_in")) {

            // increment the response count
            this.current_attempt_log.set("response_count", this.current_attempt_log.get("response_count") + 1);

            this.current_attempt_log.add_response_log_event({
                type: "answer",
                answer: data.guess,
                correct: data.correct
            });

            // update and save the exercise and attempt logs
            this.update_and_save_log_models("answer_given", data);

            if (data.correct) {
                this.display_message();
            }
        }

    },

    hint_used: function() {

        this.current_attempt_log.add_response_log_event({
            type: "hint"
        });

        this.update_and_save_log_models("hint_used", {correct: false, guess: ""});
    },

    get_points_per_question: function() {
        return this.attempt_collection.calculate_points_per_question(this.exercise_view.data_model.get("basepoints"));
    },

    update_and_save_log_models: function(event_type, data) {

        var self = this;

        // if current attempt log has not been saved, then this is the user's first response to the question
        if (this.current_attempt_log.isNew()) {

            this.current_attempt_log.set({
                correct: data.correct,
                answer_given: data.guess,
                points: data.correct ? this.get_points_per_question() : 0,
                time_taken: new Date(window.statusModel.get_server_time()) - new Date(this.current_attempt_log.get("timestamp"))
            });

            // only change the streak progress and points if we're not already complete
            if (!this.log_model.get("complete")) {
                this.attempt_collection.add_new(this.current_attempt_log);
                this.log_model.set({
                    streak_progress: this.attempt_collection.get_streak_progress_percent(),
                    points: this.attempt_collection.get_streak_points()
                });
            // or if we're still in a fixed block
            } else if (this.log_model.fixed_block_questions_remaining() > 0) {
                // increment points from where they currently are to account for a new correct answer
                if (data.correct) {
                    this.log_model.set({
                        points: this.log_model.get("points") + this.get_points_per_question()
                    });
                }
            }

            this.log_model.set({
                attempts: this.log_model.get("attempts") + 1
            });

            this.log_model.save()
                .then(function(data) {
                    // update the top-right point display, now that we've saved the points successfully
                    window.statusModel.update_total_points(self.log_model.get("points") - self.status_points);
                    self.status_points = self.log_model.get("points");
                });

            this.$(".hint-reminder").hide(); // hide message about hints

        }

        // if a correct answer was given, then mark the attempt log as complete
        if (data.correct) {
            this.current_attempt_log.set({
                complete: true
            });
        }

        this.current_attempt_log.save();

    },

    ready_for_next_question: function() {

        var self = this;

        if (this.user_data_loaded_deferred) {

            this.user_data_loaded_deferred.then(function() {

                // if this is the first attempt, or the previous attempt was complete, start a new attempt log
                if (!self.current_attempt_log || self.current_attempt_log.get("complete")) {

                    // will generate a new random seed to use
                    // or in the case of an assessment item exercise, will use number of attempts
                    // to index into next assessment item.

                    self.exercise_view.load_question({attempts: self.log_model.get("attempts")});

                    // determine the suffix to add to context_type, to indicate what stage we're in
                    var context_type_suffix = "";
                    if (self.log_model.get("complete")) {
                        if (self.log_model.fixed_block_questions_remaining() > 0) {
                            context_type_suffix = "_fixedblock";
                        } else {
                            context_type_suffix = "_completed";
                        }
                    }

                    self.initialize_new_attempt_log({
                        seed: self.exercise_view.data_model.get("seed"),
                        assessment_item_id: self.exercise_view.data_model.get("assessment_item_id"),
                        context_type: self.options.context_type + context_type_suffix
                    });

                } else { // use the seed already established for this attempt
                    self.exercise_view.load_question({
                        seed: self.current_attempt_log.get("seed"),
                        assessment_item_id: self.current_attempt_log.get("assessment_item_id")
                    });
                }

                self.$(".hint-reminder").show(); // show message about hints

            });

        } else { // not logged in, but just load the next question, for kicks

            self.exercise_view.load_question();

        }


    },

    close: function() {
        this.exercise_view.close();
        if (this.hint_view) {
            this.hint_view.remove();
        }
        if (this.progress_view) {
            this.progress_view.remove();
        }
        this.remove();
    }

});


window.ExerciseTestView = Backbone.View.extend({

    start_template: HB.template("exercise/test-start"),

    stop_template: HB.template("exercise/test-stop"),

    initialize: function() {

        _.bindAll(this);

        if (window.statusModel.get("is_logged_in")) {

            // load the data about this particular test
            this.test_model = new TestDataModel({test_id: this.options.test_id});
            var test_model_deferred = this.test_model.fetch();

            // load the data about the user's overall progress on the test
            this.log_collection = new TestLogCollection([], {test_id: this.options.test_id});
            var log_collection_deferred = this.log_collection.fetch();

            this.user_data_loaded_deferred = $.when(log_collection_deferred, test_model_deferred).then(this.user_data_loaded);

        }

    },

    finish_test: function() {
        if (this.log_model.get("complete")) {
            this.$el.html(this.stop_template());

            // TODO-BLOCKER(jamalex): with exam mode redirect enabled, where does this lead you?
            this.$(".stop-test").click(function() { window.location.href = "/"; });

            return true;
        }
    },

    user_data_loaded: function() {

        // get the test log model from the queried collection
        if(!this.log_model){
            this.log_model = this.log_collection.get_first_log_or_new_log();
        }

        if(!this.log_model.get("started")){
            this.$el.html(this.start_template());

            $("#start-test").click(this.start_test);

        } else {

            if(this.log_model.get("complete")){
                this.finish_test();
            } else {

                this.listenTo(this.log_model, "complete", this.finish_test);

                var question_data = this.log_model.get_item_data(this.test_model);

                var data = $.extend({el: this.el}, question_data);
                data = $.extend(data, {test_id: this.options.test_id});

                this.initialize_new_attempt_log(question_data);

                this.exercise_view = new ExerciseView(data);
                this.exercise_view.$("#check-answer-button").attr("value", gettext("Submit Answer"));

                // don't render the related videos box on tests
                this.exercise_view.stopListening(this.data_model, "change:related_videos");

                this.listenTo(this.exercise_view, "check_answer", this.check_answer);
                this.listenTo(this.exercise_view, "problem_loaded", this.problem_loaded);
                this.listenTo(this.exercise_view, "ready_for_next_question", this.ready_for_next_question);
            }
        }

    },

    start_test: function() {
        this.log_model.set({"started": true});
        model_save_deferred = this.log_model.save();
        this.user_data_loaded();
        this.ready_for_next_question();
        this.problem_loaded();
    },

    problem_loaded: function(data) {
        this.current_attempt_log.add_response_log_event({
            type: "loaded"
        });
        // if the question hasn't yet been answered (and hence saved), mark the current time as the question load time
        if (this.current_attempt_log.isNew()) {
            this.current_attempt_log.set("timestamp", window.statusModel.get_server_time());
        }

    },

    initialize_new_attempt_log: function(data) {

        var defaults = {
            exercise_id: this.options.exercise_id,
            user: window.statusModel.get("user_uri"),
            context_type: "test",
            context_id: this.options.test_id || "",
            language: "", // TODO(jamalex): get the current exercise language
            version: window.statusModel.get("version")
        };

        data = $.extend(defaults, data);

        this.current_attempt_log = new AttemptLogModel(data);

        return this.current_attempt_log;

    },

    check_answer: function(data) {

        this.exercise_view.suppress_button_feedback();

        // increment the response count
        this.current_attempt_log.set("response_count", this.current_attempt_log.get("response_count") + 1);

        this.current_attempt_log.add_response_log_event({
            type: "answer",
            answer: data.guess,
            correct: data.correct
        });

        // update and save the exercise and attempt logs
        this.update_and_save_log_models("answer_given", data);
    },

    update_and_save_log_models: function(event_type, data) {

        // if current attempt log has not been saved, then this is the user's first response to the question
        if (this.current_attempt_log.isNew()) {

            this.current_attempt_log.set({
                correct: data.correct,
                answer_given: data.guess,
                time_taken: new Date(window.statusModel.get_server_time()) - new Date(this.current_attempt_log.get("timestamp")),
                complete: true
            });

            this.log_model.set({
                index: this.log_model.get("index") + 1
            });

            if(data.correct) {
                this.log_model.set({
                    total_correct: this.log_model.get("total_correct") + 1
                });
            }

            this.log_model.save();

        }

        this.current_attempt_log.save();

        this.ready_for_next_question();

    },

    ready_for_next_question: function() {

        var self = this;

        this.user_data_loaded_deferred.then(function() {

            self.exercise_view.load_question(self.log_model.get_item_data());
            self.initialize_new_attempt_log(self.log_model.get_item_data());
            $("#next-question-button").remove();

        });

    },

    close: function() {
        this.exercise_view.close();
        this.remove();
    }

});


window.ExerciseQuizView = Backbone.View.extend({

    stop_template: HB.template("exercise/quiz-stop"),

    initialize: function(options) {

        _.bindAll(this);

        this.points = 0;

        if (window.statusModel.get("is_logged_in")) {

            this.quiz_model = options.quiz_model;

            // load the data about the user's overall progress on the test
            this.log_collection = new QuizLogCollection([], {quiz: this.options.context_id});
            var log_collection_deferred = this.log_collection.fetch();

            this.user_data_loaded_deferred = log_collection_deferred.then(this.user_data_loaded);

        } else {

            // TODO(jamalex): why can't poor account-less users quiz themselves? :(
            this.$el.html("<h3>" + gettext("Sorry, you must be logged in to do a quiz.") + "</h3><br/><br/><br/>");

        }

    },

    finish_quiz: function() {
        this.$el.html(this.stop_template({
            correct: this.log_model.get_latest_response_log_item(),
            total_number: this.log_model.get("total_number")
        }));

        if(this.log_model.get("attempts")==1){
            if(this.points > 0){
                var purchased_model = new PurchasedStoreItemModel({
                    item: "/api/store/storeitem/gift_card/",
                    purchased_at: window.statusModel.get_server_time(),
                    reversible: false,
                    context_id: ds.ab_testing.unit || 0,
                    context_type: "unit",
                    user: window.statusModel.get("user_uri"),
                    value: this.points
                });
                purchased_model.save();

                statusModel.update_total_points(statusModel.get("newpoints") + this.points);
            }
        }

        var self = this;

        $("#stop-quiz").click(function(){self.trigger("complete");});
    },

    user_data_loaded: function() {

        // get the quiz log model from the queried collection
        if(!this.log_model){
            this.log_model = this.log_collection.get_first_log_or_new_log();
        }

        this.listenTo(this.log_model, "complete", this.finish_quiz);

        var question_data = this.log_model.get_item_data(this.quiz_model);

        var data = $.extend({el: this.el}, question_data);

        this.exercise_view = new ExerciseView(data);
        this.exercise_view.$("#check-answer-button").attr("value", gettext("Submit Answer"));

        this.listenTo(this.exercise_view, "check_answer", this.check_answer);
        this.listenTo(this.exercise_view, "ready_for_next_question", this.ready_for_next_question);
        this.listenTo(this.exercise_view, "problem_loaded", this.problem_loaded);

    },

    problem_loaded: function(data) {
        this.current_attempt_log.add_response_log_event({
            type: "loaded"
        });
        // if the question hasn't yet been answered (and hence saved), mark the current time as the question load time
        if (this.current_attempt_log.isNew()) {
            this.current_attempt_log.set("timestamp", window.statusModel.get_server_time());
        }

    },

    initialize_new_attempt_log: function(data) {

        var defaults = {
            exercise_id: this.options.exercise_id,
            user: window.statusModel.get("user_uri"),
            context_type: "quiz",
            context_id: this.options.context_id || "",
            language: "", // TODO(jamalex): get the current exercise language
            version: window.statusModel.get("version"),
            seed: this.exercise_view.data_model.seed,
            assessment_item_id: this.exercise_view.data_model.assessment_item_id
        };

        data = $.extend(defaults, data);

        this.current_attempt_log = new AttemptLogModel(data);

        return this.current_attempt_log;

    },

    check_answer: function(data) {

        this.exercise_view.suppress_button_feedback();

        // increment the response count
        this.current_attempt_log.set("response_count", this.current_attempt_log.get("response_count") + 1);

        this.current_attempt_log.add_response_log_event({
            type: "answer",
            answer: data.guess,
            correct: data.correct
        });

        // update and save the exercise and attempt logs
        this.update_and_save_log_models("answer_given", data);
    },

    update_and_save_log_models: function(event_type, data) {

        // if current attempt log has not been saved, then this is the user's first response to the question
        if (this.current_attempt_log.isNew()) {

            this.current_attempt_log.set({
                correct: data.correct,
                answer_given: data.guess,
                time_taken: new Date(window.statusModel.get_server_time()) - new Date(this.current_attempt_log.get("timestamp")),
                complete: true
            });

            this.log_model.set({
                index: this.log_model.get("index") + 1
            });

            if((!this.log_model.get("complete")) && data.correct){
                this.points += this.exercise_view.data_model.get("basepoints");
            }

            this.log_model.add_response_log_item(data);

            this.log_model.save();

        }

        this.current_attempt_log.save();

        this.ready_for_next_question();

    },

    ready_for_next_question: function() {

        var self = this;

        this.user_data_loaded_deferred.then(function() {

            self.exercise_view.load_question(self.log_model.get_item_data());
            self.initialize_new_attempt_log(self.log_model.get_item_data());

        });

    },

    close: function() {
        if (this.exercise_view) {
            this.exercise_view.close();
        }
        this.remove();
    }

});


window.ExerciseHintView = Backbone.View.extend({

    template: HB.template("exercise/exercise-hint"),

    initialize: function() {

        _.bindAll(this);

        this.render();

    },

    render: function() {
            this.$el.html(this.template());
    }

});


window.ExerciseProgressView = Backbone.View.extend({

    template: HB.template("exercise/exercise-progress"),

    initialize: function() {

        _.bindAll(this);

        this.render();

        this.listenTo(this.model, "change", this.update_streak_bar);
        this.listenTo(this.collection, "add", this.update_attempt_display);

    },

    render: function() {
            // this.$el.html(this.template(this.data_model.attributes));
        this.$el.html(this.template());
        this.update_streak_bar();
        this.update_attempt_display();

    },

    update_streak_bar: function() {
            // update the streak bar UI
        this.$(".progress-bar")
            .css("width", this.model.get("streak_progress") + "%")
            .toggleClass("completed", this.model.get("complete"));
        this.$(".progress-points").html(this.model.get("points") > 0 ? "(" + this.model.get("points") + " " + gettext("points") + ")" : "");
    },

    update_attempt_display: function() {

        var attempt_text = "";

        this.collection.forEach(function(model) {
                attempt_text = (model.get("correct") ? "<span class='correct'><b>&#10003;</b></span> " : "<span class='incorrect'>&#10007;</span> ") + attempt_text;
        });

        this.$(".attempts").html(attempt_text);
        this.$(".attempts span:last").css("font-size", "1.1em");
    }
});


window.ExerciseRelatedVideoView = Backbone.View.extend({

    template: HB.template("exercise/exercise-related-videos"),

    render: function(data) {

        var self = this;

        this.$el.html(this.template(data));

        // the following is adapted from khan-exercises/related-videos.js to recreate thumbnail hover effect
        // TODO(jamalex): this can all probably be replaced by a simple CSS3 rule
        var captionHeight = 45;
        var marginTop = 23;
        var options = {duration: 150, queue: false};
        this.$(".related-video-box")
            .delegate(".thumbnail", "mouseenter mouseleave", function(e) {
                    var isMouseEnter = e.type === "mouseenter";
                self.$(e.currentTarget).find(".thumbnail_label").animate(
                        {marginTop: marginTop + (isMouseEnter ? 0 : captionHeight)},
                        options)
                    .end()
                    .find(".thumbnail_teaser").animate(
                        {height: (isMouseEnter ? captionHeight : 0)},
                        options);
            });

    }

});

function seeded_shuffle(source_array, random) {
    var array = source_array.slice(0);
    var m = array.length, t, i;

    // While there remain elements to shuffle…
    while (m) {

        // Pick a remaining element…
        i = Math.floor(random() * m--);

        // And swap it with the current element.
        t = array[m];
        array[m] = array[i];
        array[i] = t;
    }

    return array;
}<|MERGE_RESOLUTION|>--- conflicted
+++ resolved
@@ -268,11 +268,7 @@
         this.data_model.update_if_needed_then(function() {
 
             if (!self.data_model.get("available")) {
-<<<<<<< HEAD
-                return this.warn_exercise_not_available();
-=======
                 return self.warn_exercise_not_available();
->>>>>>> c7f3a2b1
             }
 
             var framework = self.data_model.get_framework();
@@ -332,7 +328,6 @@
         if (typeof current_item == "string") {
             current_item = JSON.parse(current_item);
         }
-<<<<<<< HEAD
 
         self.data_model.set("assessment_item_id", current_item.id);
 
@@ -349,24 +344,6 @@
             }});
     },
 
-=======
-
-        self.data_model.set("assessment_item_id", current_item.id);
-
-        $(Exercises).trigger("clearExistingProblem");
-
-        var item = new AssessmentItemModel({id: self.data_model.get("assessment_item_id")});
-
-        clear_messages();
-
-        item.fetch({
-            success: self.render_perseus_exercise,
-            error: function() {
-                self.get_assessment_item(attempts+1);
-            }});
-    },
-
->>>>>>> c7f3a2b1
     render_perseus_exercise: function(item) {
         require([KHAN_EXERCISES_SCRIPT_URL], function() {
             Exercises.PerseusBridge.load().then(function() {
