var Backbone = require("base/backbone");
var _ = require("underscore");
var seeded_shuffle = require("utils/shuffle");
<<<<<<< HEAD
var get_params = require("utils/get_params");

var setGetParamDict = get_params.setGetParamDict;
=======
var seedrandom = require("seedrandom");
>>>>>>> fed1174f

var ds = window.ds || {};

var ExerciseParams = {
    STREAK_CORRECT_NEEDED: (ds.distributed || {}).streak_correct_needed || 8,
    STREAK_WINDOW: 10,
    FIXED_BLOCK_EXERCISES: (ds.distributed || {}).fixed_block_exercises || 0
};


var ExerciseDataModel = Backbone.Model.extend({
    /*
    Contains data about an exercise itself, with no user-specific data.
    */

    defaults: {
        basepoints: 0,
        description: "",
        title: "",
        name: "",
        seconds_per_fast_problem: 0,
        author_name: "",
        related_videos: [],
        file_name: ""
    },

    initialize: function() {

        _.bindAll(this, "url", "update_if_needed_then", "as_user_exercise", "get_framework");

        var self = this;

        // store the provided seed as an object attribute, so it will be available after a fetch
        this.listenTo(this, "change:seed", function() { self.seed = self.get("seed") || self.seed; });

    },

    url: function () {
        return "/api/exercise/" + this.get("exercise_id");
    },

    update_if_needed_then: function(callback) {
        // TODO(jamalex): use a better method for checking status of lazy loading
        if (this.get("exercise_id") !== this.get("name")) {
            this.fetch().then(callback);
        } else {
            _.defer(callback);
        }
    },

    // convert this data into the structure needed by khan-exercises
    as_user_exercise: function () {
        return {
            "basepoints": this.get("basepoints"),
            "description": this.get("description"),
            "title": this.get("display_name"),
            "seed": this.seed,
            "lastCountHints": 0, // TODO: could store and pass down number of hints used
            "exerciseModel": {
                "displayName": this.get("display_name"),
                "name": this.get("name"),
                "secondsPerFastProblem": this.get("seconds_per_fast_problem"),
                "authorName": this.get("author_name"),
                "relatedVideos": this.get("related_videos"),
                "fileName": this.get("template")
            },
            "exerciseProgress": {
                "level": "" // needed to keep khan-exercises from blowing up
            }
        };
    },

    get_framework: function() {
        return this.get("uses_assessment_items") ? "perseus" : "khan-exercises";
    }

});

var AssessmentItemModel = Backbone.Model.extend({

    urlRoot: function() {
        return window.sessionModel.get("ALL_ASSESSMENT_ITEMS_URL");
    },

    get_item_data: function() {
        return JSON.parse(this.get("item_data"));
    }

});

var ExerciseLogModel = Backbone.Model.extend({
    /*
    Contains summary data about the user's history of interaction with the current exercise.
    */

    defaults: {
        streak_progress: 0,
        points: 0,
        attempts: 0
    },

    initialize: function() {

        _.bindAll(this, "save", "attempts_since_completion", "fixed_block_questions_remaining");

    },

    save: function() {

        var self = this;

        var already_complete = this.get("complete");

        if (this.get("attempts") > 20 && !this.get("complete")) {
            this.set("struggling", true);
        }

        this.set("complete", this.get("streak_progress") >= 100);

        if (!already_complete && this.get("complete")) {
            this.set({
                "struggling": false,
                "completion_timestamp": window.statusModel.get_server_time(),
                "attempts_before_completion": this.get("attempts")
            }, {silent: true});
        }

        this.set("latest_activity_timestamp", window.statusModel.get_server_time(), {silent: true});
        // call the super method that will actually do the saving
        return Backbone.Model.prototype.save.call(this);
    },

    attempts_since_completion: function() {
        if (!this.get("complete")) {
            return 0;
        }
        return this.get("attempts") - this.get("attempts_before_completion");
    },

    fixed_block_questions_remaining: function() {
        return ExerciseParams.FIXED_BLOCK_EXERCISES - this.attempts_since_completion();
    },

    urlRoot: "/api/exerciselog/"

});


var ExerciseLogCollection = Backbone.Collection.extend({

    model: ExerciseLogModel,

    initialize: function(models, options) {
        options = typeof options !== "undefined" && options !== null ? options : {};
        this.exercise_id = options.exercise_id;
        this.exercise_ids = options.exercise_ids;
    },

    url: function() {
        data = {
            "user": window.statusModel.get("user_id")
        };
        if (typeof this.exercise_id !== "undefined") {
            data["exercise_id"] = this.exercise_id;
        } else if (typeof this.exercise_ids !== "undefined") {
            data["exercise_id__in"] = this.exercise_ids;
        }
        return setGetParamDict(this.model.prototype.urlRoot, data);
    },

    get_first_log_or_new_log: function() {
        if (this.length > 0) {
            return this.at(0);
        } else { // create a new exercise log if none existed
            return new ExerciseLogModel({
                "exercise_id": this.exercise_id,
                "user": window.statusModel.get("user_uri")
            });
        }
    }

});


var AttemptLogModel = Backbone.Model.extend({
    /*
    Contains data about the user's response to a particular exercise instance.
    */

    urlRoot: "/api/attemptlog/",

    defaults: {
        complete: false,
        points: 0,
        context_type: "",
        context_id: "",
        response_count: 0
    },

    to_object: function() {
        return _.clone(this.attributes);
    },

    add_response_log_event: function(ev) {

        var response_log = this.get("response_log") || [];

        // set the timestamp to the current time
        ev.timestamp = window.statusModel.get_server_time();

        // add the event to the response log list
        response_log.push(ev);

        this.set("response_log", response_log);

    },

    parse: function(response) {
        if (response.response_log) {
            response.response_log = JSON.parse(response.response_log);
        }
        return response;
    },

    toJSON: function(options) {
        var output = Backbone.Model.prototype.toJSON.call(this);
        if (output.response_log) {
            output.response_log = JSON.stringify(output.response_log);
        }
        return output;
    }

});


var AttemptLogCollection = Backbone.Collection.extend({

    model: AttemptLogModel,

    initialize: function(models, options) {
        this.filters = $.extend({
            "user": window.statusModel.get("user_id"),
            "limit": ExerciseParams.STREAK_WINDOW
        }, options);
    },

    url: function() {
        return "/api/attemptlog/?" + $.param(this.filters, true);
    },

    to_objects: function() {
        return this.map(function(model){ return model.to_object(); });
    },

    add_new: function(attemptlog) {
        if (this.length == ExerciseParams.STREAK_WINDOW) {
            this.pop();
        }
        this.unshift(attemptlog);
    },

    get_streak_progress: function() {
        var count = 0;
        this.forEach(function(model) {
            count += model.get("correct") ? 1 : 0;
        });
        return count;
    },

    get_streak_progress_percent: function() {
        var streak_progress = this.get_streak_progress();
        return Math.min((streak_progress / ExerciseParams.STREAK_CORRECT_NEEDED) * 100, 100);
    },

    get_streak_points: function() {
        // only include attempts that were correct (others won't have points)
        var filtered_attempts = this.filter(function(attempt) { return attempt.get("correct"); });
        // add up and return the total number of points represented by these attempts
        // (only include the latest STREAK_CORRECT_NEEDED attempts, so the user doesn't get too many points)
        var total = 0;
        for (var i = 0; i < Math.min(ExerciseParams.STREAK_CORRECT_NEEDED, filtered_attempts.length); i++) {
            total += filtered_attempts[i].get("points");
        }
        return total;
    },

    calculate_points_per_question: function(basepoints) {
        // for comparability with the original algorithm (when a streak of 10 was needed),
        // we calibrate the points awarded for each question (note that there are no random bonuses now)
        return Math.round((basepoints * 10) / ExerciseParams.STREAK_CORRECT_NEEDED);
    }

});


var TestDataModel = Backbone.Model.extend({
    /*
    Contains data about a particular student test.
    */

    url: function() {
        return "/test/api/test/" + this.get("test_id") + "/";
    }
});


var TestLogModel = Backbone.Model.extend({
    /*
    Contains summary data about the user's history of interaction with the current test.
    */

    defaults: {
        index: 0,
        complete: false,
        started: false
    },

    init: function(options) {

        _.bindAll(this, "get_item_data", "save");

    },

    get_item_data: function(test_data_model) {
        /*
        This function is designed to give a deterministic test sequence for an individual, based
        on their userModel URI. As such, each individual will always have the same generated test
        sequence, but it is, for all intents and purposes, randomized across individuals.
        */

        /*
        Seed random generator here so that it increments all seed randomization blocks.
        If seeded inside each call to the function, then the blocks of seeds for each user
        would be identically shuffled.
        */

        // TODO (rtibbles): qUnit or other javascript unit testing to set up tests for this code.
        if(typeof(test_data_model)==="object"){

            var random = seedrandom(this.get("user"));

            var items = $.parseJSON(test_data_model.get("ids"));

            var initial_seed = test_data_model.get("seed");

            var repeats = test_data_model.get("repeats");

            // Final seed and item sequences.
            this.seed_sequence = [];

            this.item_sequence = [];

            /*
            Loop over every repeat, adding each exercise_id in turn to item_sequence.
            Increment initial_seed on each inner iteration to give unique seeds across
            all exercises. This will prevent similarly generated exercises from appearing identical.
            This will have the net effect of a fixed sequence of exercise_ids, repeating
            'repeats' times. Build seed sequences per item, so that sequence of seeds can be shuffled
            per item, giving the net result that across tests, the seed/item pairs are matched, but the
            order the seeds appear in within the item repeat blocks is different for each test taker.
            */
            var item_seed_sequence = [];

            for(j=0; j < repeats; j++){
                for(i=0; i < items.length; i++){
                    if(j===0){
                        item_seed_sequence[i] = [];
                    }
                    this.item_sequence.push(items[i]);
                    item_seed_sequence[i].push(initial_seed);
                    initial_seed+=1;
                }
            }
            for(i=0; i < items.length; i++){
                item_seed_sequence[i] = seeded_shuffle(item_seed_sequence[i], random);
            }

            for(j=0; j < repeats; j++){
                for(i=0; i < items.length; i++){
                    this.seed_sequence.push(item_seed_sequence[i][j]);
                }
            }
        }
        return {
            seed: this.seed_sequence[this.get("index")],
            exercise_id: this.item_sequence[this.get("index")]
        };
    },

    save: function() {

        var self = this;

        var already_complete = this.get("complete");

        if(this.item_sequence){

            if(!this.get("total_number")){
                this.set({
                    total_number: this.item_sequence.length
                });
            }

            if((this.get("index") == this.item_sequence.length) && !already_complete){
                this.set({
                    complete: true
                });
                this.trigger("complete");
            }
        }

        Backbone.Model.prototype.save.call(this);
    },

    urlRoot: "/test/api/testlog/"

});


var TestLogCollection = Backbone.Collection.extend({

    model: TestLogModel,

    initialize: function(models, options) {
        this.test_id = options.test_id;
    },

    url: function() {
        return "/test/api/testlog/?" + $.param({
            "test": this.test_id,
            "user": window.statusModel.get("user_id")
        });
    },

    get_first_log_or_new_log: function() {
        if (this.length > 0) {
            return this.at(0);
        } else { // create a new exercise log if none existed
            return new TestLogModel({
                "user": window.statusModel.get("user_uri"),
                "test": this.test_id
            });
        }
    }

});


var QuizDataModel = Backbone.Model.extend({

    defaults: {
        repeats: (ds.distributed || {}).quiz_repeats || 3
    },

    initialize: function() {
        this.set({
            ids: this.get_exercise_ids_from_playlist_entry(this.get("entry")),
            quiz_id: this.get("entry").get("entity_id"),
            seed: this.get("entry").get("seed") || null
        });
    },

    get_exercise_ids_from_playlist_entry: function(entry) {
        var temp_collection = entry.collection.slice(0, _.indexOf(entry.collection, entry));
        var left_index = _.reduceRight(entry.collection.slice(0, _.indexOf(entry.collection, entry)), function(memo, value, index){
                if(!memo && value.get("entity_kind")==="Quiz"){
                    return index;
                } else {
                    return memo;
                }
            }, 0);
        return _.map(new Backbone.Collection(temp_collection.slice(left_index)).where({"entity_kind": "Exercise"}), function(value){return value.get("entity_id");});
    }
});


var QuizLogModel = Backbone.Model.extend({
    /*
    Contains summary data about the user's history of interaction with the current test.
    */

    defaults: {
        index: 0,
        complete: false,
        attempts: 0,
        total_correct: 0
    },

    init: function(options) {

        _.bindAll(this, "get_item_data", "save", "add_response_log_item", "get_latest_response_log_item");

        var self = this;

    },

    get_item_data: function(quiz_data_model) {
        /*
        This function is designed to give a deterministic quiz sequence for an individual, based
        on their userModel URI. As such, each individual will always have the same generated quiz
        sequence, but it is, for all intents and purposes, randomized across individuals.
        */

        /*
        Seed random generator here so that it increments all seed randomization blocks.
        If seeded inside each call to the function, then the blocks of seeds for each user
        would be identically shuffled.
        */
        if(typeof(quiz_data_model)==="object"){

            var random = seedrandom(this.get("user") + this.get("attempts"));

            var items = quiz_data_model.get("ids");

            var repeats = quiz_data_model.get("repeats");

            var initial_seed = seedrandom(this.get("user") + this.get("attempts"))()*1000;

            this.item_sequence = [];

            this.seed_sequence = [];

            for(j=0; j < repeats; j++){
                this.item_sequence.push(items);
                for(i=0; i < items.length; i++){
                    this.seed_sequence.push(initial_seed);
                    initial_seed+=1;
                }
            }

            this.item_sequence = _.flatten(this.item_sequence);

            this.item_sequence = seeded_shuffle(this.item_sequence, random);

        }
        return {
            exercise_id: this.item_sequence[this.get("index")],
            seed: this.seed_sequence[this.get("index")]
        };
    },

    save: function() {

        var self = this;

        var already_complete = this.get("complete");

        if(this.item_sequence){

            if(!this.get("total_number")){
                this.set({
                    total_number: this.item_sequence.length
                });
            }

            if((this.get("index") == this.item_sequence.length)){

                this.set({
                    index: 0,
                    attempts: this.get("attempts") + 1
                });

                if(!already_complete) {
                    this.set({
                        complete: true

                    });
                }

                this.trigger("complete");
            }
        }

        Backbone.Model.prototype.save.call(this);
    },

    add_response_log_item: function(data) {

        // inflate the stored JSON if needed
        if (!this._response_log_cache) {
            this._response_log_cache = JSON.parse(this.get("response_log") || "[]");
        }

        if(!this._response_log_cache[this.get("attempts")]){
            this._response_log_cache.push(0);
        }
        // add the event to the response log list
        if(data.correct){
            this._response_log_cache[this.get("attempts")] += 1;
            if(this.get("attempts")===0) {
                this.set({
                    total_correct: this.get("total_correct") + 1
                });
            }
        }
        // deflate the response log list so it will be saved along with the model later
        this.set("response_log", JSON.stringify(this._response_log_cache));

    },

    get_latest_response_log_item: function() {

        // inflate the stored JSON if needed
        if (!this._response_log_cache) {
            this._response_log_cache = JSON.parse(this.get("response_log") || "[]");
        }

        // add the event to the response log list

        return this._response_log_cache[this.get("attempts")-1];

    },

    urlRoot: "/api/playlists/quizlog/"

});


var QuizLogCollection = Backbone.Collection.extend({

    model: QuizLogModel,

    initialize: function(models, options) {
        this.quiz = options.quiz;
    },

    url: function() {
        return "/api/playlists/quizlog/?" + $.param({
            "quiz": this.quiz,
            "user": window.statusModel.get("user_id")
        });
    },

    get_first_log_or_new_log: function() {
        if (this.length > 0) {
            return this.at(0);
        } else { // create a new exercise log if none existed
            return new QuizLogModel({
                "user": window.statusModel.get("user_uri"),
                "quiz": this.quiz
            });
        }
    }

});

module.exports = {
    ExerciseParams: ExerciseParams,
    ExerciseDataModel: ExerciseDataModel,
    ExerciseLogModel: ExerciseLogModel,
    ExerciseLogCollection: ExerciseLogCollection,
    AssessmentItemModel: AssessmentItemModel,
    AttemptLogModel: AttemptLogModel,
    AttemptLogCollection: AttemptLogCollection,
    TestDataModel: TestDataModel,
    TestLogModel: TestLogModel,
    TestLogCollection: TestLogCollection,
    QuizDataModel: QuizDataModel,
    QuizLogModel: QuizLogModel,
    QuizLogCollection: QuizLogCollection
};<|MERGE_RESOLUTION|>--- conflicted
+++ resolved
@@ -1,13 +1,10 @@
 var Backbone = require("base/backbone");
 var _ = require("underscore");
 var seeded_shuffle = require("utils/shuffle");
-<<<<<<< HEAD
 var get_params = require("utils/get_params");
+var seedrandom = require("seedrandom");
 
 var setGetParamDict = get_params.setGetParamDict;
-=======
-var seedrandom = require("seedrandom");
->>>>>>> fed1174f
 
 var ds = window.ds || {};
 
