--- conflicted
+++ resolved
@@ -1,16 +1,9 @@
-<<<<<<< HEAD
-<span class='autocomplete {{#unless available }}un{{/unless}}available'>
-    <span class = 'dropdown-icon icon-{{ kind }}'>&nbsp;</span>
-    <span>{{ title }}&nbsp;({{ kind }})</span> {{!-- SR is announcing only 'title' and not 'kind'? --}}
-</span>&nbsp;
-=======
-<li class="ui-menu-item" role="presentation">
-	<a id="ui-id-2" class="ui-corner-all" tabindex="-1">
-		<span class='autocomplete {{#unless available }}un{{/unless}}available'>
-			<span class = 'dropdown-icon icon-{{ kind }}'>&nbsp;</span>
-			<span>{{ title }}</span>
-			<span>({{ kind }})</span>
-		</span>&nbsp;
-	</a>
-</li>
->>>>>>> 7f27f84d
+<li class="ui-menu-item" role="presentation">
+	<a id="ui-id-2" class="ui-corner-all" tabindex="-1">
+		<span class='autocomplete {{#unless available }}un{{/unless}}available'>
+			<span class = 'dropdown-icon icon-{{ kind }}'>&nbsp;</span>
+			<span>{{ title }}</span>
+			<span>({{ kind }})</span>
+		</span>&nbsp;
+	</a>
+</li>