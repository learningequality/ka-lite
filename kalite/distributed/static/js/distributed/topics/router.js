--- conflicted
+++ resolved
@@ -11,9 +11,7 @@
     navigate_default_channel: function() {
         this.navigate(this.default_channel + "/", {trigger: true, replace: true});
     },
-<<<<<<< HEAD
-=======
-  
+
     navigate_channel: function(channel, splat) {
         if (this.channel!==channel) {
             this.control_view = new SidebarView({
@@ -30,7 +28,6 @@
         }
         this.control_view.navigate_paths(splat.split("/"));
     },
->>>>>>> 649097d3
 
     add_slug: function(slug) {
         this.navigate(Backbone.history.getFragment() + slug + "/", {trigger: true});
