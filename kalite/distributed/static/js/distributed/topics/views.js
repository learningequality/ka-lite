// Views

window.ContentAreaView = BaseView.extend({

    template: HB.template("topics/content-area"),

    initialize: function() {
        this.model = new Backbone.Model();
        this.render();
    },

    render: function() {
        this.$el.html(this.template(this.model.attributes));
        return this;
    },

    show_view: function(view) {
        // hide any messages being shown for the old view
        clear_messages();        

        this.close();
        // set the new view as the current view
        this.currently_shown_view = view;
        // show the view
        this.$(".content").html("").append(view.$el);
    },

    close: function() {
        // This does not actually close this view. If you *really* want to get rid of this view,
        // you should call .remove()!
        // This is to allow the child view currently_shown_view to act consistently with other
        // inner_views for the sidebar InnerTopicsView.
        if (this.currently_shown_view) {
            // try calling the close method if available, otherwise remove directly
            if (_.isFunction(this.currently_shown_view.close)) {
                this.currently_shown_view.close();
            } else {
                this.currently_shown_view.remove();
            }
        }

        this.model.set("active", false);
    }

});

window.SidebarView = BaseView.extend({
    el: "#sidebar-container",
    template: HB.template("topics/sidebar"),

    events: {
        "click .sidebar-tab": "toggle_sidebar",
        "click .sidebar-fade": "check_external_click",
        "click .sidebar-back": "sidebar_back_one_level"
    },

    initialize: function(options) {
        var self = this;

        // Fancy algorithm to run a resize sidebar when window width 
        // changes significantly (100px steps) to avoid unnecessary computation
        var windowWidth = $(window).width();
        $(window).on("resize", function() {
            newWindowWidth = $(window).width();
            if (Math.floor(newWindowWidth/100) != Math.floor(windowWidth/100)) {
                self.resize_sidebar();
                windowWidth = $(window).width();
            }
        });

        this.entity_key = options.entity_key;
        this.entity_collection = options.entity_collection;

        this.channel = options.channel;

        this.state_model = new Backbone.Model({
            open: false,
            current_level: 0
        });

        this.render();

        this.listenTo(this.state_model, "change:open", this.update_sidebar_visibility);
        this.listenTo(this.state_model, "change:current_level", this.resize_sidebar);
    },

    render: function() {
        var self = this;

        this.$el.html(this.template());

        this.sidebar = this.$(".sidebar-panel");
        this.sidebarTab = this.$(".sidebar-tab");
        this.sidebarBack = this.$(".sidebar-back");

        _.defer(function() {
            self.show_sidebar();
        });

        this.topic_node_view = new TopicContainerOuterView({
            channel: this.channel,
            model: this.model,
            entity_key: this.entity_key,
            entity_collection: this.entity_collection,
            state_model: this.state_model
        });
        this.listenTo(this.topic_node_view, "hideSidebar", this.hide_sidebar);
        this.listenTo(this.topic_node_view, "showSidebar", this.show_sidebar);

        this.$('.sidebar-content').append(this.topic_node_view.el);

        this.set_sidebar_back();

        return this;
    },

    resize_sidebar: function() {
        if (this.state_model.get("open")) {
            if ($(window).width() < 1260) {
                this.resize_for_narrow();
            } else {
                this.resize_for_wide();
            }
        }
    },

    resize_for_narrow: _.debounce(function() {
        var current_level = this.state_model.get("current_level");
        var column_width = this.$(".topic-container-inner").width();
        var last_column_width = this.$(".topic-container-inner:last-child").width();
        // Hack to give the last child of .topic-container-inner to be 1.5 times the 
        // width of their parents. Also, sidebar overflow out of the left side of screen
        // is computed and set here.

        // THE magic variable that controls number of visible panels
        var numOfPanelsToShow = 4;

        if ($(window).width() < 1120)
            numOfPanelsToShow = 3;

        if ($(window).width() < 920)
            numOfPanelsToShow = 2;

        if ($(window).width() < 620)
            numOfPanelsToShow = 1;

        // Used to get left value in number form
        var sidebarPanelPosition = this.sidebar.position();
        var sidebarPanelLeft = sidebarPanelPosition.left;

        this.width = (current_level - 1) * column_width + last_column_width + 10;
        this.sidebar.width(this.width);
        var sidebarPanelNewLeft = -(column_width * (current_level - numOfPanelsToShow)) + this.sidebarBack.width();
        if (sidebarPanelNewLeft > 0) sidebarPanelNewLeft = 0;

        // Signature color flash (also hides a slight UI glitch)
        var originalBackColor = this.sidebarBack.css('background-color');
        this.sidebarBack.css('background-color', this.sidebarTab.css('background-color')).animate({'background-color': originalBackColor});
        
        var self = this;
        this.sidebar.animate({"left": sidebarPanelNewLeft}, 115, function() {
            self.set_sidebar_back();
        });

        this.sidebarTab.animate({left: this.sidebar.width() + sidebarPanelNewLeft}, 115);
    }, 100),

    // Pretty much the code for pre-back-button sidebar resize
    resize_for_wide: _.debounce(function() {
        var current_level = this.state_model.get("current_level");
        var column_width = this.$(".topic-container-inner").width();
        var last_column_width = 400;
        
        this.width = (current_level-1) * column_width + last_column_width + 10;
        this.sidebar.width(this.width);
        this.sidebar.css({left: 0});
        this.sidebarTab.css({left: this.width});
        
        this.set_sidebar_back();
    }, 100),

    check_external_click: function(ev) {
        if (this.state_model.get("open")) {
            this.state_model.set("open", false);
        }
    },

    toggle_sidebar: function(ev) {
        this.state_model.set("open", !this.state_model.get("open"));

        // TODO (rtibbles): Get render to only run after all listenTos have been bound and remove this.
        if (ev !== undefined) {
            ev.preventDefault();
        }
        return false;
    },

    update_sidebar_visibility: _.debounce(function() {
        if (this.state_model.get("open")) {
            // Used to get left value in number form
            var sidebarPanelPosition = this.sidebar.position();
            this.sidebar.css({left: 0});
            this.resize_sidebar();
            this.sidebarTab.css({left: this.sidebar.width() + sidebarPanelPosition.left}).html('<span class="icon-circle-left"></span>');
<<<<<<< HEAD
            this.$(".sidebar-fade").show();
        } 
=======
            this.$(".fade").show();
        }

>>>>>>> 49059292
        else {
            this.sidebar.css({left: - this.width});
            this.sidebarTab.css({left: 0}).html('<span class="icon-circle-right"></span>');
            this.$(".sidebar-fade").hide();
        }

        this.set_sidebar_back();
    }, 100),

    set_sidebar_back: function() {
        if (!this.state_model.get("open")) {
            this.sidebarBack.offset({left: -(this.sidebarBack.width())});
            
            this.sidebarBack.hover(
            function() {
                $(this).addClass("sidebar-back-hover");
            },
            function() {
                $(this).removeClass("sidebar-back-hover");
            });

            return;
        }

        // Used to get left value in number form
        var sidebarPanelPosition = this.sidebar.position();
        if (sidebarPanelPosition.left != 0) {
            this.sidebarBack.offset({left: 0});
        }
        else {
            this.sidebarBack.offset({left: -(this.sidebarBack.width())});
        }
    },

    sidebar_back_one_level: function() {
        this.topic_node_view.back_to_parent();
    },

    show_sidebar: function() {
        this.state_model.set("open", true);
    },

    hide_sidebar: function() {
        this.state_model.set("open", false);
    },

    navigate_paths: function(paths) {
        this.topic_node_view.defer_navigate_paths(paths);
    }

});

window.TopicContainerInnerView = BaseView.extend({
    className: "topic-container-inner",
    template: HB.template("topics/sidebar-content"),

    initialize: function(options) {
        var self = this;

        this.state_model = options.state_model;
        this.entity_key = options.entity_key;
        this.entity_collection = options.entity_collection;
        this.level = options.level;
        this._entry_views = [];
        this.has_parent = options.has_parent;

        if (!(this.model.get(this.entity_key) instanceof this.entity_collection)) {

            this.model.set(this.entity_key, new this.entity_collection(this.model.get(this.entity_key)));
        }

        this.listenTo(this.model.get(this.entity_key), 'add', this.add_new_entry);
        this.listenTo(this.model.get(this.entity_key), 'reset', this.add_all_entries);

        this.add_all_entries();

        this.state_model.set("current_level", options.level);
    },

    render: function() {
        var self = this;

        this.$el.html(this.template(this.model.attributes));

        this.$(".sidebar").slimScroll({
            color: "#083505",
            opacity: 0.2,
            size: "6px",
            distance: "1px",
            alwaysVisible: true
        });

        // resize the scrollable part of sidebar to the page height
        $(window).resize(_.throttle(function() {
            var height = $(window).height();
            self.$(".slimScrollDiv, .sidebar").height(height);
        }, 200));
        $(window).resize();

        return this;
    },

    add_new_entry: function(entry) {
        var view = new SidebarEntryView({model: entry});
        this.listenTo(view, "hideSidebar", this.hide_sidebar);
        this.listenTo(view, "showSidebar", this.show_sidebar);
        this._entry_views.push(view);
        this.$(".sidebar").append(view.render().$el);
        if (window.statusModel.get("is_logged_in")) {
            this.load_entry_progress();
        }
    },

    add_all_entries: function() {
        this.render();
        this.model.get(this.entity_key).forEach(this.add_new_entry, this);
    },

    show: function() {
        this.$el.show();
    },

    hide: function() {
        this.$el.hide();
    },

    hide_sidebar: function() {
        this.trigger("hideSidebar");
    },

    show_sidebar: function() {
        this.trigger("showSidebar");
    },

    backToParent: function(ev) {
        this.trigger('back_button_clicked', this.model);
    },

    node_by_slug: function(slug) {
        // Convenience method to return a node by a passed in slug
        return _.find(this.model.get(this.entity_key).models, function(model) {return model.get("slug")==slug;});
    },

    close: function() {
        _.each(this._entry_views, function(view) {
            view.model.set("active", false);
        });
        this.remove();
    },

    load_entry_progress: _.debounce(function() {

        var self = this;

        // load progress data for all videos
        var video_ids = $.map(this.$(".icon-Video[data-content-id]"), function(el) { return $(el).data("content-id"); });
        if (video_ids.length > 0) {
            videologs = new VideoLogCollection([], {content_ids: video_ids});
            videologs.fetch().then(function() {
                videologs.models.forEach(function(model) {
                    var newClass = model.get("complete") ? "complete" : "partial";
                    self.$("[data-video-id='" + model.get("video_id") + "']").removeClass("complete partial").addClass(newClass);
                });
            });
        }

        // load progress data for all exercises
        var exercise_ids = $.map(this.$(".icon-Exercise[data-content-id]"), function(el) { return $(el).data("content-id"); });
        if (exercise_ids.length > 0) {
            exerciselogs = new ExerciseLogCollection([], {exercise_ids: exercise_ids});
            exerciselogs.fetch()
                .then(function() {
                    exerciselogs.models.forEach(function(model) {
                        var newClass = model.get("complete") ? "complete" : "partial";
                        self.$("[data-exercise-id='" + model.get("exercise_id") + "']").removeClass("complete partial").addClass(newClass);
                    });
                });
        }

        // load progress data for quiz; TODO(jamalex): since this is RESTful anyway, perhaps use a model here?
        var quiz_ids = $.map(this.$("[data-quiz-id]"), function(el) { return $(el).data("quiz-id"); });
        if (quiz_ids.length > 0) {
            // TODO(jamalex): for now, we just hardcode the quiz id as being the playlist id, since we don't have a good independent quiz id
            var quiz_id = this.model.get("id");
            doRequest("/api/playlists/quizlog/?user=" + statusModel.get("user_id") + "&quiz=" + quiz_id)
                .success(function(data) {
                    data.objects.forEach(function(ind, quiz) {
                        var newClass = quiz.complete ? "complete" : "partial";
                        // TODO(jamalex): see above; just assume we only have 1 quiz
                        self.$("[data-quiz-id]").removeClass("complete partial").addClass(newClass);
                    });
                });
        }

        // load progress data for all content
        var content_ids = $.map(this.$(".sidebar-icon:not(.icon-Exercise, .icon-Video, .icon-Topic)"), function(el) { return $(el).data("content-id"); });
        if (content_ids.length > 0) {
            contentlogs = new ContentLogCollection([], {content_ids: content_ids});
            contentlogs.fetch()
                .then(function() {
                    contentlogs.models.forEach(function(model) {
                        var newClass = model.get("complete") ? "complete" : "partial";
                        self.$("[data-content-id='" + content.get("content_id") + "']").removeClass("complete partial").addClass(newClass);
                    });
                });
        }

    }, 100)

});

window.SidebarEntryView = BaseView.extend({

    tagName: "li",

    template: HB.template("topics/sidebar-entry"),

    events: {
        "click": "clicked"
    },

    initialize: function() {

        this.listenTo(this.model, "change:active", this.toggle_active);

    },

    render: function() {
        this.$el.html(this.template(this.model.attributes));
        return this;
    },

    clicked: function(ev) {
        ev.preventDefault();
        if (!this.model.get("active")) {
            window.channel_router.navigate(this.model.get("path"), {trigger: true});
        } else if (this.model.get("kind") !== "Topic") {
            this.trigger("hideSidebar");
        }
        return false;
    },

    toggle_active: function() {
        this.$(".sidebar-entry").toggleClass("active-entry", this.model.get("active"));
    }

});


window.TopicContainerOuterView = BaseView.extend({

    initialize: function(options) {

        this.render = _.bind(this.render, this);

        this.state_model = options.state_model;

        this.entity_key = options.entity_key;
        this.entity_collection = options.entity_collection;

        this.inner_views = [];
        this.model = this.model || new TopicNode({channel: options.channel});
        this.model.fetch().then(this.render);
        this.content_view = new ContentAreaView({
            el: "#content-area"
        });

    },

    render: function() {
        this.show_new_topic(this.model);
        this.trigger("render_complete");
    },

    show_new_topic: function(node) {

        var new_topic = this.add_new_topic_view(node);

        this.$el.append(new_topic.el);

        // Listeners
        this.listenTo(new_topic, 'back_button_clicked', this.back_to_parent);
        this.listenTo(new_topic, 'hideSidebar', this.hide_sidebar);
        this.listenTo(new_topic, 'showSidebar', this.show_sidebar);
    },

    add_new_topic_view: function(node) {

        this.state_model.set("current_level", this.state_model.get("current_level") + 1);

        var data = {
            model: node,
            has_parent: this.inner_views.length >= 1,
            entity_key: this.entity_key,
            entity_collection: this.entity_collection,
            state_model: this.state_model,
            level: this.state_model.get("current_level")
        };

        var new_topic = new TopicContainerInnerView(data);

        if (this.inner_views.length === 0){
            new_topic.model.set("has_parent", false);
            this.inner_views.unshift(new_topic);
        } else if (this.inner_views.length >= 1) {
            // this.inner_views[0].hide();
            this.inner_views.unshift(new_topic);
        }

        return new_topic;
    },

    defer_navigate_paths: function(paths) {
        if (this.inner_views.length === 0){
            var self = this;
            this.listenToOnce(this, "render_complete", function() {self.navigate_paths(paths);});
        } else {
            this.navigate_paths(paths);
        }
    },

    navigate_paths: function(paths) {
        var check_views = [];
        for (var i = this.inner_views.length - 2; i >=0; i--) {
            check_views.push(this.inner_views[i]);
        }
        // Should only ever remove a bunch of inner_views once during the whole iteration
        var pruned = false;
        for (i = 0; i < paths.length; i++) {
            var check_view = check_views[i];
            if (paths[i]!=="") {
                if (check_view!==undefined) {
                    if (check_view.model.get("slug")==paths[i]) {
                        continue;
                    } else {
                        check_view.model.set("active", false);
                        if (!pruned) {
                            this.remove_topic_views(check_views.length - i);
                            pruned = true;
                        }
                    }
                }
                var node = this.inner_views[0].node_by_slug(paths[i]);
                if (node!==undefined) {
                    if (node.get("kind")==="Topic") {
                        this.show_new_topic(node);
                    } else {
                        this.entry_requested(node);
                    }
                    node.set("active", true);
                }
            } else if (!pruned) {
                if (check_view!==undefined) {
                    check_view.model.set("active", false);
                    this.remove_topic_views(check_views.length - i);
                }
            }
        }
    },

    remove_topic_views: function(number) {
        for (var i=0; i < number; i++) {
            this.inner_views[0].model.set("active", false);
            if (_.isFunction(this.inner_views[0].close)) {
                this.inner_views[0].close();
            } else {
                this.inner_views[0].remove();
            }
            this.inner_views.shift();
        }
        if (this.state_model.get("content_displayed")) {
            number--;
            this.state_model.set("content_displayed", false);
        }
        this.state_model.set("current_level", this.state_model.get("current_level") - number);
        this.show_sidebar();
    },

    back_to_parent: function() {
        this.remove_topic_views(1);
        window.channel_router.url_back();
    },

    entry_requested: function(entry) {
        var kind = entry.get("kind") || entry.get("entity_kind");
        var id = entry.get("id") || entry.get("entity_id");

        var view;

        switch(kind) {

            case "Exercise":
                view = new ExercisePracticeView({
                    exercise_id: id,
                    context_type: "playlist",
                    context_id: this.model.get("id")
                });
                this.content_view.show_view(view);
                break;

            case "Quiz":
                view = new ExerciseQuizView({
                    quiz_model: new QuizDataModel({entry: entry}),
                    context_id: this.model.get("id") // for now, just use the playlist ID as the quiz context_id
                });
                this.content_view.show_view(view);
                break;

            default:
                view = new ContentWrapperView({
                    id: id,
                    context_id: this.model.get("id")
                });
                this.content_view.show_view(view);
                break;
        }
        this.content_view.model = entry;
        this.inner_views.unshift(this.content_view);
        this.state_model.set("content_displayed", true);
        this.hide_sidebar();
    },

    hide_sidebar: function() {
        this.trigger("hideSidebar");
    },

    show_sidebar: function() {
        this.trigger("showSidebar");
    }
});<|MERGE_RESOLUTION|>--- conflicted
+++ resolved
@@ -202,15 +202,8 @@
             this.sidebar.css({left: 0});
             this.resize_sidebar();
             this.sidebarTab.css({left: this.sidebar.width() + sidebarPanelPosition.left}).html('<span class="icon-circle-left"></span>');
-<<<<<<< HEAD
             this.$(".sidebar-fade").show();
-        } 
-=======
-            this.$(".fade").show();
-        }
-
->>>>>>> 49059292
-        else {
+        } else {
             this.sidebar.css({left: - this.width});
             this.sidebarTab.css({left: 0}).html('<span class="icon-circle-right"></span>');
             this.$(".sidebar-fade").hide();
