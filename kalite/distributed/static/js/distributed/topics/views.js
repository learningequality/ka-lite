--- conflicted
+++ resolved
@@ -87,12 +87,8 @@
             self.show_sidebar();
         });
 
-<<<<<<< HEAD
-        this.topic_node_view = new TopicContainerOuter({
+        this.topic_node_view = new TopicContainerOuterView({
             channel: this.channel,
-=======
-        this.topic_node_view = new TopicContainerOuterView({
->>>>>>> c5b505d4
             model: this.model,
             entity_key: this.options.entity_key,
             entity_collection: this.options.entity_collection,
@@ -297,7 +293,7 @@
             // if we've already selected something at the content level, go back first
             _.each(this._entry_views, function(v) {
                 if (v.model.get("active")) {
-                    window.router.url_back();
+                    window.topic_router.url_back();
                 }
             });
         }
@@ -308,13 +304,13 @@
             v.model.set("active", v == view);
         });
 
-        window.router.add_slug(view.model.get("slug"));
+        window.topic_router.add_slug(view.model.get("slug"));
     },
 
     move_back: function() {
         for (i=0; i < this._entry_views.length; i++) {
             if(this._entry_views[i].model.get("active")) {
-                window.router.url_back();
+                window.topic_router.url_back();
             }
         }
     },
@@ -506,12 +502,8 @@
         this.inner_views[0].close();
         this.inner_views.shift();
         this.inner_views[0].show();
-<<<<<<< HEAD
         window.topic_router.url_back();
-=======
-        window.router.url_back();
         this.state_model.set("levels", this.state_model.get("levels") - 1);
->>>>>>> c5b505d4
     },
 
     entry_requested: function(entry) {
@@ -563,98 +555,4 @@
     show_sidebar: function() {
         this.trigger("showSidebar");
     }
-});
-<<<<<<< HEAD
-
-window.PlaylistSidebarView = SidebarContentView.extend({
-
-    item_clicked: function(view) {
-
-        if (view.model.get("kind")=="Topic") {
-            this.trigger('topic_node_clicked', view.model);
-        } else {
-            this.hide_sidebar();
-            // only trigger an entry_requested event if the item wasn't already active
-            if (!view.model.get("active")) {
-                this.trigger("entry_requested", view.model);
-
-            }
-            // mark the clicked view as active, and unmark all the others
-            _.each(this._entry_views, function(v) {
-                if (v.model.get("active")) {
-                    window.topic_router.url_back();
-                }
-                v.model.set("active", v == view);
-            });
-        }
-
-        window.topic_router.add_slug(view.model.get("slug"));
-    },
-
-    move_back: function() {
-        for (i=0; i < this._entry_views.length; i++) {
-            if(this._entry_views[i].model.get("active")) {
-                window.topic_router.url_back();
-            }
-        }
-    },
-
-    load_entry_progress: _.debounce(function() {
-
-        var self = this;
-
-        // load progress data for all videos
-        var video_ids = $.map(this.$("[data-video-id]"), function(el) { return $(el).data("video-id"); });
-        if (video_ids.length > 0) {
-            doRequest(GET_VIDEO_LOGS_URL, video_ids)
-                .success(function(data) {
-                    $.each(data, function(ind, video) {
-                        var newClass = video.complete ? "complete" : "partial";
-                        self.$("[data-video-id='" + video.video_id + "']").removeClass("complete partial").addClass(newClass);
-                    });
-                });
-        }
-
-        // load progress data for all exercises
-        var exercise_ids = $.map(this.$("[data-exercise-id]"), function(el) { return $(el).data("exercise-id"); });
-        if (exercise_ids.length > 0) {
-            doRequest(GET_EXERCISE_LOGS_URL, exercise_ids)
-                .success(function(data) {
-                    $.each(data, function(ind, exercise) {
-                        var newClass = exercise.complete ? "complete" : "partial";
-                        self.$("[data-exercise-id='" + exercise.exercise_id + "']").removeClass("complete partial").addClass(newClass);
-                    });
-                });
-        }
-
-        // load progress data for quiz; TODO(jamalex): since this is RESTful anyway, perhaps use a model here?
-        var quiz_ids = $.map(this.$("[data-quiz-id]"), function(el) { return $(el).data("quiz-id"); });
-        if (quiz_ids.length > 0) {
-            // TODO(jamalex): for now, we just hardcode the quiz id as being the playlist id, since we don't have a good independent quiz id
-            var quiz_id = this.model.get("id");
-            doRequest("/api/playlists/quizlog/?user=" + statusModel.get("user_id") + "&quiz=" + quiz_id)
-                .success(function(data) {
-                    $.each(data.objects, function(ind, quiz) {
-                        var newClass = quiz.complete ? "complete" : "partial";
-                        // TODO(jamalex): see above; just assume we only have 1 quiz
-                        self.$("[data-quiz-id]").removeClass("complete partial").addClass(newClass);
-                    });
-                });
-        }
-
-        // load progress data for all exercises
-        var content_ids = $.map(this.$("[data-content-id]"), function(el) { return $(el).data("content-id"); });
-        if (content_ids.length > 0) {
-            doRequest(GET_CONTENT_LOGS_URL, content_ids)
-                .success(function(data) {
-                    $.each(data, function(ind, content) {
-                        var newClass = content.complete ? "complete" : "partial";
-                        self.$("[data-content-id='" + content.exercise_id + "']").removeClass("complete partial").addClass(newClass);
-                    });
-                });
-        }
-
-    }, 100)
-});
-=======
->>>>>>> c5b505d4
+});