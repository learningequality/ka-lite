--- conflicted
+++ resolved
@@ -750,18 +750,13 @@
 
         var view;
 
-<<<<<<< HEAD
         this.content_view.model = entry;
         // The rating subview depends on the model, but we can't just listen to events on the model since the actual
         // object is swapped out here.
         this.content_view.show_rating();
-=======
-        var self = this;
-
-        // Do this to prevent browserify from bundling what we want to be external dependencies.
+        var self = this;
+        // Mask "require" with "external" to prevent browserify from bundling what we want to be external dependencies.
         var external = require;
-
->>>>>>> fed1174f
         switch(kind) {
 
             case "Exercise":
