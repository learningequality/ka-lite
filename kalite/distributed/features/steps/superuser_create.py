--- conflicted
+++ resolved
@@ -29,12 +29,8 @@
 def step_impl(context):
     assert find_id_with_wait(context, modal_container, wait_time=120), "modal not displayed!"
 
-<<<<<<< HEAD
-@when("the username is empty")
-=======
 
 @given("the username is empty")
->>>>>>> 722e9002
 def step_impl(context):
     fill_username(context, "")
 
@@ -50,12 +46,8 @@
 def impl(context):
     is_border_red(context, "id_superusername")
 
-<<<<<<< HEAD
-@when("I enter a username longer than 40 letters")
-=======
 
 @given("I enter a username longer than 40 letters")
->>>>>>> 722e9002
 def step_impl(context):
     fill_username(context, "x" * 41)
 
@@ -64,12 +56,8 @@
 def step_impl(context):
     assert not elem_is_invisible_with_wait(context, context.modal_element), "modal dismissed!"
 
-<<<<<<< HEAD
-@when("the password is empty")
-=======
 
 @given("the password is empty")
->>>>>>> 722e9002
 def step_impl(context):
     fill_password(context, "")
 
@@ -78,13 +66,6 @@
 def impl(context):
     is_border_red(context, "id_superpassword")
 
-<<<<<<< HEAD
-@when("I enter a password longer than 40 letters")
-def step_impl(context):
-    fill_password(context, "x" * 41)
-
-@when("I enter an unmatched password")
-=======
 
 @given("I enter a password longer than 40 letters")
 def step_impl(context):
@@ -92,7 +73,6 @@
 
 
 @given("I enter an unmatched password")
->>>>>>> 722e9002
 def step_impl(context):
     reenter_password(context, "unmatched")
 
@@ -101,17 +81,6 @@
 def impl(context):
     is_border_red(context, "id_confirmsuperpassword")
 
-<<<<<<< HEAD
-@when("I enter username correctly")
-def step_impl(context):
-    fill_username(context, "correct_name")
-
-@when("I enter password correctly")
-def step_impl(context):
-    fill_password(context, "correct_password")
-
-@when("I re-enter password correctly")
-=======
 
 @given("I enter username correctly")
 def step_impl(context):
@@ -124,7 +93,6 @@
 
 
 @given("I re-enter password correctly")
->>>>>>> 722e9002
 def step_impl(context):
     reenter_password(context, "correct_password")
 
