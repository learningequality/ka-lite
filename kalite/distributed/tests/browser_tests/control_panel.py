"""
Basic tests of control panel, inside the browser
"""
import os
import mock
import urllib

from selenium.webdriver.common.by import By
from selenium.webdriver.support import expected_conditions as EC  # available since 2.26.0
from selenium.webdriver.support.ui import Select, WebDriverWait

from django.conf import settings
from django.utils import unittest
from django.core.management import call_command

from kalite.testing.base import KALiteBrowserTestCase
from kalite.testing.mixins.browser_mixins import BrowserActionMixins
from kalite.testing.mixins.django_mixins import CreateAdminMixin
from kalite.testing.mixins.facility_mixins import FacilityMixins
from kalite.facility.models import FacilityGroup, FacilityUser
from kalite.i18n import get_installed_language_packs, set_default_language


@unittest.skipIf(getattr(settings, 'HEADLESS', None), "Doesn't work on HEADLESS.")
class TestUserManagement(BrowserActionMixins, CreateAdminMixin, FacilityMixins, KALiteBrowserTestCase):
    """
    Test errors and successes for different user management actions.
    """

    def setUp(self):
        super(TestUserManagement, self).setUp()
        self.facility_name = "fac"
        self.facility = self.create_facility(name=self.facility_name)
        self.admin_data = {"username": "admin", "password": "admin"}
        self.admin = self.create_admin(**self.admin_data)

    def test_no_groups_no_users(self):
        facility = self.facility
        params = {
            "zone_id": None,
            "facility_id": facility.id,
        }
        self.browser_login_admin(**self.admin_data)
        self.browse_to(self.reverse("facility_management", kwargs=params))
        self.assertEqual(self.browser.find_element_by_css_selector('div#coaches p.no-data').text,
                         "You currently have no coaches for this facility.", "Does not report no coaches with no coaches.")
        self.assertEqual(self.browser.find_element_by_css_selector('div#groups p.no-data').text,
                         "You currently have no group data available.", "Does not report no groups with no groups.")
        self.assertEqual(self.browser.find_element_by_css_selector('div#students p.no-data').text,
                         "You currently have no learner data available.", "Does not report no users with no users.")

    def test_groups_one_group_no_user_in_group_no_ungrouped_no_group_selected(self):
        facility = self.facility
        params = {
            "zone_id": None,
            "facility_id": facility.id,
        }
        group_name = "Test Group"
        group = FacilityGroup(name=group_name, facility=self.facility)
        group.save()
        self.browser_login_admin(**self.admin_data)
        self.browse_to(self.reverse("facility_management", kwargs=params))
        self.assertEqual(self.browser.find_element_by_xpath(
            "//div[@id='groups']/div[@class='col-md-12']/div[@class='table-responsive']/table/tbody/tr/td[2]/a[1]").text, "Test Group", "Does not show group in list.")
        self.assertEqual(self.browser.find_element_by_xpath(
            "//div[@id='groups']/div[@class='col-md-12']/div[@class='table-responsive']/table/tbody/tr/td[5]").text, "0", "Does not report zero users for empty group.")

    def test_groups_one_group_one_user_in_group_no_ungrouped_no_group_selected(self):
        facility = self.facility
        params = {
            "zone_id": None,
            "facility_id": facility.id,
        }
        group_name = "Test Group"
        group = FacilityGroup(name=group_name, facility=self.facility)
        group.save()
        user = FacilityUser(username="test_user", facility=self.facility, group=group)
        user.set_password(raw_password="not-blank")
        user.save()
        self.browser_login_admin(**self.admin_data)
        self.browse_to(self.reverse("facility_management", kwargs=params))
        self.assertEqual(self.browser.find_element_by_xpath(
            "//div[@id='groups']/div[@class='col-md-12']/div[@class='table-responsive']/table/tbody/tr/td[2]/a[1]").text.strip()[:len(group.name)], "Test Group", "Does not show group in list.")
        self.assertEqual(self.browser.find_element_by_xpath(
            "//div[@id='groups']/div[@class='col-md-12']/div[@class='table-responsive']/table/tbody/tr/td[5]").text.strip()[:len(group.name)], "1", "Does not report one user for group.")
        self.assertEqual(self.browser.find_element_by_xpath(
            "//div[@id='students']/div[@class='col-md-12']/div[@class='table-responsive']/table/tbody/tr/td[2]").text.strip()[:len(user.username)], "test_user", "Does not show user in list.")
        self.assertEqual(self.browser.find_element_by_xpath("//div[@id='students']/div[@class='col-md-12']/div[@class='table-responsive']/table/tbody/tr/td[5]").text.strip()[
                         :len(user.group.name)], "Test Group", "Does not report user in group.")

    @mock.patch.object(urllib, 'urlretrieve')
    def test_ungrouped_in_non_english(self, urlretrieve_method):
        facility = self.facility
        params = {
            "zone_id": None,
            "facility_id": facility.id,
            "group_id": "Ungrouped"
        }
        test_zip_filepath = os.path.join(os.path.dirname(__file__), 'es.zip')
        urlretrieve_method.return_value = [test_zip_filepath, open(test_zip_filepath)]
        # Login as admin
        self.browser_login_admin(**self.admin_data)

        # Install the language pack
        if "es" not in get_installed_language_packs(force=True):
            call_command("languagepackdownload", lang_code="es")

        self.register_device()
        set_default_language("es")

        user = FacilityUser(username="test_user", facility=self.facility, group=None)
        user.set_password(raw_password="not-blank")
        user.save()

        self.browse_to(self.reverse("group_management", kwargs=params))
<<<<<<< HEAD
        element = WebDriverWait(self.browser, 10).until(
                    EC.presence_of_element_located((By.XPATH, "//div[@id='groups']/div/dl/dd"))
                )
        self.assertEqual(element.text, "1", "Does not report one user for From Group.")
=======
        self.assertEqual(self.browser.find_element_by_xpath(
            "//div[@id='groups']/div/dl/dd").text, "1", "Does not report one user for From Group.")
>>>>>>> 722e9002
<|MERGE_RESOLUTION|>--- conflicted
+++ resolved
@@ -113,12 +113,5 @@
         user.save()
 
         self.browse_to(self.reverse("group_management", kwargs=params))
-<<<<<<< HEAD
-        element = WebDriverWait(self.browser, 10).until(
-                    EC.presence_of_element_located((By.XPATH, "//div[@id='groups']/div/dl/dd"))
-                )
-        self.assertEqual(element.text, "1", "Does not report one user for From Group.")
-=======
         self.assertEqual(self.browser.find_element_by_xpath(
-            "//div[@id='groups']/div/dl/dd").text, "1", "Does not report one user for From Group.")
->>>>>>> 722e9002
+            "//div[@id='groups']/div/dl/dd").text, "1", "Does not report one user for From Group.")