"""
These use a web-browser, along selenium, to simulate user actions.
"""
import random
import string

from django.conf import settings

from .base import KALiteDistributedWithFacilityBrowserTestCase
from kalite.facility.models import FacilityUser
from kalite.main.models import UserLog


#To test range of query numbers.
#TODO: Put in more general location.
class FuzzyInt(int):
    def __new__(cls, lowest, highest):
        obj = super(FuzzyInt, cls).__new__(cls, highest)
        obj.lowest = lowest
        obj.highest = highest
        return obj

    def __eq__(self, other):
        return other >= self.lowest and other <= self.highest

    def __repr__(self):
        return "[%d..%d]" % (self.lowest, self.highest)


class QueryTest(KALiteDistributedWithFacilityBrowserTestCase):
    """"""
    def __init__(self, *args, **kwargs):
        """To guarantee state across tests, clear browser state every time."""
        random.seed('ben') # to make password reproducible
        self.persistent_browser = False
        super(QueryTest, self).__init__(*args, **kwargs)

    @staticmethod
    def _gen_valid_password():
        return ''.join(random.sample(string.ascii_lowercase, settings.PASSWORD_CONSTRAINTS['min_length']))

    def test_query_login_admin(self):
        with self.assertNumQueries(41 + 0*UserLog.is_enabled()):
            self.browser_login_admin()

    def test_query_login_teacher(self):
        """Check the # of queries when logging in as a teacher."""
        teacher = FacilityUser(is_teacher=True, username="t1", facility=self.facility)
        passwd = self._gen_valid_password()
        teacher.set_password(passwd)
        teacher.save()

        with self.assertNumQueries(28 + 3*UserLog.is_enabled()):
            self.browser_login_teacher("t1", passwd, self.facility)

    def test_query_login_student(self):
        """Check the # of queries when logging in as a student."""
        student = FacilityUser(is_teacher=False, username="s1", facility=self.facility)
        passwd = self._gen_valid_password()
        student.set_password(passwd)
        student.save()

<<<<<<< HEAD
        with self.assertNumQueries(25 + 3*UserLog.is_enabled()):
=======
        expected_num_queries = 23 + 3*UserLog.is_enabled()
        with self.assertNumQueries(FuzzyInt(expected_num_queries - 3, expected_num_queries + 3)):
>>>>>>> c9132f71
            self.browser_login_student("s1", passwd, self.facility)

    def test_query_status_admin(self):
        """"""
        self.test_query_login_admin()
        with self.assertNumQueries(FuzzyInt(3, 9)):
            self.browse_to(self.reverse("status"))

    def test_query_status_teacher(self):
        """"""
        self.test_query_login_teacher()
        with self.assertNumQueries(FuzzyInt(2, 6)):
            self.browse_to(self.reverse("status"))

    def test_query_status_student(self):
        """"""
        self.test_query_login_student()
        with self.assertNumQueries(0):
            self.browse_to(self.reverse("status"))


    def test_query_logout_admin(self):
        """"""
        self.test_query_login_admin()
        with self.assertNumQueries(7 + 0*UserLog.is_enabled()):
            self.browser_logout_user()

    def test_query_logout_teacher(self):
        """"""
        self.test_query_login_teacher()
        with self.assertNumQueries(6 + 11*UserLog.is_enabled()):
            self.browser_logout_user()

    def test_query_logout_student(self):
        """"""
        self.test_query_login_student()
        with self.assertNumQueries(4 + 11*UserLog.is_enabled()):
            self.browser_logout_user()


    def test_query_goto_math_logged_out(self):
        """Check the # of queries when browsing to the "Math" topic page"""

        # Without login
        with self.assertNumQueries(4):
            self.browse_to(self.live_server_url + "/math/")

    def test_query_goto_math_logged_in(self):
        """Check the # of queries when browsing to the "Math" topic page"""

        self.test_query_login_student()
        with self.assertNumQueries(0):
            self.browse_to(self.live_server_url + "/math/")<|MERGE_RESOLUTION|>--- conflicted
+++ resolved
@@ -60,12 +60,8 @@
         student.set_password(passwd)
         student.save()
 
-<<<<<<< HEAD
-        with self.assertNumQueries(25 + 3*UserLog.is_enabled()):
-=======
-        expected_num_queries = 23 + 3*UserLog.is_enabled()
+        expected_num_queries = 25 + 3*UserLog.is_enabled()
         with self.assertNumQueries(FuzzyInt(expected_num_queries - 3, expected_num_queries + 3)):
->>>>>>> c9132f71
             self.browser_login_student("s1", passwd, self.facility)
 
     def test_query_status_admin(self):
