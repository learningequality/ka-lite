"""
These use a web-browser, along selenium, to simulate user actions.
"""
import random
import string

from django.conf import settings
from django.utils import unittest

from .base import KALiteDistributedWithFacilityBrowserTestCase
from kalite.facility.models import FacilityUser
from kalite.main.models import UserLog
from kalite.testing.utils import FuzzyInt
from kalite.testing.mixins.securesync_mixins import CreateDeviceMixin

<<<<<<< HEAD

=======
@unittest.skipIf(getattr(settings, 'HEADLESS', None), "Doesn't work on HEADLESS.")
>>>>>>> 5fdd2bd7
class QueryTest(CreateDeviceMixin, KALiteDistributedWithFacilityBrowserTestCase):
    """"""
    def __init__(self, *args, **kwargs):
        """To guarantee state across tests, clear browser state every time."""
        random.seed('ben')  # to make password reproducible
        self.persistent_browser = False
        super(QueryTest, self).__init__(*args, **kwargs)

    def setUp(self):
        self.setup_fake_device()
        super(QueryTest, self).setUp()

    @staticmethod
    def _gen_valid_password():
        return ''.join(random.sample(string.ascii_lowercase, settings.PASSWORD_CONSTRAINTS['min_length']))

    def test_query_login_admin(self):
        with self.assertNumQueries(FuzzyInt(35, 41)):
            self.browser_login_admin()

    def test_query_login_teacher(self):
        """Check the # of queries when logging in as a teacher."""
        teacher = FacilityUser(is_teacher=True, username="t1", facility=self.facility)
        passwd = self._gen_valid_password()
        teacher.set_password(passwd)
        teacher.save()

        with self.assertNumQueries(FuzzyInt(25, 34) + 3 * UserLog.is_enabled()):
            self.browser_login_teacher("t1", passwd, self.facility)

    def test_query_login_student(self):
        """Check the # of queries when logging in as a student."""
        student = FacilityUser(is_teacher=False, username="s1", facility=self.facility)
        passwd = self._gen_valid_password()
        student.set_password(passwd)
        student.save()

        expected_num_queries = 29 + 3*UserLog.is_enabled()
        with self.assertNumQueries(FuzzyInt(expected_num_queries - 3, expected_num_queries + 5)):
            self.browser_login_student("s1", passwd, self.facility)

    def test_query_status_admin(self):
        """"""
        self.test_query_login_admin()
        with self.assertNumQueries(FuzzyInt(3, 9)):
            self.browse_to(self.reverse("status"))

    def test_query_status_teacher(self):
        """"""
        self.test_query_login_teacher()
        with self.assertNumQueries(FuzzyInt(2, 6)):
            self.browse_to(self.reverse("status"))

    def test_query_status_student(self):
        """"""
        self.test_query_login_student()
        with self.assertNumQueries(FuzzyInt(0, 7)):
            self.browse_to(self.reverse("status"))

    def test_query_logout_admin(self):
        """"""
        self.test_query_login_admin()
        with self.assertNumQueries(FuzzyInt(6, 7) + 0*UserLog.is_enabled()):
            self.browser_logout_user()

    def test_query_logout_teacher(self):
        """"""
        self.test_query_login_teacher()
        with self.assertNumQueries(FuzzyInt(5, 11) + 11*UserLog.is_enabled()):
            self.browser_logout_user()

    def test_query_logout_student(self):
        """"""
        self.test_query_login_student()
        with self.assertNumQueries(FuzzyInt(4, 11) + 11*UserLog.is_enabled()):
            self.browser_logout_user()

    def test_query_goto_math_logged_out(self):
        """Check the # of queries when browsing to the "Math" topic page"""

        # Without login
        with self.assertNumQueries(4):
            self.browse_to(self.live_server_url + "/math/")

    def test_query_goto_math_logged_in(self):
        """Check the # of queries when browsing to the "Math" topic page"""

        self.test_query_login_student()
<<<<<<< HEAD
        with self.assertNumQueries(FuzzyInt(0, 4)):
=======
        with self.assertNumQueries(FuzzyInt(0, 7)):
>>>>>>> 5fdd2bd7
            self.browse_to(self.live_server_url + "/math/")<|MERGE_RESOLUTION|>--- conflicted
+++ resolved
@@ -13,11 +13,7 @@
 from kalite.testing.utils import FuzzyInt
 from kalite.testing.mixins.securesync_mixins import CreateDeviceMixin
 
-<<<<<<< HEAD
-
-=======
 @unittest.skipIf(getattr(settings, 'HEADLESS', None), "Doesn't work on HEADLESS.")
->>>>>>> 5fdd2bd7
 class QueryTest(CreateDeviceMixin, KALiteDistributedWithFacilityBrowserTestCase):
     """"""
     def __init__(self, *args, **kwargs):
@@ -106,9 +102,5 @@
         """Check the # of queries when browsing to the "Math" topic page"""
 
         self.test_query_login_student()
-<<<<<<< HEAD
-        with self.assertNumQueries(FuzzyInt(0, 4)):
-=======
         with self.assertNumQueries(FuzzyInt(0, 7)):
->>>>>>> 5fdd2bd7
             self.browse_to(self.live_server_url + "/math/")