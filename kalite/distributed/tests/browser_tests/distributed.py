"""
These use a web-browser, along selenium, to simulate user actions.
"""
import re
import time
from selenium.webdriver.common.by import By
from selenium.webdriver.common.keys import Keys
from selenium.webdriver.support import expected_conditions, ui
<<<<<<< HEAD
from selenium.common.exceptions import TimeoutException, ElementNotVisibleException
=======
from selenium.common.exceptions import TimeoutException, NoSuchElementException, ElementNotVisibleException, WebDriverException
>>>>>>> b45b786e
from selenium.webdriver.support.ui import WebDriverWait

from django.conf import settings
from django.core.urlresolvers import reverse
from django.utils import unittest
from django.test.utils import override_settings
from django.utils.translation import ugettext as _

from fle_utils.general import isnumeric
from kalite.facility.models import FacilityUser, Facility
from kalite.main.models import ExerciseLog
from kalite.testing.base import KALiteBrowserTestCase
from kalite.testing.mixins import BrowserActionMixins, CreateAdminMixin, FacilityMixins, CreateFacilityMixin
from kalite.topic_tools import get_node_cache

logging = settings.LOG


class TestAddFacility(BrowserActionMixins, CreateAdminMixin, KALiteBrowserTestCase):
    """
    Test webpage for adding a facility
    """

    def test_browser_add_facility(self, facility_name="My Test Facility"):
        """Add a facility"""

        self.admin_data = {"username": "admin", "password": "admin"}
        self.create_admin(**self.admin_data)

        # Login as admin
        self.browser_login_admin(**self.admin_data)

        params = {
            "zone_id": None,
        }
        # Add the facility
        add_facility_url = self.reverse("add_facility", kwargs=params)
        self.browse_to(add_facility_url)

        self.browser_activate_element(id="id_name") # explicitly set the focus, to start
        self.browser_send_keys(facility_name)
        self.browser.find_elements_by_class_name("submit")[0].click()
        self.wait_for_page_change(add_facility_url)

        self.browser_check_django_message(message_type="success", contains="has been successfully saved!")


class DeviceUnregisteredTest(BrowserActionMixins, KALiteBrowserTestCase):
    """Validate all the steps of registering a device.

    Currently, only testing that the device is not registered works.
    """

    @unittest.skipIf(getattr(settings, 'CONFIG_PACKAGE', None), "Fails if settings.CONFIG_PACKAGE is set.")
    def test_device_unregistered(self):
        """
        Tests that a device is initially unregistered, and that it can
        be registered through automatic means.
        """
        home_url = self.reverse("homepage")

        # First, get the homepage without any automated information.
        self.browse_to(home_url) # Load page
        self.browser_check_django_message(message_type="warning", contains="complete the setup.")
        self.assertFalse(self.browser_is_logged_in(), "Not (yet) logged in")

        # Now, log in as admin
        self.browser_login_admin()


@unittest.skipIf(settings.DISABLE_SELF_ADMIN, "Registration not allowed when DISABLE_SELF_ADMIN set.")
class UserRegistrationCaseTest(BrowserActionMixins, KALiteBrowserTestCase, CreateAdminMixin, CreateFacilityMixin):
    username = "user1"
    password = "password"

    def setUp(self):
        super(UserRegistrationCaseTest, self).setUp();
        self.create_admin()
        self.create_facility()

    def test_register_login_exact(self):
        """Tests that a user can login with the exact same email address as registered"""

        # Register user in one case
        self.browser_register_user(username=self.username.lower(), password=self.password)

        # Login in the same case
        self.browser_login_student(username=self.username.lower(), password=self.password)
        self.browser_logout_user()

    def test_login_mixed(self):
        """Tests that a user can login with the uppercased version of the email address that was registered"""
        # Register user in one case
        self.browser_register_user(username=self.username.lower(), password=self.password)

        # Login in the same case
        self.browser_login_student(username=self.username.upper(), password=self.password)
        self.browser_logout_user()

    @unittest.skipIf(True, "Waiting for Dylan's fix for the Sign Up redirect")
    def test_register_mixed(self):
        """Tests that a user cannot re-register with the uppercased version of an email address that was registered"""

        # Register user in one case
        self.browser_register_user(username=self.username.lower(), password=self.password)

        # Try to register again in a different case
        self.browser_register_user(username=self.username.upper(), password=self.password)

        text_box = self.browser.find_element_by_id("id_username") # form element
        error = text_box.parent.find_elements_by_class_name("errorlist")[-1]
        self.assertIn(_("A user with this username already exists."), error.text, "Check 'username is taken' error.")

    @unittest.skipIf(True, "Waiting for Dylan's fix for the Sign Up redirect loop")
    def test_login_two_users_different_cases(self):
        """Tests that a user cannot re-register with the uppercased version of an email address that was registered"""

        user1_uname = self.username.lower()
        user2_uname = "a"+self.username.lower()
        user1_password = self.password
        user2_password = "a"+self.password
        user1_fname = "User1"
        user2_fname = "User2"

        # Register & activate two users with different usernames / emails
        self.browser_register_user(username=user1_uname, password=user1_password, first_name=user1_fname)
        self.browser_login_student(username=user1_uname, password=user1_password)
        self.browser_logout_user()

        self.browser_register_user(username=user2_uname, password=user2_password, first_name=user2_fname)
        self.browser_login_student(username=user2_uname, password=user2_password)
        self.browser_logout_user()

        # Change the second user to be a case-different version of the first user
        user2 = FacilityUser.objects.get(username=user2_uname)
        user2_uname = user1_uname.upper()
        user2.username = user2_uname
        user2.email = user2_uname
        user2.save()

        # First, make sure that user 1 can only log in with user 1's email/password
        self.browser_login_student(username=user1_uname, password=user1_password) # succeeds
        self.browser_logout_user()
        self.browser_login_student(username=user2_uname, password=user1_password) # fails
        self.browser_check_django_message("error", contains="There was an error logging you in.")

        # Now, check the same in the opposite direction.
        self.browser_login_student(username=user2_uname, password=user2_password) # succeeds
        self.browser_logout_user()

        self.browser_login_student(username=user1_uname, password=user2_password) # fails
        self.browser_check_django_message("error", contains="There was an error logging you in.")


@unittest.skipIf(getattr(settings, 'HEADLESS', None), "Fails if settings.HEADLESS is set.")
class StudentExerciseTest(BrowserActionMixins, FacilityMixins, KALiteBrowserTestCase):
    """
    Test exercises.
    """
    student_username = 'test_student'
    student_password =  'socrates'
    EXERCISE_SLUG = 'addition_1'
    MIN_POINTS = get_node_cache("Exercise")[EXERCISE_SLUG]["basepoints"]
    MAX_POINTS = 2 * MIN_POINTS

    def setUp(self):
        """
        Create a student, log the student in, and go to the exercise page.
        """
        super(StudentExerciseTest, self).setUp()
        self.facility_name = "fac"
        self.facility = self.create_facility(name=self.facility_name)
        self.student = self.create_student(username=self.student_username,
                                           password=self.student_password,
                                           facility=self.facility)
        self.browser_login_student(self.student_username, self.student_password, facility_name=self.facility_name)

        self.browse_to(self.live_server_url + reverse("learn") + get_node_cache("Exercise")[self.EXERCISE_SLUG]["path"])
        self.nanswers = self.browser.execute_script('return window.ExerciseParams.STREAK_CORRECT_NEEDED;')

    def browser_get_current_points(self):
        """
        Check the total points a student has accumulated, from an exercise page.
        """
        try:
            points_regexp = r'\((?P<points>\w+) points\)'
            points_text = self.browser.find_element_by_css_selector('.progress-points').text
            points = re.match(points_regexp, points_text).group('points')
            return points
        except AttributeError:
            return ""

    def browser_submit_answer(self, answer):
        """
        From an exercise page, insert an answer into the text box and submit.
        """
        ui.WebDriverWait(self.browser, 10).until(
            expected_conditions.presence_of_element_located((By.ID, 'solutionarea'))
        )
        self.browser.find_element_by_id('solutionarea').find_element_by_css_selector('input[type=text]').click()
        self.browser_send_keys(unicode(answer))
        self.browser.find_element_by_id('check-answer-button').click()

        try:
            ui.WebDriverWait(self.browser, 10).until(
                expected_conditions.visibility_of_element_located((By.ID, 'next-question-button'))
            )
            correct = self.browser.find_element_by_id('next-question-button').get_attribute("value")=="Correct! Next question..."
        except TimeoutException:
            correct = False
        return correct

    @unittest.skipIf(settings.RUNNING_IN_TRAVIS, "I CAN'T TAKE THIS ANYMORE!")
    @unittest.skipIf(getattr(settings, 'CONFIG_PACKAGE', None), "Fails if settings.CONFIG_PACKAGE is set.")
    def test_question_correct_points_are_added(self):
        """
        Answer an exercise correctly
        """
        ui.WebDriverWait(self.browser, 10).until(
            expected_conditions.presence_of_element_located((By.CLASS_NAME, 'mord'))
        )
        numbers = self.browser.find_elements_by_css_selector("span[class=mord][style]")
        answer = sum(int(num.text) for num in numbers)
        correct = self.browser_submit_answer(answer)
        self.assertTrue(correct, "answer was incorrect")
        elog = ExerciseLog.objects.get(exercise_id=self.EXERCISE_SLUG, user=self.student)
        self.assertEqual(elog.streak_progress, 100 / self.nanswers, "Streak progress should be 10%")
        self.assertFalse(elog.struggling, "Student is not struggling.")
        self.assertEqual(elog.attempts, 1, "Student should have 1 attempt.")
        self.assertFalse(elog.complete, "Student should not have completed the exercise.")
        self.assertEqual(elog.attempts_before_completion, None, "Student should not have a value for attempts_before_completion.")

    @unittest.skipIf(settings.RUNNING_IN_TRAVIS, "I CAN'T TAKE THIS ANYMORE!")
    def test_question_incorrect_false(self):
        """
        Answer an exercise incorrectly.
        """
        ui.WebDriverWait(self.browser, 10).until(
            expected_conditions.presence_of_element_located((By.CLASS_NAME, 'mord'))
        )
        correct = self.browser_submit_answer(0)
        self.assertFalse(correct, "answer was correct")

        elog = ExerciseLog.objects.get(exercise_id=self.EXERCISE_SLUG, user=self.student)
        self.assertEqual(elog.streak_progress, 0, "Streak progress should be 0%")
        self.assertFalse(elog.struggling, "Student is not struggling.")
        self.assertEqual(elog.attempts, 1, "Student should have 1 attempt.")
        self.assertFalse(elog.complete, "Student should not have completed the exercise.")
        self.assertEqual(elog.attempts_before_completion, None, "Student should not have a value for attempts_before_completion.")

    @unittest.skipIf(settings.RUNNING_IN_TRAVIS, "I CAN'T TAKE THIS ANYMORE!")
    def test_question_incorrect_button_text_changes(self):
        """
        Answer an exercise incorrectly, and make sure button text changes.
        """
        ui.WebDriverWait(self.browser, 10).until(
            expected_conditions.presence_of_element_located((By.CLASS_NAME, 'mord'))
        )

        self.browser_submit_answer(0)

        answer_button_text = self.browser.find_element_by_id("check-answer-button").get_attribute("value")

        self.assertTrue(answer_button_text == "Check Answer", "Answer button changed on incorrect answer!")

    # @unittest.skipIf(getattr(settings, 'CONFIG_PACKAGE', None), "Fails if settings.CONFIG_PACKAGE is set.")
    @unittest.skipIf(settings.RUNNING_IN_TRAVIS, "I CAN'T TAKE THIS ANYMORE!")
    @override_settings(CONFIG_PACKAGE=None)
    def test_exercise_mastery(self):
        """
        Answer an exercise til mastery
        """
        for ai in range(1, 1 + self.nanswers):
            # Hey future maintainer! The visibility_of_element_located
            # requires that the element be ACTUALLY visible on the screen!
            # so you can't just have the test spawn a teeny-bitty browser to
            # the side while you have the world cup occupying a big part of your
            # screen.
            ui.WebDriverWait(self.browser, 10).until(
                expected_conditions.visibility_of_element_located((By.CLASS_NAME, 'mord'))
            )
            numbers = self.browser.find_elements_by_css_selector("span[class=mord][style]")
            answer = sum(int(num.text) for num in numbers)
            correct = self.browser_submit_answer(answer)
            self.assertTrue(correct, "answer was incorrect")

            self.browser_send_keys(Keys.RETURN)  # move on to next question.

        # Now test the models
        elog = ExerciseLog.objects.get(exercise_id=self.EXERCISE_SLUG, user=self.student)
        self.assertEqual(elog.streak_progress, 100, "Streak progress should be 100%")
        self.assertFalse(elog.struggling, "Student is not struggling.")
        self.assertEqual(elog.attempts, self.nanswers, "Student should have %s attempts. Got %s" % (self.nanswers, elog.attempts))
        self.assertTrue(elog.complete, "Student should have completed the exercise.")
        self.assertEqual(elog.attempts_before_completion, self.nanswers, "Student should have %s attempts for completion." % self.nanswers)


class MainEmptyFormSubmitCaseTest(CreateAdminMixin, BrowserActionMixins, KALiteBrowserTestCase):
    """
    Submit forms with no values, make sure there are no errors.

    Note: these are functions on securesync, but
    """

    def setUp(self):
        self.admin_data = {"username": "admin", "password": "admin"}
        self.admin = self.create_admin(**self.admin_data)

        super(MainEmptyFormSubmitCaseTest, self).setUp()

    def test_login_form(self):
        self.empty_form_test(url=self.reverse("login"), submission_element_id="id_username")

    def test_add_student_form(self):
        self.empty_form_test(url=self.reverse("add_facility_student"), submission_element_id="id_username")

    def test_add_teacher_form(self):
        self.empty_form_test(url=self.reverse("add_facility_teacher"), submission_element_id="id_username")

    def test_add_group_form(self):
        self.browser_login_admin(**self.admin_data)
        self.empty_form_test(url=self.reverse("add_group"), submission_element_id="id_name")


@override_settings(SESSION_IDLE_TIMEOUT=1)
class TestSessionTimeout(CreateAdminMixin, BrowserActionMixins, FacilityMixins, KALiteBrowserTestCase):
    """
    Test webpage for timing out user sessions
    """

    def test_facility_user_logout_after_interval(self):
        """Students should be auto-logged out"""
        student_username = 'test_student'
        student_password =  'socrates'
        self.create_admin()
        self.student = self.create_student(username=student_username, password=student_password)
        self.browser_login_student(student_username, student_password)
        time.sleep(3)
        self.browse_to(self.reverse("exercise_dashboard"))
        self.browser_check_django_message(message_type="error", contains="Your session has been timed out")
        # Check if user redirects to login page after session timeout.
        self.assertEquals(self.browser.current_url, self.reverse("login") )

    def test_admin_no_logout_after_interval(self):
        """Admin should not be auto-logged out"""
        admin_data = {"username": "admin", "password": "admin"}
        self.admin = self.create_admin(**admin_data)
        self.browser_login_admin(**admin_data)
        time.sleep(3)
        self.browse_to(self.reverse("homepage"))
        self.assertTrue(self.browser_is_logged_in(), "Timeout should not logout admin")

    def test_teacher_no_logout_after_interval(self):
        """Teacher should not be auto-logged out"""
        self.teacher = self.create_teacher()
        self.browser_login_teacher(username=self.teacher.username, password="password")
        time.sleep(3)
        self.browse_to(self.reverse("homepage"))
        self.assertTrue(self.browser_is_logged_in(), "Timeout should not logout teacher")

class WatchingVideoAccumulatesPointsTest(BrowserActionMixins, CreateAdminMixin, KALiteBrowserTestCase, CreateFacilityMixin):
    """
    Addresses issue 2864. Ensure that watching a video accumulates points for a student.
    """

    def setUp(self):
        super(WatchingVideoAccumulatesPointsTest, self).setUp()
        self.browser.set_page_load_timeout(30)
        self.create_admin()
        self.create_facility()
        self.browser_register_user(username="johnduck", password="superpassword")
        self.browser_login_student(username="johnduck", password="superpassword")

    @unittest.skipIf(settings.RUNNING_IN_TRAVIS, "Passes locally, fails in Travis - MCGallaspy.")
    def test_watching_video_increases_points(self):
        self.browse_to_random_video()
        points = self.browser_get_points()
        self._play_video()
        updated_points = self.browser_get_points()
        self.assertNotEqual(updated_points, points, "Points were not increased after video seek position was changed")

    @unittest.skipIf(settings.RUNNING_IN_TRAVIS, "Passes locally, fails in Travis - MCGallaspy.")
    def test_points_update(self):
        self.browse_to_random_video()
        points = self.browser_get_points()
        video_js_object = "channel_router.control_view.topic_node_view.content_view.currently_shown_view.content_view"
        self.browser_wait_for_js_object_exists(video_js_object)
        self.browser.execute_script(video_js_object + ".set_progress(1);")
        updated_points = self.browser_get_points()
        self.assertNotEqual(updated_points, points, "Points were not increased after video progress was updated")

    def _play_video(self):
        """Video might not be downloaded, so simulate "playing" it by firing off appropriate js events."""
        video_js_object = "channel_router.control_view.topic_node_view.content_view.currently_shown_view.content_view"
        self.browser_wait_for_js_object_exists(video_js_object)
        self.browser.execute_script(video_js_object + ".activate()")
        self.browser.execute_script(video_js_object + ".set_progress(0.5)")
        self.browser.execute_script(video_js_object + ".update_progress()")

class PointsDisplayUpdatesCorrectlyTest(KALiteBrowserTestCase, BrowserActionMixins, CreateAdminMixin, CreateFacilityMixin):
    """
    A regression test for issue 2858. When a user with X points gets Y more points and 
    navigates to a new item, the points display reamins X. Only after a third navigation 
    event are the points updated correctly to X + Y + any other points accumulated in the meantime.
    We need to test two different backbone router events here (under distributed/topics/router.js)
    """

    def setUp(self):
        super(PointsDisplayUpdatesCorrectlyTest, self).setUp()
        self.create_admin()
        self.create_facility()
        self.browser_register_user(username="johnduck", password="superpassword")
        self.browser_login_student(username="johnduck", password="superpassword")

    @unittest.skipIf(settings.RUNNING_IN_TRAVIS, "This is a Schroedinger's Cat test - a superposition of fail/ok whose outcome depends on the observer.")
    def test_points_update_after_backbone_navigation(self):
        """
        Tests a navigation event caught by loading another backbone view.
        """
        self.browse_to_random_video()
        points = self.browser_get_points()
        self._play_video()
        self.browse_to_random_video()
        updated_points = self.browser_get_points()
        self.assertNotEqual(updated_points, points, "Points were not updated after a backbone navigation event.")
    
    @unittest.skipIf(settings.RUNNING_IN_TRAVIS, "Passes locally, fails in Travis - MCGallaspy.")
    def test_points_update_after_non_backbone_navigation(self):
        """
        Tests navigation event not triggered by loading another backbone view, e.g.
        refreshing the page.
        """
        self.browse_to_random_video()
        points = self.browser_get_points()
        self._play_video()
        self.browse_to(self.reverse("homepage"))
        updated_points = self.browser_get_points()
        self.assertNotEqual(updated_points, points, "Points were not updated after a non-backbone navigation event.")

    def _play_video(self):
        """The video might not be downloaded, so instead we simulate playing it by changing the points on the log_model."""
        log_model_object = "channel_router.control_view.topic_node_view.content_view.currently_shown_view.content_view.log_model"
        self.browser_wait_for_js_object_exists(log_model_object)
        self.browser.execute_script(log_model_object + ".set(\"points\", 9000);" )
        self.browser.execute_script(log_model_object + ".saveNow();" )

<<<<<<< HEAD
class AdminOnlyTabsNotDisplayedForCoachTest(KALiteBrowserTestCase, BrowserActionMixins, CreateAdminMixin, FacilityMixins):
    """ Addresses issue #2990. """

    def setUp(self):
        super(AdminOnlyTabsNotDisplayedForCoachTest, self).setUp()
=======
class AlertsRemovedAfterNavigationTest(BrowserActionMixins, CreateAdminMixin, CreateFacilityMixin, KALiteBrowserTestCase):

    def setUp(self):
        super(AlertsRemovedAfterNavigationTest, self).setUp()
        self.create_admin()
        self.create_facility()
        self.browser_register_user(username="johnduck", password="superpassword")

    def test_login_alert_is_removed(self):
        self.browser_login_student(username="johnduck", password="superpassword")
        try:
            self.assertTrue(WebDriverWait(self.browser, 3).until(
                expected_conditions.presence_of_element_located((By.CSS_SELECTOR,"div.alert-dismissible"))
            ))
        except TimeoutException:
            self.fail("No alert present on page after login.")
        try:
            # The function called by navigation event in the single-page JS app.
            self.browser.execute_script("channel_router.control_view.topic_node_view.content_view.show_view()")
        except WebDriverException as e:
            if e.msg == "view is undefined":
                # Since we're circumventing the normal control flow of the single-page JS app, we expect
                # this JS error, which gets passed along as a WebDriverException
                pass 
            else:
                raise
        try:
            self.assertTrue(WebDriverWait(self.browser, 3).until(
                expected_conditions.invisibility_of_element_located((By.CSS_SELECTOR,"div.alert-dismissible"))
            ))
        except TimeoutException:
            self.fail("Alert present on page after navigation event. Expected no alerts.")

class CoachHasLogoutLinkTest(BrowserActionMixins, CreateAdminMixin, FacilityMixins, KALiteBrowserTestCase):
    """
    A regression test for issue 3000. Note the judicious use of waits and expected conditions to account for
    various browser sizes and potential server hiccups. 
    """

    def setUp(self):
        super(CoachHasLogoutLinkTest, self).setUp()
>>>>>>> b45b786e
        self.create_admin()
        self.create_facility()
        self.create_teacher(username="teacher1", password="password")
        self.browser_login_user(username="teacher1", password="password")

<<<<<<< HEAD
    def test_correct_tabs_are_displayed(self):
        """Tabs with the class admin-only should not be displayed, and tabs
        with the class teacher-only should be displayed
        """
        admin_only_elements = WebDriverWait(self.browser, 10).until(
            expected_conditions.presence_of_all_elements_located((By.CLASS_NAME, "admin-only"))
        )
        teacher_only_elements = WebDriverWait(self.browser, 10).until(
            expected_conditions.presence_of_all_elements_located((By.CLASS_NAME, "teacher-only"))
        )
        # Make sure nav bar is expanded e.g. in a small screen
        try:
            navbar_expand = self.browser.find_element_by_class_name('navbar-toggle')
            self.browser_activate_element(elem=navbar_expand)
            # Wait for the animation to finish
            WebDriverWait(self.browser, 3).until(
                expected_conditions.visibility_of_element_located((By.CLASS_NAME, "nav"))
            )
        except ElementNotVisibleException:
            # browser_activate_element could throw this, meaning nav bar is already visible
            pass
           
        for el in admin_only_elements:
            self.assertFalse(el.is_displayed(), "Elements with `admin-only` class should not be displayed!")
        for el in teacher_only_elements:
            self.assertTrue(el.is_displayed(), "Elements with `teacher-only` class should be displayed!")
=======
    def test_logout_link_visible(self):
        self.browse_to(self.reverse("homepage"))
        nav_logout = WebDriverWait(self.browser, 10).until(
            expected_conditions.presence_of_element_located((By.ID, "nav_logout"))
        )
        dropdown_menu = self.browser.find_element_by_xpath("//*[@id=\"wrapper\"]/div[1]/div/div/div[2]/ul/li[10]")
        try:
            self.browser_activate_element(elem=dropdown_menu)
        except ElementNotVisibleException:
            # Possible if the browser window is too small and the dropdown menu is collapsed.
            expand_menus_button = self.browser.find_element_by_xpath("//*[@id=\"wrapper\"]/div[1]/div/div/div[1]/button")
            self.browser_activate_element(elem=expand_menus_button)
            # Wait for the animation to finish
            WebDriverWait(self.browser, 3).until(
                expected_conditions.visibility_of(dropdown_menu)
            )
            self.browser_activate_element(elem=dropdown_menu)
        self.assertTrue(nav_logout.is_displayed(), "The dropdown menu logout item is not displayed!")
>>>>>>> b45b786e
<|MERGE_RESOLUTION|>--- conflicted
+++ resolved
@@ -6,11 +6,7 @@
 from selenium.webdriver.common.by import By
 from selenium.webdriver.common.keys import Keys
 from selenium.webdriver.support import expected_conditions, ui
-<<<<<<< HEAD
-from selenium.common.exceptions import TimeoutException, ElementNotVisibleException
-=======
 from selenium.common.exceptions import TimeoutException, NoSuchElementException, ElementNotVisibleException, WebDriverException
->>>>>>> b45b786e
 from selenium.webdriver.support.ui import WebDriverWait
 
 from django.conf import settings
@@ -457,61 +453,16 @@
         self.browser.execute_script(log_model_object + ".set(\"points\", 9000);" )
         self.browser.execute_script(log_model_object + ".saveNow();" )
 
-<<<<<<< HEAD
 class AdminOnlyTabsNotDisplayedForCoachTest(KALiteBrowserTestCase, BrowserActionMixins, CreateAdminMixin, FacilityMixins):
     """ Addresses issue #2990. """
 
     def setUp(self):
         super(AdminOnlyTabsNotDisplayedForCoachTest, self).setUp()
-=======
-class AlertsRemovedAfterNavigationTest(BrowserActionMixins, CreateAdminMixin, CreateFacilityMixin, KALiteBrowserTestCase):
-
-    def setUp(self):
-        super(AlertsRemovedAfterNavigationTest, self).setUp()
-        self.create_admin()
-        self.create_facility()
-        self.browser_register_user(username="johnduck", password="superpassword")
-
-    def test_login_alert_is_removed(self):
-        self.browser_login_student(username="johnduck", password="superpassword")
-        try:
-            self.assertTrue(WebDriverWait(self.browser, 3).until(
-                expected_conditions.presence_of_element_located((By.CSS_SELECTOR,"div.alert-dismissible"))
-            ))
-        except TimeoutException:
-            self.fail("No alert present on page after login.")
-        try:
-            # The function called by navigation event in the single-page JS app.
-            self.browser.execute_script("channel_router.control_view.topic_node_view.content_view.show_view()")
-        except WebDriverException as e:
-            if e.msg == "view is undefined":
-                # Since we're circumventing the normal control flow of the single-page JS app, we expect
-                # this JS error, which gets passed along as a WebDriverException
-                pass 
-            else:
-                raise
-        try:
-            self.assertTrue(WebDriverWait(self.browser, 3).until(
-                expected_conditions.invisibility_of_element_located((By.CSS_SELECTOR,"div.alert-dismissible"))
-            ))
-        except TimeoutException:
-            self.fail("Alert present on page after navigation event. Expected no alerts.")
-
-class CoachHasLogoutLinkTest(BrowserActionMixins, CreateAdminMixin, FacilityMixins, KALiteBrowserTestCase):
-    """
-    A regression test for issue 3000. Note the judicious use of waits and expected conditions to account for
-    various browser sizes and potential server hiccups. 
-    """
-
-    def setUp(self):
-        super(CoachHasLogoutLinkTest, self).setUp()
->>>>>>> b45b786e
         self.create_admin()
         self.create_facility()
         self.create_teacher(username="teacher1", password="password")
         self.browser_login_user(username="teacher1", password="password")
-
-<<<<<<< HEAD
+    
     def test_correct_tabs_are_displayed(self):
         """Tabs with the class admin-only should not be displayed, and tabs
         with the class teacher-only should be displayed
@@ -538,7 +489,53 @@
             self.assertFalse(el.is_displayed(), "Elements with `admin-only` class should not be displayed!")
         for el in teacher_only_elements:
             self.assertTrue(el.is_displayed(), "Elements with `teacher-only` class should be displayed!")
-=======
+
+class AlertsRemovedAfterNavigationTest(BrowserActionMixins, CreateAdminMixin, CreateFacilityMixin, KALiteBrowserTestCase):
+
+    def setUp(self):
+        super(AlertsRemovedAfterNavigationTest, self).setUp()
+        self.create_admin()
+        self.create_facility()
+        self.browser_register_user(username="johnduck", password="superpassword")
+
+    def test_login_alert_is_removed(self):
+        self.browser_login_student(username="johnduck", password="superpassword")
+        try:
+            self.assertTrue(WebDriverWait(self.browser, 3).until(
+                expected_conditions.presence_of_element_located((By.CSS_SELECTOR,"div.alert-dismissible"))
+            ))
+        except TimeoutException:
+            self.fail("No alert present on page after login.")
+        try:
+            # The function called by navigation event in the single-page JS app.
+            self.browser.execute_script("channel_router.control_view.topic_node_view.content_view.show_view()")
+        except WebDriverException as e:
+            if e.msg == "view is undefined":
+                # Since we're circumventing the normal control flow of the single-page JS app, we expect
+                # this JS error, which gets passed along as a WebDriverException
+                pass 
+            else:
+                raise
+        try:
+            self.assertTrue(WebDriverWait(self.browser, 3).until(
+                expected_conditions.invisibility_of_element_located((By.CSS_SELECTOR,"div.alert-dismissible"))
+            ))
+        except TimeoutException:
+            self.fail("Alert present on page after navigation event. Expected no alerts.")
+
+class CoachHasLogoutLinkTest(BrowserActionMixins, CreateAdminMixin, FacilityMixins, KALiteBrowserTestCase):
+    """
+    A regression test for issue 3000. Note the judicious use of waits and expected conditions to account for
+    various browser sizes and potential server hiccups. 
+    """
+
+    def setUp(self):
+        super(CoachHasLogoutLinkTest, self).setUp()
+        self.create_admin()
+        self.create_facility()
+        self.create_teacher(username="teacher1", password="password")
+        self.browser_login_user(username="teacher1", password="password")
+
     def test_logout_link_visible(self):
         self.browse_to(self.reverse("homepage"))
         nav_logout = WebDriverWait(self.browser, 10).until(
@@ -556,5 +553,4 @@
                 expected_conditions.visibility_of(dropdown_menu)
             )
             self.browser_activate_element(elem=dropdown_menu)
-        self.assertTrue(nav_logout.is_displayed(), "The dropdown menu logout item is not displayed!")
->>>>>>> b45b786e
+        self.assertTrue(nav_logout.is_displayed(), "The dropdown menu logout item is not displayed!")