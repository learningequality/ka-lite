"""
Setup KA Lite:

 - Initialize database contents
 - Run migrations
 - Find and relocate obsolete user and data files
 - if interactive:
     - Download and unpack assessment items
     - Create super user account
     - Run 'kalite start'
"""
import getpass
import logging
import os
import re
import shutil
import sys
import tempfile
from distutils import spawn
from annoying.functions import get_object_or_None
from optparse import make_option

from django.conf import settings
from django.contrib.auth.models import User
from django.core.management import call_command
from django.core.management.base import BaseCommand, CommandError

import kalite
from kalite.contentload.settings import KHAN_ASSESSMENT_ITEM_ROOT, OLD_ASSESSMENT_ITEMS_LOCATION

from fle_utils.config.models import Settings
from fle_utils.general import get_host_name
from fle_utils.platforms import is_windows
from kalite.version import VERSION
from kalite.facility.models import Facility
from securesync.models import Device
import warnings


def raw_input_yn(prompt):
    ans = ""
    while True:
        ans = raw_input("%s (yes or no) " % prompt.strip()).lower()
        if ans in ["yes", "no"]:
            break
        logging.warning("Please answer yes or no.\n")
    return ans == "yes"


def raw_input_password():
    while True:
        password = getpass.getpass("Password: ")
        if not password:
            logging.error("\tError: password must not be blank.\n")
            continue

        elif password != getpass.getpass("Password (again): "):
            logging.error("\tError: passwords did not match.\n")
            continue
        break
    return password


def clean_pyc(path):
    """Delete all *pyc files recursively in a path"""
    if not os.access(path, os.W_OK):
        warnings.warn(
            "{0} is not writable so cannot delete stale *pyc files".format(path))
        return
    print("Cleaning *pyc files (if writable) from: {0}".format(path))
    for root, __dirs, files in os.walk(path):
        pyc_files = filter(
            lambda filename: filename.endswith(".pyc"), files)
        py_files = set(
            filter(lambda filename: filename.endswith(".py"), files))
        excess_pyc_files = filter(
            lambda pyc_filename: pyc_filename[:-1] not in py_files, pyc_files)
        for excess_pyc_file in excess_pyc_files:
            full_path = os.path.join(root, excess_pyc_file)
            os.remove(full_path)


def validate_username(username):
    return bool(username and (not re.match(r'^[^a-zA-Z]', username) and not re.match(r'^.*[^a-zA-Z0-9_]+.*$', username)))


def get_clean_default_username():
    username = (getpass.getuser() or "").replace("-", "_")
    username = re.sub(r"\W", r"", username)  # Make sure auto-username doesn't have illegal characters
    return re.sub(r"^([^a-zA-Z])+", r"", username)  # Cut off non-alphabetic leading characters


def get_username(username):
    while not validate_username(username):

        username = raw_input("Username (leave blank to use '%s'): " %
                             get_clean_default_username()) or get_clean_default_username()
        if not validate_username(username):
            logging.error(
                "\tError: Username must contain only letters, digits, and underscores, and start with a letter.\n")

    return username


def get_username_password(current_user="", password=None):
    return (get_username(current_user), password or raw_input_password())


def get_hostname_and_description(hostname=None, description=None):
    default_hostname = get_host_name()
    while not hostname:
        prompt = "Please enter a hostname for this server%s: " % (
            "" if not default_hostname else (" (or, press Enter to use '%s')" % get_host_name()))
        hostname = raw_input(prompt) or default_hostname
        if not hostname:
            logging.error("\tError: hostname must not be empty.\n")
        else:
            break

    description = description or raw_input(
        "Please enter a one-line description for this server (or, press Enter to leave blank): ")

    return (hostname, description)


def get_assessment_items_filename():
    def validate_filename(filename):
        try:
            open(filename, "r").close()
            return True
        except IOError:
            return False

    def find_recommended_file():
        filename_guess = "assessment.zip"
        curdir = os.path.abspath(os.curdir)
        pardir = os.path.abspath(os.path.join(curdir, os.pardir))
        while curdir != pardir:
            recommended = os.path.join(curdir, filename_guess)
            if os.path.exists(recommended):
                return recommended
            tmp = curdir
            curdir = pardir
            pardir = os.path.abspath(os.path.join(tmp, os.pardir))
        return ""

    recommended_filename = find_recommended_file()
    prompt = "Please enter the filename of the assessment items package you have downloaded (%s): " % recommended_filename
    filename = raw_input(prompt)
    if not filename:
        filename = recommended_filename
    while not validate_filename(filename):
        logging.error(
            "Error: couldn't open the specified file: \"%s\"\n" % filename)
        filename = raw_input(prompt)

    return filename


class Command(BaseCommand):
    help = "Initialize or update the database."

    option_list = BaseCommand.option_list + (
        # Basic options
        # Functional options
        make_option('-u', '--username',
                    action='store',
                    dest='username',
                    default=None,
                    help='Superuser username'),
        make_option('-e', '--email',
                    action='store',
                    dest='email',
                    default="dummy@learningequality.org",
                    help='Superuser email address (optional)'),
        make_option('-p', '--password',
                    action='store',
                    dest='password',
                    default=None,
                    help='Superuser password'),
        make_option('-o', '--hostname',
                    action='store',
                    dest='hostname',
                    default=None,
                    help='Computer hostname'),
        make_option('-d', '--description',
                    action='store',
                    dest='description',
                    default="",
                    help='Computer description'),
        make_option('-n', '--noinput',
                    action='store_false',
                    dest='interactive',
                    default=True,
                    help='Run in non-interactive mode'),
        make_option('-a', '--dl-assessment-items',
                    action='store_true',
                    dest='force-assessment-item-dl',
                    default=False,
                    help='Downloads assessment items from the url specified by settings.ASSESSMENT_ITEMS_ZIP_URL, without interaction'),
        make_option('-i', '--no-assessment-items',
                    action='store_true',
                    dest='no-assessment-items',
                    default=False,
                    help='Skip all steps associating with assessment item downloading or the assessment item database'),
        make_option('-g', '--git-migrate',
                    action='store',
                    dest='git_migrate_path',
                    default=None,
                    help='Runs the gitmigrate management command to import data and content from previous installations of KA Lite'),
    )

    def handle(self, *args, **options):
        if not options["interactive"]:
            options["hostname"] = options["hostname"] or get_host_name()

        # blank allows ansible scripts to dump errors cleanly.
        print("                                     ")
        print("   _   __  ___    _     _ _          ")
        print("  | | / / / _ \  | |   (_) |         ")
        print("  | |/ / / /_\ \ | |    _| |_ ___    ")
        print("  |    \ |  _  | | |   | | __/ _ \   ")
        print("  | |\  \| | | | | |___| | ||  __/   ")
        print("  \_| \_/\_| |_/ \_____/_|\__\___|   ")
        print("                                     ")
        print("https://learningequality.org/ka-lite/")
        print("                                     ")
        print("         version %s" % VERSION)
        print("                                     ")

        if sys.version_info >= (2, 8) or sys.version_info < (2, 6):
            raise CommandError(
                "You must have Python version 2.6.x or 2.7.x installed. Your version is: %d.%d.%d\n" % sys.version_info[:3])
        if sys.version_info < (2, 7, 9):
            logging.warning(
                "It's recommended that you install Python version 2.7.9. Your version is: %d.%d.%d\n" % sys.version_info[:3])

        if options["interactive"]:
            print(
                "--------------------------------------------------------------------------------")
            print(
                "This script will configure the database and prepare it for use.")
            print(
                "--------------------------------------------------------------------------------")
            raw_input("Press [enter] to continue...")

        # Tried not to be os-specific, but ... hey. :-/
        # benjaoming: This doesn't work, why is 502 hard coded!? Root is normally
        # '0' And let's not care about stuff like this, people can be free to
        # run this as root if they want :)
        if not is_windows() and hasattr(os, "getuid") and os.getuid() == 502:
            print(
                "-------------------------------------------------------------------")
            print("WARNING: You are installing KA-Lite as root user!")
            print(
                "\tInstalling as root may cause some permission problems while running")
            print("\tas a normal user in the future.")
            print(
                "-------------------------------------------------------------------")
            if options["interactive"]:
                if not raw_input_yn("Do you wish to continue and install it as root?"):
                    raise CommandError("Aborting script.\n")

        git_migrate_path = options["git_migrate_path"]

        if git_migrate_path:
            call_command("gitmigrate", path=git_migrate_path, interactive=options["interactive"])

        # TODO(benjaoming): This is used very loosely, what does it mean?
        # Does it mean that the installation path is clean or does it mean
        # that we should remove (clean) items from a previous installation?
        install_clean = not kalite.is_installed()

        database_kind = settings.DATABASES["default"]["ENGINE"]
        database_file = (
            "sqlite" in database_kind and settings.DATABASES["default"]["NAME"]) or None

        if database_file and os.path.exists(database_file):
            # We found an existing database file.  By default,
            #   we will upgrade it; users really need to work hard
            #   to delete the file (but it's possible, which is nice).
            print(
                "-------------------------------------------------------------------")
            print("WARNING: Database file already exists!")
            print(
                "-------------------------------------------------------------------")
            if not options["interactive"] \
               or raw_input_yn("Keep database file and upgrade to KA Lite version %s? " % VERSION) \
               or not raw_input_yn("Remove database file '%s' now? " % database_file) \
               or not raw_input_yn("WARNING: all data will be lost!  Are you sure? "):
                install_clean = False
                print("Upgrading database to KA Lite version %s" % VERSION)
            else:
                install_clean = True
                print("OK.  We will run a clean install; ")
                # After all, don't delete--just move.
                print(
                    "the database file will be moved to a deletable location.")

        if not install_clean and not database_file and not kalite.is_installed():
            # Make sure that, for non-sqlite installs, the database exists.
            raise Exception(
                "For databases not using SQLite, you must set up your database before running setup.")

        # Do all input at once, at the beginning
        if install_clean and options["interactive"]:
            if not options["username"] or not options["password"]:
                print(
                    "Please choose a username and password for the admin account on this device.")
                print(
                    "\tYou must remember this login information, as you will need")
                print(
                    "\tto enter it to administer this installation of KA Lite.")
            (username, password) = get_username_password(
                options["username"], options["password"])
            email = options["email"]
            (hostname, description) = get_hostname_and_description(
                options["hostname"], options["description"])
        else:
            username = options["username"] = options["username"] or \
                                             getattr(settings, "INSTALL_ADMIN_USERNAME", None) or \
                                             get_clean_default_username()
            password = options["password"] or getattr(settings, "INSTALL_ADMIN_PASSWORD", None)
            email = options["email"]  # default is non-empty
            hostname = options["hostname"]
            description = options["description"]

        if username and not validate_username(username):
            raise CommandError(
                "Username must contain only letters, digits, and underscores, and start with a letter.\n")

        ########################
        # Now do stuff
        ########################

        # Clean *pyc files if we are in a git repo
        if settings.IS_SOURCE:
            clean_pyc(settings.SOURCE_DIR)
        else:
            # Because we install dependencies as data_files, we run into problems,
            # namely that the pyc files are left dangling.
            distributed_packages = [
                os.path.join(kalite.ROOT_DATA_PATH, 'dist-packages'),
                os.path.join(kalite.ROOT_DATA_PATH, 'python-packages'),
            ]
            # Try locating django
            for dir_to_clean in distributed_packages:
                clean_pyc(dir_to_clean)

        # Move database file (if exists)
        if install_clean and database_file and os.path.exists(database_file):
            # This is an overwrite install; destroy the old db
            dest_file = tempfile.mkstemp()[1]
            print(
                "(Re)moving database file to temp location, starting clean install. Recovery location: %s" % dest_file)
            shutil.move(database_file, dest_file)

        # benjaoming: Commented out, this hits the wrong directories currently
        # and should not be necessary.
        # If we have problems with pyc files, we're doing something else wrong.
        # See https://github.com/learningequality/ka-lite/issues/3487

        # Should clean_pyc for (clean) reinstall purposes
        # call_command("clean_pyc", interactive=False, verbosity=options.get("verbosity"), path=os.path.join(settings.PROJECT_PATH, ".."))

        # Migrate the database
        call_command(
            "syncdb", interactive=False, verbosity=options.get("verbosity"))
        call_command("migrate", merge=True, verbosity=options.get("verbosity"))

        # download assessment items
        # This can take a long time and lead to Travis stalling. None of this
<<<<<<< HEAD
        # is required for tests.

        # Outdated location of assessment items - move assessment items from their
        # old location (CONTENT_ROOT/khan where they were mixed with other content
        # items)
        
        # TODO(benjaoming) for 0.15, remove the "move assessment items"
        # mechanism
        writable_assessment_items = os.access(KHAN_ASSESSMENT_ITEM_ROOT, os.W_OK)

        # Remove old assessment items
        if os.access(OLD_ASSESSMENT_ITEMS_LOCATION, os.W_OK):
            logging.info("Deleting old assessment items")
            shutil.rmtree(OLD_ASSESSMENT_ITEMS_LOCATION)
        
        if writable_assessment_items and options['force-assessment-item-dl']:
            call_command(
                "unpack_assessment_zip", settings.ASSESSMENT_ITEMS_ZIP_URL)
        elif options['force-assessment-item-dl']:
            raise RuntimeError(
                "Got force-assessment-item-dl but directory not writable")
        elif writable_assessment_items and not settings.RUNNING_IN_TRAVIS and options['interactive']:
            print(
                "\nStarting in version 0.13, you will need an assessment items package in order to access many of the available exercises.")
            print(
                "If you have an internet connection, you can download the needed package. Warning: this may take a long time!")
            print(
                "If you have already downloaded the assessment items package, you can specify the file in the next step.")
            print("Otherwise, we will download it from {url}.".format(
                url=settings.ASSESSMENT_ITEMS_ZIP_URL))

            if raw_input_yn("Do you wish to download the assessment items package now?"):
                ass_item_filename = settings.ASSESSMENT_ITEMS_ZIP_URL
            elif raw_input_yn("Have you already downloaded the assessment items package?"):
                ass_item_filename = get_assessment_items_filename()
            else:
                ass_item_filename = None
=======
        # is required for tests, and does not apply to the central server.
        if options.get("no-assessment-items", False):

            logging.warning("Skipping assessment item downloading and configuration.")

        else:

            # Create *.json and friends database
            call_command("syncdb", interactive=False, verbosity=options.get(
                "verbosity"), database="assessment_items")

            # Outdated location of assessment items
            # TODO(benjaoming) for 0.15, remove this
            writable_assessment_items = os.access(
                settings.KHAN_ASSESSMENT_ITEM_ROOT, os.W_OK)

            def _move_to_new_location(old, new):
                if not writable_assessment_items:
                    return
                if os.path.exists(old):
                    if os.access(settings.KHAN_CONTENT_PATH, os.W_OK):
                        os.rename(old, new)
            _move_to_new_location(
                os.path.join(settings.KHAN_CONTENT_PATH, 'assessmentitems.sqlite'),
                settings.KHAN_ASSESSMENT_ITEM_DATABASE_PATH
            )
            _move_to_new_location(
                os.path.join(
                    settings.KHAN_CONTENT_PATH, 'assessmentitems.version'),
                settings.KHAN_ASSESSMENT_ITEM_VERSION_PATH
            )
            _move_to_new_location(
                os.path.join(
                    settings.USER_DATA_ROOT, "data", "khan", "assessmentitems.json"),
                settings.KHAN_ASSESSMENT_ITEM_JSON_PATH
            )
            if writable_assessment_items and options['force-assessment-item-dl']:
                call_command(
                    "unpack_assessment_zip", settings.ASSESSMENT_ITEMS_ZIP_URL)
            elif options['force-assessment-item-dl']:
                raise RuntimeError(
                    "Got force-assessment-item-dl but directory not writable")
            elif writable_assessment_items and not settings.RUNNING_IN_TRAVIS and options['interactive']:
                print(
                    "\nStarting in version 0.13, you need an assessment items package in order to access many of the available exercises.")
                print(
                    "If you have an internet connection, you can download the needed package. Warning: this may take a long time!")
                print(
                    "If you have already downloaded the assessment items package, you can specify the file in the next step.")
                print("Otherwise, we will download it from {url}.".format(
                    url=settings.ASSESSMENT_ITEMS_ZIP_URL))

                if raw_input_yn("Do you wish to download the assessment items package now?"):
                    ass_item_filename = settings.ASSESSMENT_ITEMS_ZIP_URL
                elif raw_input_yn("Have you already downloaded the assessment items package?"):
                    ass_item_filename = get_assessment_items_filename()
                else:
                    ass_item_filename = None
>>>>>>> c88bec66

                if not ass_item_filename:
                    logging.warning(
                        "No assessment items package file given. You will need to download and unpack it later.")
                else:
                    call_command("unpack_assessment_zip", ass_item_filename)
            elif options['interactive']:
                logging.warning(
                    "Assessment item directory not writable, skipping download.")
            else:
                logging.warning(
                    "No assessment items package file given. You will need to download and unpack it later.")

        # Individually generate any prerequisite models/state that is missing
        if not Settings.get("private_key"):
            call_command("generatekeys", verbosity=options.get("verbosity"))
        if not Device.objects.count():
            call_command(
                "initdevice", hostname, description, verbosity=options.get("verbosity"))
        if not Facility.objects.count():
            Facility.initialize_default_facility()

        # Create the admin user
        # blank password (non-interactive) means don't create a superuser
        if password:
            admin = get_object_or_None(User, username=username)
            if not admin:
                call_command("createsuperuser", username=username, email=email,
                             interactive=False, verbosity=options.get("verbosity"))
                admin = User.objects.get(username=username)
            admin.set_password(password)
            admin.save()

        # Now deploy the static files
        logging.info("Copying static media...")
        call_command("collectstatic", interactive=False, verbosity=0)

        # This is not possible in a distributed env
        if not settings.CENTRAL_SERVER:

            kalite_executable = 'kalite'
            if not spawn.find_executable('kalite'):
                if os.name == 'posix':
                    start_script_path = os.path.realpath(
                        os.path.join(settings.PROJECT_PATH, "..", "bin", kalite_executable))
                else:
                    start_script_path = os.path.realpath(
                        os.path.join(settings.PROJECT_PATH, "..", "bin", "windows", "kalite.bat"))
            else:
                start_script_path = kalite_executable

            # Run videoscan, on the distributed server.
            print("Scanning for video files in the content directory (%s)" %
                  settings.CONTENT_ROOT)
            call_command("videoscan")

            # done; notify the user.
            print(
                "CONGRATULATIONS! You've finished setting up the KA Lite server software.")
            print(
                "You can now start KA Lite with the following command:\n\n\t%s start\n\n" % start_script_path)<|MERGE_RESOLUTION|>--- conflicted
+++ resolved
@@ -317,9 +317,11 @@
             (hostname, description) = get_hostname_and_description(
                 options["hostname"], options["description"])
         else:
-            username = options["username"] = options["username"] or \
-                                             getattr(settings, "INSTALL_ADMIN_USERNAME", None) or \
-                                             get_clean_default_username()
+            username = options["username"] = (
+                options["username"] or
+                getattr(settings, "INSTALL_ADMIN_USERNAME", None) or
+                get_clean_default_username()
+            )
             password = options["password"] or getattr(settings, "INSTALL_ADMIN_PASSWORD", None)
             email = options["email"]  # default is non-empty
             hostname = options["hostname"]
@@ -363,88 +365,32 @@
         # Should clean_pyc for (clean) reinstall purposes
         # call_command("clean_pyc", interactive=False, verbosity=options.get("verbosity"), path=os.path.join(settings.PROJECT_PATH, ".."))
 
-        # Migrate the database
-        call_command(
-            "syncdb", interactive=False, verbosity=options.get("verbosity"))
-        call_command("migrate", merge=True, verbosity=options.get("verbosity"))
-
         # download assessment items
         # This can take a long time and lead to Travis stalling. None of this
-<<<<<<< HEAD
-        # is required for tests.
-
-        # Outdated location of assessment items - move assessment items from their
-        # old location (CONTENT_ROOT/khan where they were mixed with other content
-        # items)
-        
-        # TODO(benjaoming) for 0.15, remove the "move assessment items"
-        # mechanism
-        writable_assessment_items = os.access(KHAN_ASSESSMENT_ITEM_ROOT, os.W_OK)
-
-        # Remove old assessment items
-        if os.access(OLD_ASSESSMENT_ITEMS_LOCATION, os.W_OK):
-            logging.info("Deleting old assessment items")
-            shutil.rmtree(OLD_ASSESSMENT_ITEMS_LOCATION)
-        
-        if writable_assessment_items and options['force-assessment-item-dl']:
-            call_command(
-                "unpack_assessment_zip", settings.ASSESSMENT_ITEMS_ZIP_URL)
-        elif options['force-assessment-item-dl']:
-            raise RuntimeError(
-                "Got force-assessment-item-dl but directory not writable")
-        elif writable_assessment_items and not settings.RUNNING_IN_TRAVIS and options['interactive']:
-            print(
-                "\nStarting in version 0.13, you will need an assessment items package in order to access many of the available exercises.")
-            print(
-                "If you have an internet connection, you can download the needed package. Warning: this may take a long time!")
-            print(
-                "If you have already downloaded the assessment items package, you can specify the file in the next step.")
-            print("Otherwise, we will download it from {url}.".format(
-                url=settings.ASSESSMENT_ITEMS_ZIP_URL))
-
-            if raw_input_yn("Do you wish to download the assessment items package now?"):
-                ass_item_filename = settings.ASSESSMENT_ITEMS_ZIP_URL
-            elif raw_input_yn("Have you already downloaded the assessment items package?"):
-                ass_item_filename = get_assessment_items_filename()
-            else:
-                ass_item_filename = None
-=======
         # is required for tests, and does not apply to the central server.
         if options.get("no-assessment-items", False):
 
             logging.warning("Skipping assessment item downloading and configuration.")
 
         else:
-
-            # Create *.json and friends database
-            call_command("syncdb", interactive=False, verbosity=options.get(
-                "verbosity"), database="assessment_items")
-
-            # Outdated location of assessment items
-            # TODO(benjaoming) for 0.15, remove this
-            writable_assessment_items = os.access(
-                settings.KHAN_ASSESSMENT_ITEM_ROOT, os.W_OK)
-
-            def _move_to_new_location(old, new):
-                if not writable_assessment_items:
-                    return
-                if os.path.exists(old):
-                    if os.access(settings.KHAN_CONTENT_PATH, os.W_OK):
-                        os.rename(old, new)
-            _move_to_new_location(
-                os.path.join(settings.KHAN_CONTENT_PATH, 'assessmentitems.sqlite'),
-                settings.KHAN_ASSESSMENT_ITEM_DATABASE_PATH
-            )
-            _move_to_new_location(
-                os.path.join(
-                    settings.KHAN_CONTENT_PATH, 'assessmentitems.version'),
-                settings.KHAN_ASSESSMENT_ITEM_VERSION_PATH
-            )
-            _move_to_new_location(
-                os.path.join(
-                    settings.USER_DATA_ROOT, "data", "khan", "assessmentitems.json"),
-                settings.KHAN_ASSESSMENT_ITEM_JSON_PATH
-            )
+    
+            # Migrate the database
+            call_command(
+                "syncdb", interactive=False, verbosity=options.get("verbosity"))
+            call_command("migrate", merge=True, verbosity=options.get("verbosity"))
+            # Outdated location of assessment items - move assessment items from their
+            # old location (CONTENT_ROOT/khan where they were mixed with other content
+            # items)
+            
+            # TODO(benjaoming) for 0.15, remove the "move assessment items"
+            # mechanism
+            writable_assessment_items = os.access(KHAN_ASSESSMENT_ITEM_ROOT, os.W_OK)
+    
+            # Remove old assessment items
+            if os.access(OLD_ASSESSMENT_ITEMS_LOCATION, os.W_OK):
+                logging.info("Deleting old assessment items")
+                shutil.rmtree(OLD_ASSESSMENT_ITEMS_LOCATION)
+            
             if writable_assessment_items and options['force-assessment-item-dl']:
                 call_command(
                     "unpack_assessment_zip", settings.ASSESSMENT_ITEMS_ZIP_URL)
@@ -453,27 +399,27 @@
                     "Got force-assessment-item-dl but directory not writable")
             elif writable_assessment_items and not settings.RUNNING_IN_TRAVIS and options['interactive']:
                 print(
-                    "\nStarting in version 0.13, you need an assessment items package in order to access many of the available exercises.")
+                    "\nStarting in version 0.13, you will need an assessment items package in order to access many of the available exercises.")
                 print(
                     "If you have an internet connection, you can download the needed package. Warning: this may take a long time!")
                 print(
                     "If you have already downloaded the assessment items package, you can specify the file in the next step.")
                 print("Otherwise, we will download it from {url}.".format(
                     url=settings.ASSESSMENT_ITEMS_ZIP_URL))
-
+    
                 if raw_input_yn("Do you wish to download the assessment items package now?"):
                     ass_item_filename = settings.ASSESSMENT_ITEMS_ZIP_URL
                 elif raw_input_yn("Have you already downloaded the assessment items package?"):
                     ass_item_filename = get_assessment_items_filename()
                 else:
                     ass_item_filename = None
->>>>>>> c88bec66
 
                 if not ass_item_filename:
                     logging.warning(
                         "No assessment items package file given. You will need to download and unpack it later.")
                 else:
                     call_command("unpack_assessment_zip", ass_item_filename)
+            
             elif options['interactive']:
                 logging.warning(
                     "Assessment item directory not writable, skipping download.")
