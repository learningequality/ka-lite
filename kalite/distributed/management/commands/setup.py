--- conflicted
+++ resolved
@@ -166,19 +166,11 @@
             dest='interactive',
             default=True,
             help='Run in non-interactive mode'),
-<<<<<<< HEAD
-        make_option('--no-assessment-download',
-                    action='store_false',
-                    dest='download_assessment_items',
-                    default=True,
-                    help="Don't download the assessment items"),
-=======
         make_option('-a', '--dl-assessment-items',
             action='store_true',
             dest='force-assessment-item-dl',
             default=False,
             help='Downloads assessment items from the url specified by settings.ASSESSMENT_ITEMS_ZIP_URL, without interaction'),
->>>>>>> ea7e0d4c
     )
 
     def handle(self, *args, **options):
@@ -292,13 +284,7 @@
 
         # download assessment items
         # This can take a long time and lead to Travis stalling. None of this is required for tests.
-<<<<<<< HEAD
-        if options['download_assessment_items'] and not settings.RUNNING_IN_TRAVIS and not settings.CENTRAL_SERVER:
-            # download assessment items
-            # TODO-BLOCKER (aron): do not hardcode this, and put in the proper URL once we have a redirect set up
-            call_command("unpack_assessment_zip", "http://eslgenie.com/media/assessment_item_resources.zip")
-=======
-        if options['force-assessment-item-dl']:
+        if options['force-assessment-item-dl']  and not settings.RUNNING_IN_TRAVIS and not settings.CENTRAL_SERVER::
             call_command("unpack_assessment_zip", settings.ASSESSMENT_ITEMS_ZIP_URL)
         elif not settings.RUNNING_IN_TRAVIS and options['interactive']:
             print("\nStarting in version 0.13, you will need an assessment items package in order to access many of the available exercises.")
@@ -319,8 +305,6 @@
                 call_command("unpack_assessment_zip", ass_item_filename)
         else:
             logging.warning("No assessment items package file given. You will need to download and unpack it later.")
-
->>>>>>> ea7e0d4c
 
         # Individually generate any prerequisite models/state that is missing
         if not Settings.get("private_key"):
