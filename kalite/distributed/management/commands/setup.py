"""
Setup KA Lite:

 - Initialize database contents
 - Run migrations
 - Find and relocate obsolete user and data files
 - if interactive:
     - Download and unpack assessment items
     - Create super user account
     - Run 'kalite start'
"""
import getpass
import logging
import os
import re
import shutil
import sys
import tempfile
from distutils import spawn
from annoying.functions import get_object_or_None
from optparse import make_option

from django.conf import settings
from django.contrib.auth.models import User
from django.core.management import call_command
from django.core.management.base import BaseCommand, CommandError

import kalite
from kalite.contentload.settings import KHAN_ASSESSMENT_ITEM_ROOT, OLD_ASSESSMENT_ITEMS_LOCATION

from fle_utils.config.models import Settings
from fle_utils.general import get_host_name
from fle_utils.platforms import is_windows
from kalite.version import VERSION
from kalite.facility.models import Facility
from securesync.models import Device
import warnings


def raw_input_yn(prompt):
    ans = ""
    while True:
        ans = raw_input("%s (yes or no) " % prompt.strip()).lower()
        if ans in ["yes", "no"]:
            break
        logging.warning("Please answer yes or no.\n")
    return ans == "yes"


def raw_input_password():
    while True:
        password = getpass.getpass("Password: ")
        if not password:
            logging.error("\tError: password must not be blank.\n")
            continue

        elif password != getpass.getpass("Password (again): "):
            logging.error("\tError: passwords did not match.\n")
            continue
        break
    return password


def clean_pyc(path):
    """Delete all *pyc files recursively in a path"""
    if not os.access(path, os.W_OK):
        warnings.warn(
            "{0} is not writable so cannot delete stale *pyc files".format(path))
        return
    print("Cleaning *pyc files (if writable) from: {0}".format(path))
    for root, __dirs, files in os.walk(path):
        pyc_files = filter(
            lambda filename: filename.endswith(".pyc"), files)
        py_files = set(
            filter(lambda filename: filename.endswith(".py"), files))
        excess_pyc_files = filter(
            lambda pyc_filename: pyc_filename[:-1] not in py_files, pyc_files)
        for excess_pyc_file in excess_pyc_files:
            full_path = os.path.join(root, excess_pyc_file)
            os.remove(full_path)


def validate_username(username):
    return bool(username and (not re.match(r'^[^a-zA-Z]', username) and not re.match(r'^.*[^a-zA-Z0-9_]+.*$', username)))


def get_clean_default_username():
    username = (getpass.getuser() or "").replace("-", "_")
    username = re.sub(r"\W", r"", username)  # Make sure auto-username doesn't have illegal characters
    return re.sub(r"^([^a-zA-Z])+", r"", username)  # Cut off non-alphabetic leading characters


def get_username(username):
    while not validate_username(username):

        username = raw_input("Username (leave blank to use '%s'): " %
                             get_clean_default_username()) or get_clean_default_username()
        if not validate_username(username):
            logging.error(
                "\tError: Username must contain only letters, digits, and underscores, and start with a letter.\n")

    return username


def get_username_password(current_user="", password=None):
    return (get_username(current_user), password or raw_input_password())


def get_hostname_and_description(hostname=None, description=None):
    default_hostname = get_host_name()
    while not hostname:
        prompt = "Please enter a hostname for this server%s: " % (
            "" if not default_hostname else (" (or, press Enter to use '%s')" % get_host_name()))
        hostname = raw_input(prompt) or default_hostname
        if not hostname:
            logging.error("\tError: hostname must not be empty.\n")
        else:
            break

    description = description or raw_input(
        "Please enter a one-line description for this server (or, press Enter to leave blank): ")

    return (hostname, description)


def get_assessment_items_filename():
    def validate_filename(filename):
        try:
            open(filename, "r").close()
            return True
        except IOError:
            return False

    def find_recommended_file():
        filename_guess = "assessment.zip"
        curdir = os.path.abspath(os.curdir)
        pardir = os.path.abspath(os.path.join(curdir, os.pardir))
        while curdir != pardir:
            recommended = os.path.join(curdir, filename_guess)
            if os.path.exists(recommended):
                return recommended
            tmp = curdir
            curdir = pardir
            pardir = os.path.abspath(os.path.join(tmp, os.pardir))
        return ""

    recommended_filename = find_recommended_file()
    prompt = "Please enter the filename of the assessment items package you have downloaded (%s): " % recommended_filename
    filename = raw_input(prompt)
    if not filename:
        filename = recommended_filename
    while not validate_filename(filename):
        logging.error(
            "Error: couldn't open the specified file: \"%s\"\n" % filename)
        filename = raw_input(prompt)

    return filename


class Command(BaseCommand):
    help = "Initialize or update the database."

    option_list = BaseCommand.option_list + (
        # Basic options
        # Functional options
        make_option('-u', '--username',
                    action='store',
                    dest='username',
                    default=None,
                    help='Superuser username'),
        make_option('-e', '--email',
                    action='store',
                    dest='email',
                    default="dummy@learningequality.org",
                    help='Superuser email address (optional)'),
        make_option('-p', '--password',
                    action='store',
                    dest='password',
                    default=None,
                    help='Superuser password'),
        make_option('-o', '--hostname',
                    action='store',
                    dest='hostname',
                    default=None,
                    help='Computer hostname'),
        make_option('-d', '--description',
                    action='store',
                    dest='description',
                    default="",
                    help='Computer description'),
        make_option('-n', '--noinput',
                    action='store_false',
                    dest='interactive',
                    default=True,
                    help='Run in non-interactive mode'),
        make_option('-a', '--dl-assessment-items',
                    action='store_true',
                    dest='force-assessment-item-dl',
                    default=False,
                    help='Downloads assessment items from the url specified by settings.ASSESSMENT_ITEMS_ZIP_URL, without interaction'),
        make_option('-i', '--no-assessment-items',
                    action='store_true',
                    dest='no-assessment-items',
                    default=False,
                    help='Skip all steps associating with assessment item downloading or the assessment item database'),
        make_option('-g', '--git-migrate',
                    action='store',
                    dest='git_migrate_path',
                    default=None,
                    help='Runs the gitmigrate management command to import data and content from previous installations of KA Lite'),
    )

    def handle(self, *args, **options):
        if not options["interactive"]:
            options["hostname"] = options["hostname"] or get_host_name()

        # blank allows ansible scripts to dump errors cleanly.
        print("                                     ")
        print("   _   __  ___    _     _ _          ")
        print("  | | / / / _ \  | |   (_) |         ")
        print("  | |/ / / /_\ \ | |    _| |_ ___    ")
        print("  |    \ |  _  | | |   | | __/ _ \   ")
        print("  | |\  \| | | | | |___| | ||  __/   ")
        print("  \_| \_/\_| |_/ \_____/_|\__\___|   ")
        print("                                     ")
        print("https://learningequality.org/ka-lite/")
        print("                                     ")
        print("         version %s" % VERSION)
        print("                                     ")

        if sys.version_info >= (2, 8) or sys.version_info < (2, 6):
            raise CommandError(
                "You must have Python version 2.6.x or 2.7.x installed. Your version is: %d.%d.%d\n" % sys.version_info[:3])
        if sys.version_info < (2, 7, 9):
            logging.warning(
                "It's recommended that you install Python version 2.7.9. Your version is: %d.%d.%d\n" % sys.version_info[:3])

        if options["interactive"]:
            print(
                "--------------------------------------------------------------------------------")
            print(
                "This script will configure the database and prepare it for use.")
            print(
                "--------------------------------------------------------------------------------")
            raw_input("Press [enter] to continue...")

        # Tried not to be os-specific, but ... hey. :-/
        # benjaoming: This doesn't work, why is 502 hard coded!? Root is normally
        # '0' And let's not care about stuff like this, people can be free to
        # run this as root if they want :)
        if not is_windows() and hasattr(os, "getuid") and os.getuid() == 502:
            print(
                "-------------------------------------------------------------------")
            print("WARNING: You are installing KA-Lite as root user!")
            print(
                "\tInstalling as root may cause some permission problems while running")
            print("\tas a normal user in the future.")
            print(
                "-------------------------------------------------------------------")
            if options["interactive"]:
                if not raw_input_yn("Do you wish to continue and install it as root?"):
                    raise CommandError("Aborting script.\n")

        git_migrate_path = options["git_migrate_path"]

        if git_migrate_path:
            call_command("gitmigrate", path=git_migrate_path, interactive=options["interactive"])

        # TODO(benjaoming): This is used very loosely, what does it mean?
        # Does it mean that the installation path is clean or does it mean
        # that we should remove (clean) items from a previous installation?
        install_clean = not kalite.is_installed()

        database_kind = settings.DATABASES["default"]["ENGINE"]
        database_file = (
            "sqlite" in database_kind and settings.DATABASES["default"]["NAME"]) or None

        if database_file and os.path.exists(database_file):
            # We found an existing database file.  By default,
            #   we will upgrade it; users really need to work hard
            #   to delete the file (but it's possible, which is nice).
            print(
                "-------------------------------------------------------------------")
            print("WARNING: Database file already exists!")
            print(
                "-------------------------------------------------------------------")
            if not options["interactive"] \
               or raw_input_yn("Keep database file and upgrade to KA Lite version %s? " % VERSION) \
               or not raw_input_yn("Remove database file '%s' now? " % database_file) \
               or not raw_input_yn("WARNING: all data will be lost!  Are you sure? "):
                install_clean = False
                print("Upgrading database to KA Lite version %s" % VERSION)
            else:
                install_clean = True
                print("OK.  We will run a clean install; ")
                # After all, don't delete--just move.
                print(
                    "the database file will be moved to a deletable location.")

        if not install_clean and not database_file and not kalite.is_installed():
            # Make sure that, for non-sqlite installs, the database exists.
            raise Exception(
                "For databases not using SQLite, you must set up your database before running setup.")

        # Do all input at once, at the beginning
        if install_clean and options["interactive"]:
            if not options["username"] or not options["password"]:
                print(
                    "Please choose a username and password for the admin account on this device.")
                print(
                    "\tYou must remember this login information, as you will need")
                print(
                    "\tto enter it to administer this installation of KA Lite.")
            (username, password) = get_username_password(
                options["username"], options["password"])
            email = options["email"]
            (hostname, description) = get_hostname_and_description(
                options["hostname"], options["description"])
        else:
            username = options["username"] = (
                options["username"] or
                getattr(settings, "INSTALL_ADMIN_USERNAME", None) or
                get_clean_default_username()
            )
            password = options["password"] or getattr(settings, "INSTALL_ADMIN_PASSWORD", None)
            email = options["email"]  # default is non-empty
            hostname = options["hostname"]
            description = options["description"]

        if username and not validate_username(username):
            raise CommandError(
                "Username must contain only letters, digits, and underscores, and start with a letter.\n")

        ########################
        # Now do stuff
        ########################

        # Clean *pyc files if we are in a git repo
        if settings.IS_SOURCE:
            clean_pyc(settings.SOURCE_DIR)
        else:
            # Because we install dependencies as data_files, we run into problems,
            # namely that the pyc files are left dangling.
            distributed_packages = [
                os.path.join(kalite.ROOT_DATA_PATH, 'dist-packages'),
                os.path.join(kalite.ROOT_DATA_PATH, 'python-packages'),
            ]
            # Try locating django
            for dir_to_clean in distributed_packages:
                clean_pyc(dir_to_clean)

        # Move database file (if exists)
        if install_clean and database_file and os.path.exists(database_file):
            # This is an overwrite install; destroy the old db
            dest_file = tempfile.mkstemp()[1]
            print(
                "(Re)moving database file to temp location, starting clean install. Recovery location: %s" % dest_file)
            shutil.move(database_file, dest_file)

        # benjaoming: Commented out, this hits the wrong directories currently
        # and should not be necessary.
        # If we have problems with pyc files, we're doing something else wrong.
        # See https://github.com/learningequality/ka-lite/issues/3487

        # Should clean_pyc for (clean) reinstall purposes
        # call_command("clean_pyc", interactive=False, verbosity=options.get("verbosity"), path=os.path.join(settings.PROJECT_PATH, ".."))

        # Migrate the database
        call_command(
            "syncdb", interactive=False, verbosity=options.get("verbosity"))
        call_command("migrate", merge=True, verbosity=options.get("verbosity"))
<<<<<<< HEAD
=======
        # Create *.json and friends database
        call_command("syncdb", interactive=False, verbosity=options.get(
            "verbosity"), database="assessment_items")
        Settings.set("database_version", VERSION)
>>>>>>> 72c6e0da

        # download assessment items
        # This can take a long time and lead to Travis stalling. None of this
        # is required for tests, and does not apply to the central server.
        if options.get("no-assessment-items", False):

            logging.warning("Skipping assessment item downloading and configuration.")

        else:
<<<<<<< HEAD

            # Create *.json and friends database
            call_command("syncdb", interactive=False, verbosity=options.get(
                "verbosity"), database="assessment_items")

            # Outdated location of assessment items
            # TODO(benjaoming) for 0.15, remove this
            writable_assessment_items = os.access(
                settings.KHAN_ASSESSMENT_ITEM_ROOT, os.W_OK)

            def _move_to_new_location(old, new):
                if not writable_assessment_items:
                    return
                if os.path.exists(old):
                    if os.access(settings.KHAN_CONTENT_PATH, os.W_OK):
                        os.rename(old, new)
            _move_to_new_location(
                os.path.join(settings.KHAN_CONTENT_PATH, 'assessmentitems.sqlite'),
                settings.KHAN_ASSESSMENT_ITEM_DATABASE_PATH
            )
            _move_to_new_location(
                os.path.join(
                    settings.KHAN_CONTENT_PATH, 'assessmentitems.version'),
                settings.KHAN_ASSESSMENT_ITEM_VERSION_PATH
            )
            _move_to_new_location(
                os.path.join(
                    settings.USER_DATA_ROOT, "data", "khan", "assessmentitems.json"),
                settings.KHAN_ASSESSMENT_ITEM_JSON_PATH
            )
            if writable_assessment_items and options['force-assessment-item-dl']:
                call_command(
                    "unpack_assessment_zip", settings.ASSESSMENT_ITEMS_ZIP_URL)
            elif options['force-assessment-item-dl']:
                raise RuntimeError(
                    "Got force-assessment-item-dl but directory not writable")
            elif writable_assessment_items and not settings.RUNNING_IN_TRAVIS and options['interactive']:
                print(
                    "\nStarting in version 0.13, you need an assessment items package in order to access many of the available exercises.")
                print(
                    "If you have an internet connection, you can download the needed package. Warning: this may take a long time!")
                print(
                    "If you have already downloaded the assessment items package, you can specify the file in the next step.")
                print("Otherwise, we will download it from {url}.".format(
                    url=settings.ASSESSMENT_ITEMS_ZIP_URL))

                if raw_input_yn("Do you wish to download the assessment items package now?"):
                    ass_item_filename = settings.ASSESSMENT_ITEMS_ZIP_URL
                elif raw_input_yn("Have you already downloaded the assessment items package?"):
                    ass_item_filename = get_assessment_items_filename()
                else:
                    ass_item_filename = None

=======

            # Outdated location of assessment items - move assessment items from their
            # old location (CONTENT_ROOT/khan where they were mixed with other content
            # items)
            
            # TODO(benjaoming) for 0.15, remove the "move assessment items"
            # mechanism
            writable_assessment_items = os.access(KHAN_ASSESSMENT_ITEM_ROOT, os.W_OK)
    
            # Remove old assessment items
            if os.path.exists(OLD_ASSESSMENT_ITEMS_LOCATION) and os.access(OLD_ASSESSMENT_ITEMS_LOCATION, os.W_OK):
                logging.info("Deleting old assessment items")
                shutil.rmtree(OLD_ASSESSMENT_ITEMS_LOCATION)
            
            if writable_assessment_items and options['force-assessment-item-dl']:
                call_command(
                    "unpack_assessment_zip", settings.ASSESSMENT_ITEMS_ZIP_URL)
            elif options['force-assessment-item-dl']:
                raise RuntimeError(
                    "Got force-assessment-item-dl but directory not writable")
            elif not settings.ASSESSMENT_ITEMS_SYSTEM_WIDE and not settings.RUNNING_IN_TRAVIS and options['interactive']:
                print(
                    "\nStarting in version 0.13, you will need an assessment items package in order to access many of the available exercises.")
                print(
                    "If you have an internet connection, you can download the needed package. Warning: this may take a long time!")
                print(
                    "If you have already downloaded the assessment items package, you can specify the file in the next step.")
                print("Otherwise, we will download it from {url}.".format(
                    url=settings.ASSESSMENT_ITEMS_ZIP_URL))
    
                if raw_input_yn("Do you wish to download the assessment items package now?"):
                    ass_item_filename = settings.ASSESSMENT_ITEMS_ZIP_URL
                elif raw_input_yn("Have you already downloaded the assessment items package?"):
                    ass_item_filename = get_assessment_items_filename()
                else:
                    ass_item_filename = None

>>>>>>> 72c6e0da
                if not ass_item_filename:
                    logging.warning(
                        "No assessment items package file given. You will need to download and unpack it later.")
                else:
                    call_command("unpack_assessment_zip", ass_item_filename)
<<<<<<< HEAD
            elif options['interactive']:
=======
            
            elif options['interactive'] and not settings.ASSESSMENT_ITEMS_SYSTEM_WIDE:
                logging.warning(
                    "Assessment item directory not writable, skipping download.")
            elif not settings.ASSESSMENT_ITEMS_SYSTEM_WIDE:
>>>>>>> 72c6e0da
                logging.warning(
                    "Assessment item directory not writable, skipping download.")
            else:
<<<<<<< HEAD
                logging.warning(
                    "No assessment items package file given. You will need to download and unpack it later.")
=======
                print("Found bundled assessment items")
>>>>>>> 72c6e0da

        # Individually generate any prerequisite models/state that is missing
        if not Settings.get("private_key"):
            call_command("generatekeys", verbosity=options.get("verbosity"))
        if not Device.objects.count():
            call_command(
                "initdevice", hostname, description, verbosity=options.get("verbosity"))
        if not Facility.objects.count():
            Facility.initialize_default_facility()

        # Create the admin user
        # blank password (non-interactive) means don't create a superuser
        if password:
            admin = get_object_or_None(User, username=username)
            if not admin:
                call_command("createsuperuser", username=username, email=email,
                             interactive=False, verbosity=options.get("verbosity"))
                admin = User.objects.get(username=username)
            admin.set_password(password)
            admin.save()

        # Now deploy the static files
        logging.info("Copying static media...")
        call_command("collectstatic", interactive=False, verbosity=0)

        # This is not possible in a distributed env
        if not settings.CENTRAL_SERVER:

            kalite_executable = 'kalite'
            if not spawn.find_executable('kalite'):
                if os.name == 'posix':
                    start_script_path = os.path.realpath(
                        os.path.join(settings.PROJECT_PATH, "..", "bin", kalite_executable))
                else:
                    start_script_path = os.path.realpath(
                        os.path.join(settings.PROJECT_PATH, "..", "bin", "windows", "kalite.bat"))
            else:
                start_script_path = kalite_executable

            # Run videoscan, on the distributed server.
            print("Scanning for video files in the content directory (%s)" %
                  settings.CONTENT_ROOT)
            call_command("videoscan")

            # done; notify the user.
            print(
                "\nCONGRATULATIONS! You've finished setting up the KA Lite server software.")
            print(
                "You can now start KA Lite with the following command:\n\n\t%s start\n\n" % start_script_path)<|MERGE_RESOLUTION|>--- conflicted
+++ resolved
@@ -369,13 +369,10 @@
         call_command(
             "syncdb", interactive=False, verbosity=options.get("verbosity"))
         call_command("migrate", merge=True, verbosity=options.get("verbosity"))
-<<<<<<< HEAD
-=======
         # Create *.json and friends database
         call_command("syncdb", interactive=False, verbosity=options.get(
             "verbosity"), database="assessment_items")
         Settings.set("database_version", VERSION)
->>>>>>> 72c6e0da
 
         # download assessment items
         # This can take a long time and lead to Travis stalling. None of this
@@ -385,61 +382,6 @@
             logging.warning("Skipping assessment item downloading and configuration.")
 
         else:
-<<<<<<< HEAD
-
-            # Create *.json and friends database
-            call_command("syncdb", interactive=False, verbosity=options.get(
-                "verbosity"), database="assessment_items")
-
-            # Outdated location of assessment items
-            # TODO(benjaoming) for 0.15, remove this
-            writable_assessment_items = os.access(
-                settings.KHAN_ASSESSMENT_ITEM_ROOT, os.W_OK)
-
-            def _move_to_new_location(old, new):
-                if not writable_assessment_items:
-                    return
-                if os.path.exists(old):
-                    if os.access(settings.KHAN_CONTENT_PATH, os.W_OK):
-                        os.rename(old, new)
-            _move_to_new_location(
-                os.path.join(settings.KHAN_CONTENT_PATH, 'assessmentitems.sqlite'),
-                settings.KHAN_ASSESSMENT_ITEM_DATABASE_PATH
-            )
-            _move_to_new_location(
-                os.path.join(
-                    settings.KHAN_CONTENT_PATH, 'assessmentitems.version'),
-                settings.KHAN_ASSESSMENT_ITEM_VERSION_PATH
-            )
-            _move_to_new_location(
-                os.path.join(
-                    settings.USER_DATA_ROOT, "data", "khan", "assessmentitems.json"),
-                settings.KHAN_ASSESSMENT_ITEM_JSON_PATH
-            )
-            if writable_assessment_items and options['force-assessment-item-dl']:
-                call_command(
-                    "unpack_assessment_zip", settings.ASSESSMENT_ITEMS_ZIP_URL)
-            elif options['force-assessment-item-dl']:
-                raise RuntimeError(
-                    "Got force-assessment-item-dl but directory not writable")
-            elif writable_assessment_items and not settings.RUNNING_IN_TRAVIS and options['interactive']:
-                print(
-                    "\nStarting in version 0.13, you need an assessment items package in order to access many of the available exercises.")
-                print(
-                    "If you have an internet connection, you can download the needed package. Warning: this may take a long time!")
-                print(
-                    "If you have already downloaded the assessment items package, you can specify the file in the next step.")
-                print("Otherwise, we will download it from {url}.".format(
-                    url=settings.ASSESSMENT_ITEMS_ZIP_URL))
-
-                if raw_input_yn("Do you wish to download the assessment items package now?"):
-                    ass_item_filename = settings.ASSESSMENT_ITEMS_ZIP_URL
-                elif raw_input_yn("Have you already downloaded the assessment items package?"):
-                    ass_item_filename = get_assessment_items_filename()
-                else:
-                    ass_item_filename = None
-
-=======
 
             # Outdated location of assessment items - move assessment items from their
             # old location (CONTENT_ROOT/khan where they were mixed with other content
@@ -477,30 +419,20 @@
                 else:
                     ass_item_filename = None
 
->>>>>>> 72c6e0da
                 if not ass_item_filename:
                     logging.warning(
                         "No assessment items package file given. You will need to download and unpack it later.")
                 else:
                     call_command("unpack_assessment_zip", ass_item_filename)
-<<<<<<< HEAD
-            elif options['interactive']:
-=======
             
             elif options['interactive'] and not settings.ASSESSMENT_ITEMS_SYSTEM_WIDE:
                 logging.warning(
                     "Assessment item directory not writable, skipping download.")
             elif not settings.ASSESSMENT_ITEMS_SYSTEM_WIDE:
->>>>>>> 72c6e0da
-                logging.warning(
-                    "Assessment item directory not writable, skipping download.")
-            else:
-<<<<<<< HEAD
                 logging.warning(
                     "No assessment items package file given. You will need to download and unpack it later.")
-=======
+            else:
                 print("Found bundled assessment items")
->>>>>>> 72c6e0da
 
         # Individually generate any prerequisite models/state that is missing
         if not Settings.get("private_key"):
