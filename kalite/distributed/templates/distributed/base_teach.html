{% extends "distributed/base.html" %}

{% load staticfiles %}
{% load i18n %}
{% load my_filters %}

{% block headcss %}{{block.super}}{% endblock headcss %}


{% block subnavbar %}

<!-- Prevents nav bar from showing up for students/guests on learn tab -->
{% if request.is_admin %}
{% if is_config_package_nalanda %}
<div class="teach-nav">
    <ul>
        <div class="mobile-nav">
            <li class="reports {% block reports_active %}{% endblock reports_active %}">
<<<<<<< HEAD
                <a href="{% url 'coach_reports' zone_id=zone_id %}" title="{% trans 'Track the progress of your learners' %}"><div class=""><span class="icon icon-uniE605"></span><br/>{% trans "Reports" %}</div></a>
=======
                <a href="{% url 'coach_reports' zone_id=zone_id %}" title="{% trans 'Track the progress of your learners' %}"><div class=""><span aria-hidden="true"><i class="icon icon-uniE605"></i></span><br/>{% trans "Reports" %}</div></a>
>>>>>>> 228755d6
            </li>
            <li class="playlist {% block playlist_active %}{% endblock playlist_active %}">
                <a class="link-width" href="{% url 'assign_playlists' %}" title="{% trans 'Assign playlists to learner groups' %}"><div><span aria-hidden="true"><i class="icon icon-uniE604"></i></span><br/>{% trans "Playlists" %}</div></a>
            </li>
        </div>
        <div class="mobile-nav">
            <li class="exams {% block exams-active %}{% endblock exams-active %}">
                <a href="{% url 'test_list' %}" title="{% trans 'See list of available tests.' %}"><div><span aria-hidden="true"><i class="icon icon-uniE602"></i></span><br/>{% trans "Tests" %}</div></a>
            </li>
            <li class="teacher-only units {% block current_unit_active %}{% endblock current_unit_active %}">
                <a href="{% url 'current_unit' %}" id="nav_current_unit" title="{% trans 'See list of current units for the facilities.' %}"><div style="position: relative; top: 56px;">{% trans "Units" %}</div></a>
            </li>
        </div>  
        <!-- Jessica: Commenting out for now to put learn back in 1st level navbar
        <li class="learn {% block learn_subnav_active %}{% endblock learn_subnav_active %}">
            <a href="{% url 'learn' %}" title="{% trans 'KA Lite Home' %}"><div><span aria-hidden="true"><i class="icon icon-uniE601"></i></span><br/>{% trans "Learn" %}</div></a>
        </li> -->
    </ul>
</div>
{% endif %}
{% endif %}

{% endblock subnavbar %}

<|MERGE_RESOLUTION|>--- conflicted
+++ resolved
@@ -16,11 +16,7 @@
     <ul>
         <div class="mobile-nav">
             <li class="reports {% block reports_active %}{% endblock reports_active %}">
-<<<<<<< HEAD
-                <a href="{% url 'coach_reports' zone_id=zone_id %}" title="{% trans 'Track the progress of your learners' %}"><div class=""><span class="icon icon-uniE605"></span><br/>{% trans "Reports" %}</div></a>
-=======
                 <a href="{% url 'coach_reports' zone_id=zone_id %}" title="{% trans 'Track the progress of your learners' %}"><div class=""><span aria-hidden="true"><i class="icon icon-uniE605"></i></span><br/>{% trans "Reports" %}</div></a>
->>>>>>> 228755d6
             </li>
             <li class="playlist {% block playlist_active %}{% endblock playlist_active %}">
                 <a class="link-width" href="{% url 'assign_playlists' %}" title="{% trans 'Assign playlists to learner groups' %}"><div><span aria-hidden="true"><i class="icon icon-uniE604"></i></span><br/>{% trans "Playlists" %}</div></a>
