{% extends base_template %}
{% load i18n %}
{% load kalite_staticfiles %}

{% block practice_active %}active{% endblock practice_active %}

{% block headcss %}{{ block.super }}
<<<<<<< HEAD
    <link rel="stylesheet" type="text/css" href="{% static 'khan-exercises/css/khan-exercise.css' %}">
=======
    <link rel="stylesheet" type="text/css" href="{% static 'perseus/ke/css/khan-exercise.css' True %}">

    <!-- Used by KA to dynamically add styling to the exercise -->
    <style id="exercise-inline-style"></style>
>>>>>>> 721d7061
{% endblock headcss %}

{% block headjs %}{{ block.super }}

    <script>

<<<<<<< HEAD
=======
        // add some dummy features onto the Exercises object to make khan-exercises.js happy
        window.Exercises = {
            completeStack: {
                getUid: function() { return 0; },
                getCustomStackID: function() { return 0; }
            },
            currentCard: {
                attributes: {},
                get: function() {}
            },
            RelatedVideos: {
                render: function() {}
            },
            getCurrentFramework: function() { return "khan-exercises"; },
            incompleteStack: [0],
            PerseusBridge: {
                cleanupProblem: function() {}
            }
        };

>>>>>>> 721d7061
        $(function() {
            window.exercise_practice_view = new ExercisePracticeView({
                el: $(".exercise-wrapper"),
                exercise_id: "{{ exercise_id }}",
                context_type: "exercise"
            });
        });

    </script>

<<<<<<< HEAD
=======
    <script src="{% static 'js/distributed/software-keyboard.js' %}"></script>

>>>>>>> 721d7061
    <script src="{% url 'handlebars_templates' module_name='exercise' %}"></script>
    <!-- Import below is for testing/debug purposes only. rtibbles to remove !-->
    <script src="{% static 'js/seedrandom.min.js' %}"></script>
    <script src="{% static 'js/distributed/software-keyboard.js' %}"></script>
    <script src="{% static 'js/distributed/exercises.js' %}"></script>
<<<<<<< HEAD
    <script src="{% static 'khan-exercises/khan-exercise.js' %}"></script>
=======
    <script src="{% static 'perseus/ke/khan-exercise.js' %}"></script>
>>>>>>> 721d7061

{% endblock headjs %}

{% block content %}
    <div class="container">

<<<<<<< HEAD
        {% if next %}
        <div class="vidnext"><a href="{{ next.path }}"><span class="progress-circle" data-exercise-id="{{ next.id }}"></span> {% trans next.title %} &gt;</a></div>
        {% endif %}
        <div class="clear"></div>
=======
        <div class="row">
            <div class="exercises-header">
                <div class="row col-xs-12">
                    {% if prev %}
                    <div class="vidprev"><a href="{{ prev.path }}">&lt; {% trans prev.title %} <span class="progress-circle" data-exercise-id="{{ prev.id }}"></span></a></div>
                    {% endif %}

                    {% if next %}
                    <div class="vidnext pull-right"><a href="{{ next.path }}"><span class="progress-circle" data-exercise-id="{{ next.id }}"></span> {% trans next.title %} &gt;</a></div>
                    {% endif %}
                </div>
                <div class="clear"></div>
            </div>
        </div>
>>>>>>> 721d7061
    </div>

    <div class="exercise-wrapper"></div>

{% endblock content %}<|MERGE_RESOLUTION|>--- conflicted
+++ resolved
@@ -5,22 +5,16 @@
 {% block practice_active %}active{% endblock practice_active %}
 
 {% block headcss %}{{ block.super }}
-<<<<<<< HEAD
-    <link rel="stylesheet" type="text/css" href="{% static 'khan-exercises/css/khan-exercise.css' %}">
-=======
     <link rel="stylesheet" type="text/css" href="{% static 'perseus/ke/css/khan-exercise.css' True %}">
 
     <!-- Used by KA to dynamically add styling to the exercise -->
     <style id="exercise-inline-style"></style>
->>>>>>> 721d7061
 {% endblock headcss %}
 
 {% block headjs %}{{ block.super }}
 
     <script>
 
-<<<<<<< HEAD
-=======
         // add some dummy features onto the Exercises object to make khan-exercises.js happy
         window.Exercises = {
             completeStack: {
@@ -41,7 +35,6 @@
             }
         };
 
->>>>>>> 721d7061
         $(function() {
             window.exercise_practice_view = new ExercisePracticeView({
                 el: $(".exercise-wrapper"),
@@ -52,33 +45,20 @@
 
     </script>
 
-<<<<<<< HEAD
-=======
     <script src="{% static 'js/distributed/software-keyboard.js' %}"></script>
 
->>>>>>> 721d7061
     <script src="{% url 'handlebars_templates' module_name='exercise' %}"></script>
     <!-- Import below is for testing/debug purposes only. rtibbles to remove !-->
     <script src="{% static 'js/seedrandom.min.js' %}"></script>
     <script src="{% static 'js/distributed/software-keyboard.js' %}"></script>
     <script src="{% static 'js/distributed/exercises.js' %}"></script>
-<<<<<<< HEAD
-    <script src="{% static 'khan-exercises/khan-exercise.js' %}"></script>
-=======
     <script src="{% static 'perseus/ke/khan-exercise.js' %}"></script>
->>>>>>> 721d7061
 
 {% endblock headjs %}
 
 {% block content %}
     <div class="container">
 
-<<<<<<< HEAD
-        {% if next %}
-        <div class="vidnext"><a href="{{ next.path }}"><span class="progress-circle" data-exercise-id="{{ next.id }}"></span> {% trans next.title %} &gt;</a></div>
-        {% endif %}
-        <div class="clear"></div>
-=======
         <div class="row">
             <div class="exercises-header">
                 <div class="row col-xs-12">
@@ -93,7 +73,6 @@
                 <div class="clear"></div>
             </div>
         </div>
->>>>>>> 721d7061
     </div>
 
     <div class="exercise-wrapper"></div>
