<!DOCTYPE HTML>
{% load kalite_staticfiles %}
{% load i18n %}
{% load i18n_filters %}

<html>
    <head>
        <!--[if lt IE 9]>
              <script src="{% static "js/html5shiv.js" %}"></script>
        <![endif]-->

        <meta http-equiv="Content-Type" content="text/html; charset=UTF-8">
        <meta name="wot-verification" content="075abe861486e6bb3ab9"/>
        <meta name="viewport" content="width=device-width, initial-scale=1">
        {% block titletag %}
        <title>{% block title %}{% trans title %}{% endblock title %} | KA Lite</title>
        {% endblock %}

        <link rel="stylesheet" type="text/css" href="{% static 'css/jquery-ui/jquery-ui.min.css' True %}">
        <link rel="stylesheet" type="text/css" href="{% static 'css/bootstrap.min.css' True %}">
        <link rel="stylesheet" type="text/css" href="{% static 'css/distributed/bootstrap-overrides.css' True %}">
        <!-- <link rel="stylesheet/less" type="text/css" href="{% static 'css/distributed/bootstrap-overrides.less' True %}"> -->
        <link rel="stylesheet" type="text/css" href="{% static 'css/distributed/khan-site.css' True %}">
        <link rel="stylesheet" type="text/css" href="{% static 'css/distributed/khan-lite.css' True %}">
        <link href="{% static "fonts/style.css" %}" rel="stylesheet" type="text/css">
        <link rel="stylesheet" type="text/css" href="{% static 'css/distributed/search_autocomplete.css' True %}">

        <!-- CSS for dynamic settings -->
        <link rel="stylesheet" type="text/css" href="{% url 'dynamic_css' %}">

        {% block headcss %}{% endblock headcss %}
        <link rel="shortcut icon" href="{% static "images/distributed/favicon.ico" %}">
        {# In some versions of IE, console isn't defined, which can lead to JS errors #}
        <script type="text/javascript">
            window.console = window.console || {log: function() {}};
        </script>

        <script type="text/javascript" src="{% url 'dynamic_js' %}"></script>

        {# Older versions of IE didn't have a JSON object, so this library adds it back in if needed #}
        <script type="text/javascript" src="{% static 'js/json2.js' %}"></script>
        <!-- JS translation file statically included as a back-up, so that if the saved file below isn't available, we don't choke. -->
        {% if current_language != "en" %}
        <script type="text/javascript" src="{% static 'js/i18n/en.js' %}"></script>
        {% endif %}

        {% if request.in_context_localized %}
            <script type="text/javascript">
              var _jipt = [];
              _jipt.push(['project', 'ka-lite']);
            </script>
            <script type="text/javascript" src="//cdn.crowdin.com/jipt/jipt.js"></script>
        {% endif %}

        <!-- JS translation files dynamically generated by django, then saved to the static file below -->
        <script type="text/javascript" src="{% static 'js/i18n/'|add:request.language|add:'.js' %}"></script>

        {# Use JS to help IE5.5-IE8 support modern browser features, especially for CSS and PNGs #}
        <!--[if lt IE 8]>
        {# <script src="{% static "js/IE8.js" %}"></script> #}
        <![endif]-->

        <script type="text/javascript">
            window.onerror=function(msg){
                window.js_errors = window.js_errors || [];
                window.js_errors.push(msg);
            }
        </script>
        {% block jqueryjs %}
        <script type="text/javascript" src="{% static 'js/jquery-1.9.1.min.js' %}"></script>
        <script type="text/javascript">
            jQuery.migrateMute = {% if settings.DEBUG %}false{% else %}true{% endif %};
        </script>
        {% endblock jqueryjs %}
        <script type="text/javascript" src="{% static 'js/underscore-min.js' %}"></script>
        <script type="text/javascript" src="{% static 'js/backbone/backbone.js' %}"></script>
        <script type="text/javascript" src="{% static 'js/backbone/backbone-tastypie.js' %}"></script>
        <script type="text/javascript" src="{% static 'js/backbone/backbone-helpers.js' %}"></script>
        <script type="text/javascript" src="{% static 'js/jquery-ui/jquery-ui.min.js' %}"></script>
        <script type="text/javascript" src="{% static 'js/jquery.ui.touch-punch.min.js' %}"></script>
        <script type="text/javascript" src="{% static 'js/bootstrap.min.js' %}"></script>

        <script>
         // the following variables are used by functions in distributed-server.js,
         //    khan-lite.js, and search_autocomplete.js.
         // TODO(jamalex): include these in some Backbone Model state instead, synced via AJAX
         var INSTALLED_LANGUAGES_URL     = "{% url 'installed_language_packs' %}";
         var SEARCH_TOPICS_URL           = "{% url 'flat_topic_tree' lang_code=current_language %}";
         var STATUS_URL                  = "{% url 'status' %}";
         var FORCE_SYNC_URL              = "{% url 'api_force_sync' %}";

         // TODO(rtibbles): This looks like it could do with some cleanup
         var GET_VIDEO_LOGS_URL          = "{% url 'get_video_logs' %}";
         var GET_EXERCISE_LOGS_URL       = "{% url 'get_exercise_logs' %}";
         var GET_CONTENT_LOGS_URL       = "{% url 'get_content_logs' %}";
         var LOCAL_DEVICE_MANAGEMENT_URL = "{% url 'device_redirect' %}";
         var USER_LOGIN_URL              = "{% url 'login' %}";
         var SET_DEFAULT_LANGUAGE_URL    = "{% url 'set_default_language' %}"
         var DELETE_USERS_URL            = "{% url 'delete_users' %}";
         var DELETE_GROUPS_URL           = "{% url 'group_delete' %}";
         var MOVE_TO_GROUP_URL           = "{% url 'move_to_group' %}";
         var SAVE_VIDEO_LOG_URL          = "{% url 'save_video_log' %}";
         var STATIC_URL                  = "{% static "" True %}"; // pass "True" to avoid build id being appended

         var ALL_ASSESSMENT_ITEMS_URL = "{% url 'api_dispatch_list' resource_name='assessment_item' %}";

         var KHAN_EXERCISES_SCRIPT_URL = "{% static 'khan-exercises/khan-exercise.js' %}";

         var SERVER_INFO_PATH            = "{% url 'get_server_info' %}";
         var CENTRAL_SERVER_HOST         = "{{ central_server_host }}";
         var SECURESYNC_PROTOCOL         = "{{ securesync_protocol }}";
         var CURRENT_LANGUAGE            = "{{ current_language }}";

        </script>
        <script type="text/javascript" src="{% static 'js/less.js' %}"></script>
        <script type="text/javascript" src="{% static 'js/sprintf.min.js' %}"></script>
        <script type="text/javascript" src="{% static 'js/purl.js' %}"></script>
        <script type="text/javascript" src="{% static 'js/modernizr.js' %}"></script>
        <script type="text/javascript" src="{% static 'js/jquery.ui.autocomplete.html.js' %}"></script>
        <script type="text/javascript" src="{% static 'js/khan-lite.js' %}"></script>
        <script type="text/javascript" src="{% static 'js/distributed/distributed-server.js' %}"></script>
        <script type="text/javascript" src="{% static 'js/distributed/search_autocomplete.js' %}"></script>

        <!-- Imports for handlebars, our JS templating engine -->
        <script src="{% static "js/handlebars/handlebars-v1.3.0.js" %}"></script>
        <script src="{% static "js/handlebars/handlebars-helpers.js" %}"></script>
        <script src="{% static "js/handlebars/handlebars-wrapper.js" %}"></script>

        {# Trigger tooltips for help icons #}
        <script>
            $(function(){
                $('.help-tooltip').tooltip({
                    trigger: "hover click"
                });
            });
        </script>

        {% block headjs %}{% endblock headjs %}
        {% block analytics %}{% endblock analytics %}
    </head>

    <body class="{% block bodyclass %}{% endblock %}">
        <div id="wrapper">

            {# Header & Navbar #}
            <div class="navbar kalite-navbar faded-green-bg">
              <div class="container">
                  <div class="row">
                      <div class="navbar-header">
                          <button type="button" class="navbar-toggle" data-toggle="collapse" data-target=".navbar-collapse">
                              <span class="icon-bar"></span>
                              <span class="icon-bar"></span>
                              <span class="icon-bar"></span>
                          </button>
                          <div class="navbar-brand">
                              <a href="{% url 'learn' %}" title="{% trans 'KA Lite Home' %}">
                                  <img src="{% static "images/distributed/horizontal-logo-small.png" %}" alt="{% trans 'KA Lite logo' %}">
                              </a>
                              <div class="pull-right visible-xs sitepoint" id="points-xs"></div>
                          </div>
                      </div>
                      <div class="collapse navbar-collapse">
                          <ul class="nav navbar-nav navbar-right nav-tabs" role="tablist">
                            <!-- For all users -->
                            {# Learn for all #}
<<<<<<< HEAD
                            <li class="{% block learn_active %}{% endblock learn_active %}">
                              <a href="{% url 'learn' %}" id="nav_learn" class="not-admin-only home-navlink">
=======

                            {# Search box #}
                            <li>
                              <form class="navbar-form" action="{% url 'search' %}" method="get" id="search-box" role="search">
                                {% comment %}translators: this will appear in the navigation bar. please try to keep it as short as possible.{% endcomment %}
                                <div class="input-group">
                                  <input type="text" name="query" id="search" class="form-control" placeholder="{% trans 'video, topic, or exercise...' %}" />
                                  <button class="btn btn-default" type="submit"><i class="glyphicon glyphicon-search"></i></button>
                                </div>
                              </form>
                            </li>

                            <li>
                              <a href="{% url 'learn' %}" id="nav_learn" class="home-navlink not-admin-only {% block learn_active %}{% endblock learn_active %}">
>>>>>>> 0a84851a
                                {% trans "Learn" %}
                              </a>
                            </li>
                            <!-- End for all users -->

                            <!-- For logged in admins -->
                            {# Teach for admins => assigning playlists #}
                            <li class="{% block teach_active_admins %}{% endblock teach_active_admins %}">
                              <a href="{% url 'assign_playlists' %}" id="nav_coachreports" class="admin-only">
                                {% trans "Teach" %}
                              </a>
                            </li>

                            {# Manage for admins => zone control panel #}
                            <li class="{% block manage_active_admins %}{% endblock manage_active_admins %}">
                              <a href="{% url 'zone_redirect' %}" class="admin-only">
                                {% trans "Manage" %}
                              </a>
                            </li>
                            <!-- End for logged in admins -->

                            <!-- For logged in teachers -->
                            {# Teach for teachers => coachreports #}
                            <li class="{% block teach_active_teachers %}{% endblock teach_active_teachers %}">
                              <a href="{% url 'tabular_view' %}" id="nav_coachreports" class="teacher-only">
                                {% trans "Teach" %}
                              </a>
                            </li>

                            {# Manage for teachers => facility management #}
                            {% if request.session.facility_user.facility %}
                              <li class="{% block manage_active_teachers %}{% endblock manage_active_teachers %}">
                                <a href="{% url 'facility_management' zone_id=None facility_id=request.session.facility_user.facility.id %}" class="teacher-only">
                                  {% trans "Manage" %}
                                </a>
                              </li>
                            {% endif %}
                            <!-- End for logged in teachers -->

                            <!-- For logged out users  -->
                            {# Login #}
                            <li class="{% block login_active %}{% endblock login_active %}">
                              <a href="{% url 'login' %}" id="nav_login" class="not-logged-in-only" title="{% trans 'Login' %}">
                                {% trans "Login" %}
                              </a>
                            </li>
        
                            {% if not restricted %}
                              <li class="{% block signup_active %}{% endblock signup_active %}">
                                <a href="{% url 'facility_user_signup' %}" id="nav_signup" class="not-logged-in-only" title="{% trans 'Register to start tracking your progress' %}">
                                  {% trans "Sign Up" %}
                                </a>
                              </li>
                            {% endif %}
                            <li class="not-logged-in-only">
                              {% if num_language_choices > 1 %}
                              <select id="language_selector">
                              {% for lang_code, lang_meta in language_choices.iteritems %}
                                <option value="{{ lang_code }}" {% if lang_code == current_language %}selected{% endif %}>
                                    {{ lang_code|get_language_name }}
                                </option>
                              {% endfor %}
                              </select>
                              {% endif %}
                            </li>
                            <!-- Farthest right nav is logged in user dropdown -->
                            <li class="dropdown {% block help_active %}{% endblock help_active %}{% block progress_active %}{% endblock progress_active %}">
                              <a href="#" class="logged-in-only dropdown-toggle" data-toggle="dropdown">
                                  <span id="username">
                                    <!-- Username injected here w/ js -->
                                  </span>
                                <span class="caret"></span>
                              </a>
                              <ul class="dropdown-menu" role="menu">
                                <li role="presentation">
                                  <span id="points">
                                    <!-- Points injected here w/ js -->
                                  </span>
                                </li>
                                <li role="presentation" class="divider"></li>
                                {# Student account management #}
                                <li role="presentation" class="motivational-feature">
                                  <a role="menuitem" tabindex="-1" href="{% url 'account_management' %}" id="nav_progress" title="{% trans 'My Progress'%}" class="student-only">
                                    {% trans "My Progress" %}
                                  </a>
                                </li>
                                <li role="presentation">
                                  <a role="menuitem" tabindex="-1" href="{% url 'help' %}" id="nav_help">{% trans "Help" %}</a>
                                </li>
                                <li role="presentation" class="divider"></li>
                                <!-- Logout goes at the bottom! -->
                                <li role="presentation">
                                  <a role="menuitem" tabindex="-1" id="nav_logout" class="logged-in-only" title="{% trans 'Logout'%}" href="{% url 'logout' %}">
                                    {% trans "Logout" %}
                                  </a>
                                </li>
                              </ul>
                            </li>
                          </ul>
                        </div>
                  </div>
              </div>
          </div>
          {# End Header / Navbar #}

            {# Body #}
            <div id="content-container" class="container">
                {% block outer_content %}
                    {% block precontent %}
                        {% include "distributed/partials/_messages.html" %}
                    {% endblock precontent %}
                    {% block content %}
                        {% block subnavbar %}{% endblock subnavbar %}
                    {% endblock content %}
                {% endblock outer_content %}
            </div>

            {# Footer #}
            {% include "distributed/partials/_footer.html" %}

        </div> {# End wrapper #}
    </body>
</html><|MERGE_RESOLUTION|>--- conflicted
+++ resolved
@@ -162,12 +162,6 @@
                       <div class="collapse navbar-collapse">
                           <ul class="nav navbar-nav navbar-right nav-tabs" role="tablist">
                             <!-- For all users -->
-                            {# Learn for all #}
-<<<<<<< HEAD
-                            <li class="{% block learn_active %}{% endblock learn_active %}">
-                              <a href="{% url 'learn' %}" id="nav_learn" class="not-admin-only home-navlink">
-=======
-
                             {# Search box #}
                             <li>
                               <form class="navbar-form" action="{% url 'search' %}" method="get" id="search-box" role="search">
@@ -178,10 +172,10 @@
                                 </div>
                               </form>
                             </li>
-
-                            <li>
-                              <a href="{% url 'learn' %}" id="nav_learn" class="home-navlink not-admin-only {% block learn_active %}{% endblock learn_active %}">
->>>>>>> 0a84851a
+                            
+                            {# Learn for all #}
+                            <li class="{% block learn_active %}{% endblock learn_active %}">
+                              <a href="{% url 'learn' %}" id="nav_learn" class="not-admin-only home-navlink">
                                 {% trans "Learn" %}
                               </a>
                             </li>
