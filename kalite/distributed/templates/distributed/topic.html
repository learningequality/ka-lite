{% extends base_template %}
{% load i18n %}
{% load my_filters %}
{% load i18n_filters %}

{% block watch_active %}active{% endblock watch_active %}

<!-- {% block headcss %}{{ block.super }}
{% endblock headcss %} -->

{% block headjs %}{{ block.super }}
    <script type="text/javascript">
        $(function() {
            $('.video-unavailable').removeAttr("href");

            // TODO(bcipolli): use javascript to translate here
            $('a.video-unavailable').attr("title", "{% trans 'This video is not downloaded.' %}");
        });
    </script>
{% endblock headjs %}

{% block content %}
    <div class="container">
        <h3 class="title-header">
            <div class="title">{% trans title %}</div>
            <div class="long-description">{% if description %}{% trans description %}{% endif %}</div>
        </h3>
        {% if topics %}
        <h4>{% trans "Subtopics" %}</h4>
        <ol class="topic-list">
            {% for subtopic in topics %}
            <li>
                <span>
                    <a href="{{ subtopic.path }}" class="topic-link topic-{% if not subtopic.available %}un{% endif %}available" title="{% blocktrans with avail=subtopic.nvideos_available known=subtopic.nvideos_known local=subtopic.nvideos_local %}{{ avail }} / {{ known }} video(s) are available ({{ local }} locally).{% endblocktrans %}">
                        {% trans subtopic.title %}
                    </a>
                </span>
            </li>
            {% endfor %}
            <br/>
        </ol>
        {% endif %}

        {% if videos %}
        <h3>{% trans "Videos" %}</h3>
        <ol>
            {% for video in videos %}
            <li>
                <span class="progress-circle" data-video-id="{{ video.id }}"></span>
                {% comment %}Four scenarios:
                1. Offline, local video
                2. Offline, no local video
                3. Online, local video
                4. Online, no local video
                {% endcomment %}
                <a href="{{ video.path }}" class="video-link client-online-only video-{% if not video.available %}un{% endif %}available">
                    {% trans video.title %}
                </a>
                <a href="{{ video.path }}" class="video-link not-client-online-only video-{% if not video.on_disk %}un{% endif %}available">
                    {% trans video.title %}
                </a>

                {# dubbed videos #}
                {% for lang_code, avail in video.availability.iteritems %}
                    {% if avail.on_disk %}
                    <span class="dubbedvideo-indicator">
                        <a href="{{ video.path }}?lang={{ lang_code }}" title="{% blocktrans with lang_name=lang_code|get_language_name %}Dubbed video available in {{ lang_name }}{% endblocktrans %}">
                        {{ lang_code }}
<<<<<<< HEAD
                        </a></span>
                    {% endif %}
                {% endfor %}

                {# subtitles #}{# TODO(bcipolli) don't hard-code to english? #}
                {% for lang_code in video.availability.en.subtitles.keys %}
                    <span class="subtitle-indicator" title="{% blocktrans with lang_name=lang_code|get_language_name %}Subtitle available in {{ lang_name }}{% endblocktrans %}">
                    {{ lang_code }}
                    </span>
                {% endfor %}
            </li>
=======
                    </a>
                </span>
                {% endif %}
            {% endfor %}

            {# subtitles #}{# TODO(bcipolli) don't hard-code to english? #}
            {% for lang in video.availability.en.subtitles %}
                <span class="subtitle-indicator" title="{% blocktrans with lang_name=lang.name %}Subtitle available in {{ lang_name }}{% endblocktrans %}">
                    {{ lang.code }}
                </span>
>>>>>>> 92de543c
            {% endfor %}
            <br/>
        </ol>
        {% endif %}

        {% if exercises %}
        <h3>{% trans "Exercises" %}</h3>
        <ol>
            {% for exercise in exercises %}
            <li>
                <span class="progress-circle" data-exercise-id="{{ exercise.name }}"></span>
                <a class="exercise-link" href="{{ exercise.path }}">{% trans exercise.title %}</a>

                {# translated exercises #}
                {% for lang in exercise_langs|get_item:exercise.id %}
                    <span class="dubbedvideo-indicator">
                        <a href="{{ exercise.path }}?lang={{ lang }}">
                            {{ lang }}
                        </a>
                    </span>
                {% endfor %}

            </li>
            {% endfor %}
            <br/>
        </ol>
        {% endif %}
    </div>
{% endblock content %}<|MERGE_RESOLUTION|>--- conflicted
+++ resolved
@@ -66,32 +66,18 @@
                     <span class="dubbedvideo-indicator">
                         <a href="{{ video.path }}?lang={{ lang_code }}" title="{% blocktrans with lang_name=lang_code|get_language_name %}Dubbed video available in {{ lang_name }}{% endblocktrans %}">
                         {{ lang_code }}
-<<<<<<< HEAD
-                        </a></span>
+                        </a>
+                    </span>
                     {% endif %}
                 {% endfor %}
 
                 {# subtitles #}{# TODO(bcipolli) don't hard-code to english? #}
-                {% for lang_code in video.availability.en.subtitles.keys %}
-                    <span class="subtitle-indicator" title="{% blocktrans with lang_name=lang_code|get_language_name %}Subtitle available in {{ lang_name }}{% endblocktrans %}">
-                    {{ lang_code }}
+                {% for lang in video.availability.en.subtitles %}
+                    <span class="subtitle-indicator" title="{% blocktrans with lang_name=lang.name %}Subtitle available in {{ lang_name }}{% endblocktrans %}">
+                        {{ lang.code }}
                     </span>
                 {% endfor %}
             </li>
-=======
-                    </a>
-                </span>
-                {% endif %}
-            {% endfor %}
-
-            {# subtitles #}{# TODO(bcipolli) don't hard-code to english? #}
-            {% for lang in video.availability.en.subtitles %}
-                <span class="subtitle-indicator" title="{% blocktrans with lang_name=lang.name %}Subtitle available in {{ lang_name }}{% endblocktrans %}">
-                    {{ lang.code }}
-                </span>
->>>>>>> 92de543c
-            {% endfor %}
-            <br/>
         </ol>
         {% endif %}
 
