"""
URLS for constructing the KA Lite app. Mostly imported from other apps.
Notable urls include:
* serving media and static files.  This can be overriden by putting a (fast) front-end server
    (like nginx) to speed things up.
* The "splat" handler, which catches all uncaught requests, and tries to turn them into a
    node in the topic tree.
"""
from django.conf import settings
from django.conf.urls import patterns, include, url
from django.contrib import admin
from django.http import HttpResponseRedirect

from . import api_urls
import kalite.dynamic_assets.urls
import kalite.coachreports.urls
import kalite.playlist.urls
import kalite.control_panel.urls
import kalite.facility.urls
import kalite.updates.urls
import securesync.urls

import fle_utils.handlebars


admin.autodiscover()

urlpatterns = patterns('',
    url(r'^admin/', include(admin.site.urls)),
    url(r'^images/.*$', lambda request: HttpResponseRedirect(settings.STATIC_URL[:-1] + request.path)),
    url(r'^favico.ico/?$', lambda request: HttpResponseRedirect(settings.STATIC_URL + "images/distributed/" + request.path)),
)

urlpatterns += patterns('',
    url(r'^securesync/', include(kalite.facility.urls)),  # for backwards compat
    url(r'^securesync/', include(securesync.urls)),
)

urlpatterns += patterns('',
    url(r'^%s(?P<path>.*)$' % settings.CONTENT_URL[1:], 'django.views.static.serve', {
        'document_root': settings.CONTENT_ROOT,
    }),
    url(r'^%s(?P<path>.*)$' % settings.MEDIA_URL[1:], 'django.views.static.serve', {
        'document_root': settings.MEDIA_ROOT,
    }),
)

# Teaching / admin patterns
urlpatterns += patterns(__package__ + '.views',
    # For teachers
    url(r'^coachreports/', include(kalite.coachreports.urls)),

    # For playlists
    url(r'^playlists/', include(kalite.playlist.urls)),

    # For admins
    url(r'^update/', include(kalite.updates.urls)),

    url(r'^help/$', 'help', {}, 'help'),

    # API
    url(r'^api/', include(api_urls)),

    # Management: Zone, facility, device
    url(r'^management/zone/$', 'zone_redirect', {}, 'zone_redirect'), # only one zone, so make an easy way to access it
    url(r'^management/device/$', 'device_redirect', {}, 'device_redirect'), # only one device, so make an easy way to access it
    url(r'^management/', include(kalite.control_panel.urls)), # no org_id, but parameter needed for reverse url look-up
)

# Dynamic assets
urlpatterns += patterns('',
    url(r'^_generated/', include(kalite.dynamic_assets.urls)),
)

# Testing
if "tests.loadtesting" in settings.INSTALLED_APPS:
    urlpatterns += patterns(__package__ + '.views',
        url(r'^loadtesting/', include('kalite.testing.loadtesting.urls')),
    )

# Handlebars
urlpatterns += patterns('',
    url(r'^handlebars/', include(fle_utils.handlebars.urls)),
)

# Front-end
urlpatterns += patterns(__package__ + '.views',
    url(r'^$', 'homepage', {}, 'homepage'),
    url(r'^watch/$', 'watch_home', {}, 'watch_home'),
    url(r'^exercisedashboard/$', 'exercise_dashboard', {}, 'exercise_dashboard'),
    url(r'^search/$', 'search', {}, 'search'),
    url(r'^test/', include('student_testing.urls')),
<<<<<<< HEAD
=======
    url(r'^store/', include('store.urls')),
>>>>>>> 5fdd2bd7
    # the following pattern is a catch-all, so keep it last:
    # Allows remote admin of the distributed server
    url(r'^cryptologin/$', 'crypto_login', {}, 'crypto_login'),

    url(r'^(?P<splat>.+)/$', 'splat_handler', {}, 'splat_handler'),
<<<<<<< HEAD
)

# css and js templates
urlpatterns += patterns(__package__ + '.views',
    url(r'_generated/ab_testing.css', 'ab_testing_css', {}, 'ab_testing_css'),
    url(r'_generated/ab_testing.js', 'ab_testing_js', {}, 'ab_testing_js'),
=======
>>>>>>> 5fdd2bd7
)

handler403 = __package__ + '.views.handler_403'
handler404 = __package__ + '.views.handler_404'
handler500 = __package__ + '.views.handler_500'<|MERGE_RESOLUTION|>--- conflicted
+++ resolved
@@ -90,24 +90,12 @@
     url(r'^exercisedashboard/$', 'exercise_dashboard', {}, 'exercise_dashboard'),
     url(r'^search/$', 'search', {}, 'search'),
     url(r'^test/', include('student_testing.urls')),
-<<<<<<< HEAD
-=======
     url(r'^store/', include('store.urls')),
->>>>>>> 5fdd2bd7
     # the following pattern is a catch-all, so keep it last:
     # Allows remote admin of the distributed server
     url(r'^cryptologin/$', 'crypto_login', {}, 'crypto_login'),
 
     url(r'^(?P<splat>.+)/$', 'splat_handler', {}, 'splat_handler'),
-<<<<<<< HEAD
-)
-
-# css and js templates
-urlpatterns += patterns(__package__ + '.views',
-    url(r'_generated/ab_testing.css', 'ab_testing_css', {}, 'ab_testing_css'),
-    url(r'_generated/ab_testing.js', 'ab_testing_js', {}, 'ab_testing_js'),
-=======
->>>>>>> 5fdd2bd7
 )
 
 handler403 = __package__ + '.views.handler_403'
