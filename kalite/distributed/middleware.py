--- conflicted
+++ resolved
@@ -24,7 +24,6 @@
             raise PermissionDenied()
 
 
-<<<<<<< HEAD
 class SessionIdleTimeout:
     """
     Middleware class to timeout a session after a specified time period.
@@ -59,7 +58,8 @@
                     request.session['last_activity'] = current_datetime
 
         return None
-=======
+
+
 class LogRequests:
 
     def process_response(self, request, response):
@@ -77,5 +77,4 @@
                 )
             )
 
-        return response
->>>>>>> fe2800b9
+        return response