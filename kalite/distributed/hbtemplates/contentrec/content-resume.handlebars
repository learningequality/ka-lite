--- conflicted
+++ resolved
@@ -1,17 +1,10 @@
 <div class="container card">
   <!--This is where the card title is-->
   <div class="row card-title">
-<<<<<<< HEAD
-      <div class="col-xs-9">
-          <h1>{{_ "Resume" }}</h1>
-      </div>
-      <div class="col-xs-3">
-=======
     <div class="col-xs-9">
-      <h1>Resume</h1>
+      <h1>{{_ "Resume" }}</h1>
     </div>
     <div class="col-xs-3">
->>>>>>> 3bbe507f
       <h1 class="glyphicon glyphicon-play-circle" aria-hidden="true"></h1>
     </div>
     <hr class="module_divider" />
@@ -19,27 +12,6 @@
   <a href="/learn/{{ path }}">
     <!--Where the video thumbnail and description go-->
     <div id="content-resume-thumbnail">
-<<<<<<< HEAD
-            <div class="row">
-              <center>
-                <div class="col-xs-12"><h3>{{ title }}</h3></div>
-              </center>
-                <div class="col-xs-12">
-                  <center>
-                    {{#if content_urls.thumbnail }}
-                      <img src="{{content_urls.thumbnail}}" class="img-responsive" alt="{{ truncate description 100 }}">
-                    {{else}}
-                      <h1 id="exercise-icon" class="icon-{{kind}} glyphicon-expand"></h1>
-                    {{/if}}
-                  </center>
-                </div>
-
-            </div>
-            {{#if description }}
-            <div class="row">
-              <div class="col-xs-12"><h3>{{_ "Description" }}:</h3></div>
-            </div>
-=======
       {{#if content_urls.thumbnail }}
       <div class="row">
         <center>
@@ -58,11 +30,9 @@
         {{#if description }}
         <div class="row">
           <div class="col-xs-12">
-            <h3>Description:</h3>
+            <h3>{{_ "Description" }}:</h3>
           </div>
         </div>
->>>>>>> 3bbe507f
-
         <div class="row">
           <div class="col-xs-12">
             <p>{{ truncate description 100 }}</p>
@@ -78,7 +48,7 @@
         </div> 
         
         <div class="col-xs-9">
-          <h4><small>Exercise:</small></h4>
+          <h4><small>{{_ "Exercise" }}:</small></h4>
           <h4>{{ title }}</h4>
         </div>
         
