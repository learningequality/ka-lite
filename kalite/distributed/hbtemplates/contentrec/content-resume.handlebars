--- conflicted
+++ resolved
@@ -1,25 +1,12 @@
 <div id="content-resume">
-<<<<<<< HEAD
-	<div class="card-top">
-		<h1 class="card-title">Resume</h1>
-		<span class="glyphicon glyphicon-play-circle" aria-hidden="true"></span>
-	</div>
-	<div id="card-bottom">
-		<h2>Algorithms {{ lesson_title }}</h2>
-		{{!-- <img src="/static/images/video.png" alt="video"/> --}}
-		<h3>Description:</h3>
-		<p>{{ lesson_description }}</p>
-	</div>
-=======
     <div class="card-top">
         <h1 class="card-title">Resume</h1>
         <span class="glyphicon glyphicon-play-circle" aria-hidden="true"></span>
     </div>
     <div id="card-bottom">
         <h2>Algorithms {{ lesson_title }}</h2>
-        <img src="/static/images/video.png" alt="video" />
+        <img src="/../static/images/video.png" alt="video" />
         <h3>Description:</h3>
         <p>{{ lesson_description }}</p>
     </div>
->>>>>>> 7b2178db
 </div>