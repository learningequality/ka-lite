--- conflicted
+++ resolved
@@ -1,9 +1,5 @@
 from fle_utils.config.models import Settings
-<<<<<<< HEAD
-from securesync.models import Device, DeviceZone, Zone
-=======
 from securesync.models import Device, Zone, DeviceZone
->>>>>>> f666cc09
 
 
 class CreateDeviceMixin:
@@ -16,17 +12,17 @@
         Device.initialize_own_device()
 
     @classmethod
-<<<<<<< HEAD
     def register_device(self, zone=None):
         """Register the local device to a zone (dummy zone if none specified)."""
         zone = zone or Zone.objects.create(name='test_zone')
         DeviceZone.objects.create(zone=zone, device=Device.get_own_device())
-=======
-    def create_device_zone(self, zone):
-        return DeviceZone.objects.create(device=Device.get_own_device(), zone=zone)
 
 
 class CreateZoneMixin:
+
+    @classmethod
+    def create_device_zone(self, zone):
+        return DeviceZone.objects.create(device=Device.get_own_device(), zone=zone)
 
     @classmethod
     def create_zone(self, **kwargs):
@@ -34,5 +30,4 @@
             "name": "zone"
         }
         attr.update(**kwargs)
-        return Zone.objects.create(**attr)
->>>>>>> f666cc09
+        return Zone.objects.create(**attr)