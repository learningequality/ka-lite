import time
import re

from selenium.common.exceptions import NoSuchElementException, WebDriverException
from selenium.webdriver.common.by import By
from selenium.webdriver.common.keys import Keys
from selenium.webdriver.common.by import By
from selenium.webdriver.support import expected_conditions as EC
from selenium.webdriver.support.ui import WebDriverWait

from django.utils.translation import ugettext as _

from ..browser import browse_to, setup_browser, wait_for_page_change

from kalite.facility.models import Facility
from kalite.topic_tools import get_content_cache

from django.contrib.auth.models import User

from random import choice

class BrowserActionMixins(object):

    max_wait_time = 4

    # not all act as tab stops, but ...
    HtmlFormElements = ["form", "input", "textarea", "label", "fieldset",
                        "legend", "select", "optgroup", "option", "button",
                        "datalist", "keygen", "output"]

    def create_browser(self, browser_type="Firefox"):
        return setup_browser(browser_type)

    def browse_to(self, *args, **kwargs):
        """
        When testing, we have to make sure that the page has loaded before
        testing the resulting page.

        Three ways to specify the url to browse to:
        1. First positional argument
        2. dest_url keyword argument
        3. reverse lookup of url_name argument.

        """
        if kwargs.get("browser"):
            browser = kwargs.get("browser")
            del kwargs["browser"]
        else:
            browser = self.browser
        if args:
            assert "dest_url" not in kwargs
        elif "dest_url" in kwargs:
            assert "url_name" not in kwargs
        elif "url_name" in kwargs:
            kwargs["dest_url"] = self.reverse(kwargs["url_name"])
            del kwargs["url_name"]
        else:
            raise Exception("Must specify the destination url.")

        browse_to(browser, *args, **kwargs)

    def wait_for_page_change(self, source_url, wait_time=0.1, max_retries=None):
        """
        When testing, we have to make sure that the page has loaded before testing the resulting page.
        """

        if not max_retries:
            max_retries = int(self.max_wait_time/float(wait_time))
        return wait_for_page_change(self.browser, source_url, wait_time=wait_time, max_retries=max_retries)

    def browser_activate_element(self, elem=None, id=None, name=None, tag_name=None, browser=None):
        """
        Given the identifier to a page element, make it active.
        Currently done by clicking TODO(bcipolli): this won't work for buttons,
        so find another way when that becomes an issue.
        """
        browser = browser or self.browser
        if not elem:
            if id:
                elem = browser.find_element_by_id(id)
            elif name:
                elem = browser.find_element_by_name(name)
            elif tag_name:
                elem = browser.find_element_by_tag_name(tag_name)
        elem.click()

    def browser_send_keys(self, keys, browser=None):
        """Convenience method to send keys to active_element in the browser"""
        browser = browser or self.browser
        browser.switch_to_active_element().send_keys(keys)

    def browser_check_django_message(self, message_type=None, contains=None, exact=None, num_messages=1):
        """Both central and distributed servers use the Django messaging system.
        This code will verify that a message with the given type contains the specified text."""

<<<<<<< HEAD
        WebDriverWait(self.browser, 5).until(EC.presence_of_element_located((By.CLASS_NAME, "alert")))
=======
        self.browser_wait_for_ajax_calls_to_finish()
>>>>>>> f19a34aa

        # Get messages (and limit by type)
        WebDriverWait(self.browser, 30).until(EC.presence_of_element_located((By.CLASS_NAME, "alert")))
        messages = self.browser.find_elements_by_class_name("alert")

        # Check that we got as many as expected
        if num_messages is not None:
            msg = "Make sure there are %d message(s), type='%s'." % \
                  (num_messages, message_type if message_type else "(any)")
            self.assertEqual(num_messages, len(messages), msg)

        for message in messages:
            if contains is not None:
                self.assertIn(contains, message.text, "Make sure message contains '%s'" % contains)
            if exact is not None:
                self.assertEqual(exact, message.text, "Make sure message = '%s'" % exact)

    def browser_wait_for_ajax_calls_to_finish(self):
            num_ajax_calls = 1 # to ensure at least one loop
            while num_ajax_calls > 0:
                num_ajax_calls = int(self.browser.execute_script('return jQuery.active;'))
                time.sleep(1)

    def browser_next_form_element(self, num_expected_links=None, max_tabs=10, browser=None):
        """
        Use keyboard navigation to traverse form elements.
        Skip any intervening elements that have tab stops (namely, links).

        If specified, validate the # links skipped, or the total # of tabs needed.
        """
        browser = browser or self.browser

        # Move to the next actable element.
        cur_element = browser.switch_to_active_element()
        self.browser_send_keys(Keys.TAB, browser=browser)
        num_tabs = 1

        # Loop until you've arrived at a form element
        num_links = 0
        while num_tabs <= max_tabs and \
                browser.switch_to_active_element().tag_name not in self.HtmlFormElements:
            num_links += browser.switch_to_active_element().tag_name == "a"
            self.browser_send_keys(Keys.TAB, browser=browser)
            num_tabs += 1

        # self.assertLessEqual(num_tabs, max_tabs,
        #                      "# of tabs exceeded max # of tabs (orig element: tag '%s' text '%s')." %
        #                      (cur_element.tag_name, cur_element.text))

        # if num_expected_links is not None:
        #     self.assertEqual(num_links, num_expected_links,
        #                      "Num links: actual (%d) != expected (%d)" % (num_links, num_expected_links))

        return num_tabs

    def browser_form_fill(self, keys="", browser=None):
        """
        Convenience function to send some keys to a form element,
        then traverse to the next form element.
        """
        browser = browser or self.browser
        if keys:
            self.browser_send_keys(keys, browser=browser)
        self.browser_next_form_element(browser=browser)

    def browser_wait_for_element(self, css_selector, max_wait_time=4, step_time=0.25):
        total_wait_time = 0
        element = None
        while total_wait_time < max_wait_time:

            time.sleep(step_time)
            total_wait_time += step_time
            try:
                element = self.browser.find_element_by_css_selector(css_selector)
                break
            except:
                pass
        return element

    def browser_wait_for_no_element(self, css_selector, max_wait_time=4, step_time=0.25):
        total_wait_time = 0
        while total_wait_time < max_wait_time:

            time.sleep(step_time)
            total_wait_time += step_time
            try:
                self.browser.find_element_by_css_selector(css_selector)
                pass
            except:
                break
    
    def browser_wait_for_js_condition(self, condition, max_wait_time=4, step_time=0.25):
        """
        Waits for the script in condition to return True.
        Warning: don't preface condition with "return"
        """
        total_wait_time = 0
        script = "return " + condition
        while total_wait_time < max_wait_time:

            time.sleep(step_time)
            total_wait_time += step_time
            try:
                if self.browser.execute_script(script):
                    break
                else:
                    pass
            except WebDriverException:
                # possible if the object you want to exist is an attribute of an object
                # that doesn't yet exist, e.g. does_not_exist_yet.i_want_to_test_this_one
                pass
    
    def browser_wait_for_js_object_exists(self, obj_name, max_wait_time=4, step_time=0.25):
        exists_condition = "typeof(%s) != 'undefined'" % obj_name
        self.browser_wait_for_js_condition(exists_condition, max_wait_time, step_time)

    # Actual testing methods
    def empty_form_test(self, url, submission_element_id):
        """
        Submit forms with no values, make sure there are no errors.
        """

        self.browse_to(url)
        self.browser_activate_element(id=submission_element_id)  # explicitly set the focus, to start
        self.browser_send_keys(Keys.RETURN)
        # how to wait for page change?  Will reload the same page.
        self.assertNotEqual(self.browser_wait_for_element(".errorlist"), None, "Make sure there's an error.")

    def browser_accept_alert(self, sleep=1, text=None):
        """
        PhantomJS still have no support for modal dialogs (alert, confirm, prompt) javascript functions.

        See comment on `hacks_for_phantomjs()` method above.
        """
        alert = None

        WebDriverWait(self.browser, 5).until(EC.alert_is_present())
        alert = self.browser.switch_to_alert()
        try:
            if not self.is_phantomjs:
                alert = self.browser.switch_to_alert()
                if text:
                    alert.send_keys(text)
                alert.accept()
            # set some delay to allow browser to process / reload the page
            if sleep:
                time.sleep(sleep)
        except Exception as exc:
            logging.warn('==> Exception at browser.browser_set_alert(): %s' % exc)
        return alert

    def browser_click(self, selector):
        """
        PhantomJS does not support the click fully, specially on anchor tags so we use the hack script from
        `hacks_for_phantomjs()` method above.

        REF: http://stackoverflow.com/questions/13536752/phantomjs-click-a-link-on-a-page?rq=1
        """
        browser = self.browser
        if self.is_phantomjs:
            # MUST: Make sure we re-inject the script hacks because the browser may have been reloaded.
            hacks_for_phantomjs(browser)
            js = """
                var el = $('%s')[0];
                window.simulateClick(el);
            """ % selector
            browser.execute_script("%s" % js)
        else:
            elem = browser.find_element_by_css_selector(selector)
            elem.click()

    def browser_click_and_accept(self, selector, sleep=1, text=None):
        """
        Shorthand to click on a link/button, show a modal dialog, then accept it.

        Use the fixed quirks on PhantomJS/GhostDriver on modal dialogs and clicking on anchor tags.

        See comment on `hacks_for_phantomjs()` method above.
        """
        self.browser_click(selector)
        alert = self.browser_accept_alert(sleep=sleep, text=text)
        return alert


    def browser_register_user(self, username, password, first_name="firstname",
                              last_name="lastname", facility_name=None,
                              stay_logged_in=False):
        """
        Tests that a user can register.
        This method will fail if you haven't created an admin and a facility.
        (See CreateAdminMixin and CreateFacilityMixin.)
        """

        self.assertTrue(self._admin_exists(), "No admin user exists")
        self.assertTrue(self._facility_exists(), "No facility exists")

        # Expected results vary based on whether a user is logged in or not.
        if not stay_logged_in:
            self.browser_logout_user()

        register_url = self.reverse("facility_user_signup")
        self.browse_to(register_url)  # Load page

        # Part 1: REGISTER
        if facility_name and self.browser.find_element_by_id("id_facility").is_displayed():
            self.browser_activate_element("id_facility")
            self.browser_send_keys(facility_name)
        self.browser_activate_element(id="id_username")  # explicitly set the focus, to start
        self.browser_form_fill(username)
        self.browser_form_fill(first_name)
        self.browser_form_fill(last_name)
        self.browser_form_fill(password)
        self.browser_form_fill(password)  # password (again)
        self.browser.find_element_by_id("id_username").submit()

    def browser_login_user(self, username, password, facility_name=None, browser=None):
        """
        Tests that an existing admin user can log in.
        """
        browser = browser or self.browser

        login_url = self.reverse("login")
        self.browse_to(login_url, browser=browser)  # Load page

        # Focus should be on username, password and submit
        #   should be accessible through keyboard only.
        if facility_name and browser.find_element_by_id("id_facility").is_displayed():
            self.browser_activate_element(id="id_facility")
            self.browser_send_keys(facility_name)

        username_field = browser.find_element_by_id("id_username")
        username_field.clear()  # clear any data
        username_field.click()  # explicitly set the focus, to start
        self.browser_form_fill(username, browser=browser)
        self.browser_form_fill(password, browser=browser)
        username_field.submit()
        # self.browser_send_keys(Keys.RETURN)

        # wait for 5 seconds for the page to refresh
        WebDriverWait(browser, 5).until(EC.staleness_of(username_field))

    def browser_login_admin(self, username=None, password=None, browser=None):
        self.browser_login_user(username=username, password=password, browser=browser)

    def browser_login_teacher(self, username, password, facility_name=None, browser=None):
        self.browser_login_user(
            username=username,
            password=password,
            facility_name=facility_name,
            browser=browser,
        )

    def browser_login_student(self, username, password, facility_name=None, exam_mode_on=False, browser=None):
        """
        Consider that student may be redirected to the exam page when Settings.EXAM_MODE_ON is set.
        """
        self.browser_login_user(
            username=username,
            password=password,
            facility_name=facility_name,
            browser=browser,
        )

    def browser_logout_user(self, browser=None):
        browser = browser or self.browser
        if self.browser_is_logged_in(browser=browser):
            # Since logout redirects to the homepage, browse_to will fail (with no good way to avoid).
            #   so be smarter in that case.
            homepage_url = self.reverse("homepage")
            logout_url = self.reverse("logout")
            if homepage_url == browser.current_url:
                browser.get(logout_url)
            else:
                self.browse_to(logout_url, browser=browser)
            self.assertEqual(homepage_url, browser.current_url, "Logout redirects to the homepage")
            self.assertFalse(self.browser_is_logged_in(), "Make sure that user is no longer logged in.")

    def browser_is_logged_in(self, expected_username=None, browser=None):
        # Two ways to be logged in:
        # 1. Student: #logged-in-name is username
        # 2. Admin: #logout contains username
        browser = browser or self.browser
        try:
            logged_in_name = browser.find_element_by_css_selector("#username").text.strip()
        except NoSuchElementException:
            # We're on an unrecognized webpage
            return False

        # Just checking to see if ANYBODY is logged in
        if not expected_username:
            return logged_in_name != ""
        # Checking to see if Django user, or user with missing names is logged in
        #   (then username displays)
        elif logged_in_name.lower() == expected_username.lower():
            return True
        # Checking to see if a FacilityUser with a filled-in-name is logged in
        else:
            user_obj = FacilityUser.objects.filter(username=expected_username)
            if user_obj.count() != 0:  # couldn't find the user, they can't be logged in
                return logged_in_name.lower() == user_obj[0].get_name().lower()

            user_obj = FacilityUser.objects.filter(username__iexact=expected_username)
            if user_obj.count() != 0:  # couldn't find the user, they can't be logged in
                return logged_in_name.lower() == user_obj[0].get_name().lower()
            else:
                assert logged_in_name == "", "Impossible for anybody to be logged in."


    def fill_form(self, input_id_dict):
        """
        Fill the form with the values of the given a dictionary
        where the keys are the ids of the input fields
        """
        for key in input_id_dict.keys():
            inputElement = self.browser.find_element_by_id(key)
            inputElement.clear()
            inputElement.send_keys(input_id_dict[key])
            time.sleep(0.5)

    @classmethod
    def _admin_exists(cls):
        return User.objects.filter(is_superuser=True).exists()
    
    @classmethod
    def _facility_exists(cls):
        return Facility.objects.all().exists()

    def browse_to_random_video(self):
        available = False
        while not available:
            video = get_content_cache()[choice(get_content_cache().keys())]
            # The inclusion of this line can potentially lead to the test hanging indefinitely
            # So we can't assume that a video has been downloaded for testing purposes :(
            # available = (len(video['languages']) > 0)
            available = True
        video_url = video['path']
        self.browse_to(self.reverse("learn") + video_url) 

    def browser_get_points(self):
        # The following commented line of code returns an element with blank text,
        # possibly due to a race condition, hence querying the element with js which "just works"
        #points_elem = self.browser.find_element_by_id("points")    
        # Ensure the element has been populated by triggering an event
        self.browser_wait_for_js_object_exists("window.statusModel");
        self.browser.execute_script("window.statusModel.trigger(\"change:points\");")
        points_text = self.browser.execute_script("return $('#points').text();")
        return int(re.search(r"(\d+)", points_text).group(1))<|MERGE_RESOLUTION|>--- conflicted
+++ resolved
@@ -93,11 +93,7 @@
         """Both central and distributed servers use the Django messaging system.
         This code will verify that a message with the given type contains the specified text."""
 
-<<<<<<< HEAD
         WebDriverWait(self.browser, 5).until(EC.presence_of_element_located((By.CLASS_NAME, "alert")))
-=======
-        self.browser_wait_for_ajax_calls_to_finish()
->>>>>>> f19a34aa
 
         # Get messages (and limit by type)
         WebDriverWait(self.browser, 30).until(EC.presence_of_element_located((By.CLASS_NAME, "alert")))
@@ -188,7 +184,7 @@
                 pass
             except:
                 break
-    
+
     def browser_wait_for_js_condition(self, condition, max_wait_time=4, step_time=0.25):
         """
         Waits for the script in condition to return True.
@@ -209,7 +205,7 @@
                 # possible if the object you want to exist is an attribute of an object
                 # that doesn't yet exist, e.g. does_not_exist_yet.i_want_to_test_this_one
                 pass
-    
+
     def browser_wait_for_js_object_exists(self, obj_name, max_wait_time=4, step_time=0.25):
         exists_condition = "typeof(%s) != 'undefined'" % obj_name
         self.browser_wait_for_js_condition(exists_condition, max_wait_time, step_time)
@@ -420,7 +416,7 @@
     @classmethod
     def _admin_exists(cls):
         return User.objects.filter(is_superuser=True).exists()
-    
+
     @classmethod
     def _facility_exists(cls):
         return Facility.objects.all().exists()
@@ -434,12 +430,12 @@
             # available = (len(video['languages']) > 0)
             available = True
         video_url = video['path']
-        self.browse_to(self.reverse("learn") + video_url) 
+        self.browse_to(self.reverse("learn") + video_url)
 
     def browser_get_points(self):
         # The following commented line of code returns an element with blank text,
         # possibly due to a race condition, hence querying the element with js which "just works"
-        #points_elem = self.browser.find_element_by_id("points")    
+        #points_elem = self.browser.find_element_by_id("points")
         # Ensure the element has been populated by triggering an event
         self.browser_wait_for_js_object_exists("window.statusModel");
         self.browser.execute_script("window.statusModel.trigger(\"change:points\");")
