"""
Test support harness to make setup.py test work.
"""
import functools
import os
import pdb
import sys

from django.conf import settings
from django.core import management
<<<<<<< HEAD
from django.core.management import call_command
=======
from django.test.simple import DjangoTestSuiteRunner
>>>>>>> e4f44058

from kalite.settings import LOG as logging


def auto_pdb(*exceptions):
    """
    From http://stackoverflow.com/questions/4398967/python-unit-testing-automatically-running-the-debugger-when-a-test-fails
    """
    if not exceptions:
        exceptions = (AssertionError, )
    def decorator(f):
        @functools.wraps(f)
        def wrapper(*args, **kwargs):
            try:
                return f(*args, **kwargs)
            except:
                pdb.post_mortem(sys.exc_info()[2])
        return wrapper
    return decorator


class KALiteTestRunner(DjangoTestSuiteRunner):
    """Forces us to start in liveserver mode, and only includes relevant apps to test"""

    def __init__(self, *args, **kwargs):
        """
        Force setting up live server test.  Adding to kwargs doesn't work, need to go to env.
        Dependent on how Django works here.
        """

        self.failfast = kwargs.get("failfast")  # overload
        self.verbosity = int(kwargs.get("verbosity")) # verbosity level, default 1

        # If no liveserver specified, set some default.
        #   port range is the set of open ports that Django can use to
        #   start the server.  They may have multiple servers open at once.
        if not os.environ.get('DJANGO_LIVE_TEST_SERVER_ADDRESS',""):
            os.environ['DJANGO_LIVE_TEST_SERVER_ADDRESS'] = "localhost:9000-9999"
        return super(KALiteTestRunner, self).__init__(*args, **kwargs)

    def run_tests(self, test_labels, extra_tests=None, **kwargs):
        """By default, only run relevant app tests.  If you specify... you're on your own!"""

        # Purge all .pyc files using the clean_pyc django extension.
        # This prevents issues when py's have been renamed or moved but
        #   the orphan pyc's are discovered and run during testing
        # pyc's are not tracked by git, so orphans can happen when an
        #   older branch has been checked out
        logging.info("Purging pyc files")
        management.call_command("clean_pyc", path=os.path.join(settings.PROJECT_PATH, ".."))

        if not test_labels:
            test_labels = set(['main', 'central', 'securesync'])
            if settings.CENTRAL_SERVER:
                test_labels -= set(['main',])
            else:
                test_labels -= set(['central',])
        return super(KALiteTestRunner,self).run_tests(test_labels, extra_tests, **kwargs)


    def build_suite(self, *args, **kwargs):
        """
        Wrap each test function such that it automatically calls PDB on a failure.
        """
        test_suite = super(KALiteTestRunner, self).build_suite(*args, **kwargs)

        # If failfast, drop into the debugger
        if self.failfast:
            for test in test_suite._tests:
                testfun = getattr(test, test._testMethodName)
                setattr(test, test._testMethodName, auto_pdb()(testfun))
        return test_suite<|MERGE_RESOLUTION|>--- conflicted
+++ resolved
@@ -8,11 +8,7 @@
 
 from django.conf import settings
 from django.core import management
-<<<<<<< HEAD
-from django.core.management import call_command
-=======
 from django.test.simple import DjangoTestSuiteRunner
->>>>>>> e4f44058
 
 from kalite.settings import LOG as logging
 
