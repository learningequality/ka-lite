"""
"""
import urlparse
from annoying.decorators import render_to
from annoying.functions import get_object_or_None

from django.conf import settings; logging = settings.LOG
from django.contrib import messages
from django.contrib.auth import authenticate, login as auth_login, logout as auth_logout
from django.contrib.auth.decorators import login_required
from django.contrib.auth.models import User
from django.core.exceptions import PermissionDenied, ValidationError
from django.core.paginator import Paginator, EmptyPage, PageNotAnInteger
from django.core.urlresolvers import reverse
from django.db import models
from django.http import HttpResponse, HttpResponseNotFound, HttpResponseRedirect, HttpResponseServerError
from django.shortcuts import get_object_or_404
from django.utils.html import strip_tags
from django.utils.translation import ugettext as _

from .decorators import facility_required, facility_from_request
from .forms import FacilityUserForm, LoginForm, FacilityForm, FacilityGroupForm
from .middleware import refresh_session_facility_info
from .models import Facility, FacilityGroup, FacilityUser
from fle_utils.chronograph import force_job
from fle_utils.internet import set_query_params
from kalite.i18n import get_default_language
from kalite.main.models import UserLog
from kalite.shared.decorators import require_admin
from securesync.devices.views import *


@require_admin
@render_to("facility/facility_edit.html")
def facility_edit(request, id=None):
    facil = (id != "new" and get_object_or_404(Facility, pk=id)) or None

    if request.method != "POST":
        form = FacilityForm(instance=facil)
    else:
        form = FacilityForm(data=request.POST, instance=facil)
        if not form.is_valid():
            messages.error(request, _("Failed to save the facility; please review errors below."))
        else:
            form.save()
            facil = form.instance
            # Translators: Do not change the text of '%(facility_name)s' because it is a variable, but you can change its position.
            messages.success(request, _("The facility '%(facility_name)s' has been successfully saved!") % {"facility_name": form.instance.name})
            return HttpResponseRedirect(request.next or reverse("zone_management", kwargs={"zone_id": getattr(facil.get_zone(), "id", "None")}))

    return {
        "form": form
    }


@require_admin
def add_facility_teacher(request):
    return edit_facility_user(request, id="new", is_teacher=True)


def add_facility_student(request):
    return edit_facility_user(request, id="new", is_teacher=False)


@facility_required
@render_to("facility/facility_user.html")
def edit_facility_user(request, facility, is_teacher=None, id=None):
    """Different codepaths for the following:
    * Django admin/teacher creates user, teacher
    * Student creates self

    Each has its own message and redirect.
    """

    title = ""
    user = (id != "new" and get_object_or_404(FacilityUser, id=id)) or None

    # Check permissions
    if user and not request.is_admin and user != request.session.get("facility_user"):
        # Editing a user, user being edited is not self, and logged in user is not admin
        raise PermissionDenied()
<<<<<<< HEAD
    elif settings.DISABLE_SELF_ADMIN and not request.is_admin:
=======

    elif package_selected("UserRestricted") and not request.is_admin:
>>>>>>> fc046020
        # Users cannot create/edit their own data when UserRestricted
        raise PermissionDenied(_("Please contact a teacher or administrator to receive login information to this installation."))

    # Data submitted to create the user.
    if request.method == "POST":  # now, teachers and students can belong to a group, so all use the same form.

        form = FacilityUserForm(facility, data=request.POST, instance=user)
        if not form.is_valid():
            messages.error(request, _("There was a problem saving the information provided; please review errors below."))

        else:
            if form.cleaned_data["password_first"]:
                form.instance.set_password(form.cleaned_data["password_first"])
            form.save()

            if getattr(request.session.get("facility_user"), "id", None) == form.instance.id:
                # Edited: own account; refresh the facility_user setting
                request.session["facility_user"] = form.instance
                messages.success(request, _("You successfully updated your user settings."))
                return HttpResponseRedirect(request.next or reverse("account_management"))

            elif id != "new":
                # Edited: by admin; someone else's ID
                messages.success(request, _("User changes saved for user '%s'") % form.instance.get_name())
                if request.next:
                    return HttpResponseRedirect(request.next)

            elif request.is_admin:
                # Created: by admin
                messages.success(request, _("You successfully created user '%s'") % form.instance.get_name())
                return HttpResponseRedirect(request.next or request.get_full_path() or reverse("homepage"))  # allow them to add more of the same thing.

            else:
                # Created: by self
                messages.success(request, _("You successfully registered."))
                return HttpResponseRedirect(request.next or "%s?facility=%s" % (reverse("login"), form.data["facility"]))

    # For GET requests
    elif user:
        form = FacilityUserForm(facility=facility, instance=user)
        title = _("Edit user") + " " + user.username
        is_teacher = user.is_teacher

    else:
        assert is_teacher is not None, "Must call this function with is_teacher set."
        form = FacilityUserForm(facility, initial={
            "group": request.GET.get("group", None),
            "is_teacher": is_teacher,
            "default_language": get_default_language()
        })

    if not title:
        if not request.is_admin:
            title = _("Sign up for an account")
        elif is_teacher:
            title = _("Add a new teacher")
        else:
            title = _("Add a new student")

    return {
        "title": title,
        "user_id": id,
        "form": form,
        "facility": facility,
        "singlefacility": request.session["facility_count"] == 1,
        "num_groups": form.fields["group"].choices.queryset.count(),
        "teacher": is_teacher,
        "cur_url": request.path,
    }


@require_admin
@render_to("facility/add_facility.html")
def add_facility(request):

    if request.method != "POST":
        form = FacilityForm()
    else:
        form = FacilityForm(data=request.POST)
        if not form.is_valid():
            messages.error(request, _("Failed to save the facility; please review errors below."))
        else:
            form.save()
            return HttpResponseRedirect(reverse("add_facility_student") + "?facility=" + form.instance.pk)

    return {
        "form": form
    }


@require_admin
@facility_required
@render_to("facility/add_group.html")
def add_group(request, facility):
    groups = FacilityGroup.objects.all()

    if request.method != 'POST':
        form = FacilityGroupForm()

    else:
        form = FacilityGroupForm(data=request.POST)
        if not form.is_valid():
            messages.error(request, _("Failed to save the facility; please review errors below."))
        else:
            form.instance.facility = facility
            form.save()

            redir_url = request.next or request.GET.get("prev") or reverse("add_facility_student")
            redir_url = set_query_params(redir_url, {"facility": facility.pk, "group": form.instance.pk})
            return HttpResponseRedirect(redir_url)

    return {
        "form": form,
        "facility": facility,
        "groups": groups,
        "singlefacility": request.session["facility_count"] == 1,
    }


@facility_from_request
@render_to("facility/login.html")
def login(request, facility):
    facility_id = (facility and facility.id) or None
    facilities = list(Facility.objects.all())

    # Fix for #1211: refresh cached facility info when it's free and relevant
    refresh_session_facility_info(request, facility_count=len(facilities))

    if request.method != 'POST':  # render the unbound login form
        referer = urlparse.urlparse(request.META["HTTP_REFERER"]).path if request.META.get("HTTP_REFERER") else None
        # never use the homepage as the referer
        if referer in [reverse("homepage"), reverse("add_facility_student")]:
            referer = None
        form = LoginForm(initial={"facility": facility_id, "callback_url": referer})

    else:  # process the login form
        # log out any Django user or facility user
        logout(request)

        username = request.POST.get("username", "")
        password = request.POST.get("password", "")

        # first try logging in as a Django user
        user = authenticate(username=username, password=password)
        if user:
            auth_login(request, user)
            return HttpResponseRedirect(request.next or reverse("zone_redirect"))

        # try logging in as a facility user
        form = LoginForm(data=request.POST, request=request, initial={"facility": facility_id})
        if not form.is_valid():
            messages.error(
                request,
                _("There was an error logging you in. Please correct any errors listed below, and try again."),
            )

        else:
            user = form.get_user()

            try:
                UserLog.begin_user_activity(user, activity_type="login", language=request.language)  # Success! Log the event (ignoring validation failures)
            except ValidationError as e:
                logging.error("Failed to begin_user_activity upon login: %s" % e)

            request.session["facility_user"] = user
            messages.success(request, _("You've been logged in! We hope you enjoy your time with KA Lite ") +
                                        _("-- be sure to log out when you finish."))

            # Send them back from whence they came
            landing_page = form.cleaned_data["callback_url"]
            if not landing_page:
                # Just going back to the homepage?  We can do better than that.
                landing_page = reverse("coach_reports") if form.get_user().is_teacher else None
                landing_page = landing_page or (reverse("account_management") if False else reverse("homepage"))  # TODO: pass the redirect as a parameter.

            return HttpResponseRedirect(form.non_field_errors() or request.next or landing_page)

    return {
        "form": form,
        "facilities": facilities,
        "sign_up_url": reverse("add_facility_student"),
    }


def logout(request):
    if "facility_user" in request.session:
        # Logout, ignore any errors.
        try:
            UserLog.end_user_activity(request.session["facility_user"], activity_type="login")
        except ValidationError as e:
            logging.error("Failed to end_user_activity upon logout: %s" % e)
        del request.session["facility_user"]

    auth_logout(request)
    next = request.GET.get("next", reverse("homepage"))
    if next[0] != "/":
        next = "/"
    return HttpResponseRedirect(next)<|MERGE_RESOLUTION|>--- conflicted
+++ resolved
@@ -79,12 +79,8 @@
     if user and not request.is_admin and user != request.session.get("facility_user"):
         # Editing a user, user being edited is not self, and logged in user is not admin
         raise PermissionDenied()
-<<<<<<< HEAD
+
     elif settings.DISABLE_SELF_ADMIN and not request.is_admin:
-=======
-
-    elif package_selected("UserRestricted") and not request.is_admin:
->>>>>>> fc046020
         # Users cannot create/edit their own data when UserRestricted
         raise PermissionDenied(_("Please contact a teacher or administrator to receive login information to this installation."))
 
