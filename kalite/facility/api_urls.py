from django.conf.urls import patterns, url, include

from .api_resources import FacilityGroupResource


urlpatterns = patterns(__package__ + '.api_views',
    # For user management
    url(r'^move_to_group$', 'move_to_group', {}, 'move_to_group'),
    url(r'^delete_users$', 'delete_users', {}, 'delete_users'),

    url(r'^facility_delete$', 'facility_delete', {}, 'facility_delete'),
    url(r'^facility_delete/(?P<facility_id>\w+)$', 'facility_delete', {}, 'facility_delete'),

<<<<<<< HEAD
    # For group management
    url(r'^', include(FacilityGroupResource().urls)),
)
=======
    url(r'^group_delete$', 'group_delete', {}, 'group_delete'),
    url(r'^group_delete/(?P<group_id>\w+)$', 'group_delete', {}, 'group_delete'),
)
>>>>>>> ab4ac30e
<|MERGE_RESOLUTION|>--- conflicted
+++ resolved
@@ -11,12 +11,9 @@
     url(r'^facility_delete$', 'facility_delete', {}, 'facility_delete'),
     url(r'^facility_delete/(?P<facility_id>\w+)$', 'facility_delete', {}, 'facility_delete'),
 
-<<<<<<< HEAD
+    url(r'^group_delete$', 'group_delete', {}, 'group_delete'),
+    url(r'^group_delete/(?P<group_id>\w+)$', 'group_delete', {}, 'group_delete'),
+
     # For group management
     url(r'^', include(FacilityGroupResource().urls)),
-)
-=======
-    url(r'^group_delete$', 'group_delete', {}, 'group_delete'),
-    url(r'^group_delete/(?P<group_id>\w+)$', 'group_delete', {}, 'group_delete'),
-)
->>>>>>> ab4ac30e
+)