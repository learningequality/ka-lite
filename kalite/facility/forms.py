--- conflicted
+++ resolved
@@ -103,10 +103,7 @@
                 if hasattr(ve, 'messages') and isinstance(ve.messages, list) and ve.messages:
                     message = ve.messages[0]
                 self.set_field_error(field_name='password_first', message=message)
-<<<<<<< HEAD
-=======
-
->>>>>>> 721d7061
+
         elif (self.instance and not self.instance.password) or password_first or password_recheck:
             # Only perform check on a new user or a password change
             if password_first != password_recheck:
