--- conflicted
+++ resolved
@@ -49,11 +49,7 @@
         response = self.client.post(reverse('facility_user_signup'), self.data, follow=True)
         self.assertEqual(response.status_code, 200, "Status code must be 200")
         self.assertFormError(response, 'form', 'username',
-<<<<<<< HEAD
-                             'A user with this username already exists. Please choose a new username and try again.')
-=======
                             'A user with this username already exists. Please choose a new username and try again.')
->>>>>>> 721d7061
 
     def test_password_length_valid(self):
         response = self.client.post(reverse('facility_user_signup'), self.data)
