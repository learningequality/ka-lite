"""
"""
import string

from django.conf import settings
from django.contrib.auth.hashers import make_password
from django.contrib.auth.models import User
from django.core.exceptions import ValidationError
from django.core.urlresolvers import reverse
from django.test import TestCase
from django.utils import unittest

from .base import FacilityTestCase
from ..forms import FacilityUserForm, FacilityForm, FacilityGroupForm, LoginForm
from ..models import Facility, FacilityUser, FacilityGroup
from kalite.testing import KALiteTestCase
from securesync.models import Zone, Device, DeviceMetadata


class FacilityTestCase(KALiteTestCase):

    def setUp(self):
        super(FacilityTestCase, self).setUp()
        self.facility = Facility.objects.create(name='testfac')
        self.group = FacilityGroup.objects.create(name='testgroup', facility=self.facility)
        self.admin = User.objects.create(username='testadmin', password=make_password('insecure'))
        self.data = {
            'username': u'testuser',
            'first_name': u'fn',
            'facility': self.facility.id,
            'group': self.group.id,
            'is_teacher': False,
            'default_language': 'en',
            'password_first': 'k' * settings.PASSWORD_CONSTRAINTS['min_length'],
            'password_recheck': 'k' * settings.PASSWORD_CONSTRAINTS['min_length'],
        }


class UserRegistrationTestCase(FacilityTestCase):

    def test_facility_user_form_works(self):
        """Valid password should work"""
        response = self.client.post(reverse('facility_user_signup'), self.data)
        self.assertNotIn("errorlist", response.content, "Must be no form errors")
        self.assertEqual(response.status_code, 302, "Status code must be 302")

        FacilityUser.objects.get(username=self.data['username'])  # should not raise error

    def test_admin_and_user_no_common_username(self):
        """Post as username"""
        self.data['username'] = self.admin.username
        response = self.client.post(reverse('facility_user_signup'), self.data)
        self.assertEqual(response.status_code, 200, "Status code must be 200")
<<<<<<< HEAD
        self.assertFormError(response, 'form', 'username',
                             'The specified username is unavailable. Please choose a new username and try again.')
=======
        self.assertFormError(response, 'form', 'username', 'A user with this username already exists. Please choose a new username and try again.')
>>>>>>> 1a3ea3d3

    def test_password_length_valid(self):
        response = self.client.post(reverse('facility_user_signup'), self.data)
        self.assertNotIn("errorlist", response.content, "Must be no form errors")
        self.assertEqual(response.status_code, 302, "Status code must be 302")

        FacilityUser.objects.get(username=self.data['username'])  # should not raise error

    @unittest.skipIf(settings.RUNNING_IN_TRAVIS, "Always fails occasionally")
    def test_password_length_enforced(self):
        # always make passwd shorter than passwd min length setting
        min_length = settings.PASSWORD_CONSTRAINTS['min_length']
        d = self.data['password_first'][:min_length - 1]
        self.data['password_first'] = self.data['password_recheck'] = d

        response = self.client.post(reverse('add_facility_student'), self.data)
        self.assertEqual(response.status_code, 200, "Status code must be 200")
        self.assertFormError(response, 'form', 'password_first',
                             "Password should be at least %d characters." % min_length)

    def test_only_ascii_letters_allowed(self):
        l = [self.data['password_first']] * 2
        self.data['password_first'] = self.data['password_recheck'] = string.whitespace.join(l)

        response = self.client.post(reverse('facility_user_signup'), self.data)
        self.assertNotIn("errorlist", response.content, "Must be no form errors")
        self.assertEqual(response.status_code, 302, "Status code must be 302")

        FacilityUser.objects.get(username=self.data['username'])  # should not raise error


class DuplicateFacilityNameTestCase(FacilityTestCase):

    def test_duplicate_facility_name(self):
        facility_form = FacilityForm(data={"name": self.facility.name})
        self.assertFalse(facility_form.is_valid(), "Form must not be valid, but was!")

    def test_nonduplicate_facility_name(self):
        facility_form = FacilityForm(data={"name": self.facility.name + "-different"})
        self.assertTrue(facility_form.is_valid(), "Form must be valid; instead: errors (%s)" % facility_form.errors)


class DuplicateFacilityGroupTestCase(FacilityTestCase):

    def test_duplicate_group_name(self):
        group_form = FacilityGroupForm(facility=self.facility, data={"facility": self.facility.id, "name": self.group.name})
        self.assertFalse(group_form.is_valid(), "Form must not be valid, but was!")

    def test_duplicate_group_name_in_different_facility(self):
        """Group need only be unique within a facility, not across them."""
        different_fac = Facility(name=self.facility.name + "-different")
        different_fac.save()
        group_form = FacilityGroupForm(facility=different_fac, data={"facility": self.facility.id, "name": self.group.name})
        self.assertTrue(group_form.is_valid(), "Form must be valid; instead: errors (%s)" % group_form.errors)

    def test_nonduplicate_group_name(self):
        group_form = FacilityGroupForm(facility=self.facility, data={"facility": self.facility.id, "name": self.group.name + "-different"})
        self.assertTrue(group_form.is_valid(), "Form must be valid; instead: errors (%s)" % group_form.errors)


class DuplicateFacilityUserTestCase(FacilityTestCase):

    def setUp(self):
        super(DuplicateFacilityUserTestCase, self).setUp()

    def test_form_works_student(self):
        """Make a student"""
        self.data['is_teacher'] = False
        user_form = FacilityUserForm(facility=self.facility, data=self.data)
        self.assertTrue(user_form.is_valid(), "Form must be valid; instead: errors (%s)" % user_form.errors)
        user_form.instance.set_password(user_form.cleaned_data["password_first"])
        user_form.save()

    def test_form_works_teacher(self):
        """Make a teacher"""
        self.data['is_teacher'] = True
        user_form = FacilityUserForm(facility=self.facility, data=self.data)
        self.assertTrue(user_form.is_valid(), "Form must be valid; instead: errors (%s)" % user_form.errors)
        user_form.instance.set_password(user_form.cleaned_data["password_first"])
        user_form.save()

    def test_form_duplicate_name_student_teacher(self):
        """Basic test that duplicate name causes error on first submission, not on second (with warned=True)"""

        # Works for the student
        self.data['is_teacher'] = False
        user_form = FacilityUserForm(facility=self.facility, data=self.data)
        self.assertTrue(user_form.is_valid(), "Form must be valid; instead: errors (%s)" % user_form.errors)
        user_form.instance.set_password(user_form.cleaned_data["password_first"])
        user_form.save()

        # Fails for the teacher
        self.data['is_teacher'] = True
        self.data['username'] += '-different'
        user_form = FacilityUserForm(facility=self.facility, data=self.data)
        self.assertFalse(user_form.is_valid(), "Form must NOT be valid.")
        self.assertIn('1 user(s)', user_form.errors['__all__'][0], "Error message must contain # of users")

        # Succeeds if warned=True
        self.data['warned'] = True
        user_form = FacilityUserForm(facility=self.facility, data=self.data)
        self.assertTrue(user_form.is_valid(), "Form must be valid; instead: errors (%s)" % user_form.errors)
        user_form.instance.set_password(user_form.cleaned_data["password_first"])
        user_form.save()

    def test_form_duplicate_name_different_facility(self):
        """Check that duplicate names on different facilities fails to validate."""

        # Works for the student
        user_form = FacilityUserForm(facility=self.facility, data=self.data)
        self.assertTrue(user_form.is_valid(), "Form must be valid; instead: errors (%s)" % user_form.errors)
        user_form.instance.set_password(user_form.cleaned_data["password_first"])
        user_form.save()

        # Works for a student with the same username and same name, different zone.
        new_fac = Facility(name="test")
        new_fac.save()
        self.data['facility'] = new_fac
        self.data['username'] += '-different'
        user_form = FacilityUserForm(facility=self.facility, data=self.data)
        self.assertFalse(user_form.is_valid(), "Form must NOT be valid.")
        self.assertIn('1 user(s)', user_form.errors['__all__'][0], "Error message must contain # of users")

    def test_form_duplicate_username_different_facility(self):
        """Check that duplicate usernames on different facilities properly validates."""

        # Create a student.
        user_form = FacilityUserForm(facility=self.facility, data=self.data)
        self.assertTrue(user_form.is_valid(), "Form must be valid; instead: errors (%s)" % user_form.errors)
        user_form.instance.set_password(user_form.cleaned_data["password_first"])
        user_form.save()

        # Create a new facility
        new_fac = Facility(name="test")
        new_fac.save()
<<<<<<< HEAD
        self.data['facility'] = new_fac
        self.data['first_name'] += '-different'
        user_form = FacilityUserForm(facility=self.facility, data=self.data)
        self.assertFalse(user_form.is_valid(), "Form must NOT be valid.")
        self.assertIn('A user with this username already exists.', user_form.errors['username'][0],
                      "Error message must contain # of users")
=======

        # Create a user with same username, but on the new facility
        self.data['facility'] = new_fac.id
        self.data['first_name'] += "-different"
        self.data['group'] = None
        user_form = FacilityUserForm(facility=new_fac, data=self.data)
        self.assertTrue(user_form.is_valid(), "Form must be valid; instead: errors (%s)" % user_form.errors)
>>>>>>> 1a3ea3d3

    def test_form_duplicate_name_count(self):
        """Should have the proper duplicate user name count."""

        self.test_form_duplicate_name_student_teacher()  # set up 2 users

        # Fails for the teacher
        self.data['warned'] = False
        self.data['username'] += '-different'
        user_form = FacilityUserForm(facility=self.facility, data=self.data)
        self.assertFalse(user_form.is_valid(), "Form must NOT be valid.")
        self.assertIn('2 user(s)', user_form.errors['__all__'][0], "Error message must contain # of users")

    def test_form_duplicate_name_list(self):
        """User list with the same name should only appear IF form has admin_access==True"""

        # Works for one user
        user_form = FacilityUserForm(facility=self.facility, data=self.data)
        self.assertTrue(user_form.is_valid(), "Form must be valid; instead: errors (%s)" % user_form.errors)
        user_form.instance.set_password(user_form.cleaned_data["password_first"])
        user_form.save()

        # Fails for a second; no userlist if not admin
        old_username = self.data['username']
        self.data['username'] += '-different'
        user_form = FacilityUserForm(facility=self.facility, data=self.data)
        self.assertFalse(user_form.is_valid(), "Form must NOT be valid.")

        # Fails for a second; userlist if admin
        user_form = FacilityUserForm(facility=self.facility, data=self.data)
        self.assertFalse(user_form.is_valid(), "Form must NOT be valid.")<|MERGE_RESOLUTION|>--- conflicted
+++ resolved
@@ -51,12 +51,8 @@
         self.data['username'] = self.admin.username
         response = self.client.post(reverse('facility_user_signup'), self.data)
         self.assertEqual(response.status_code, 200, "Status code must be 200")
-<<<<<<< HEAD
         self.assertFormError(response, 'form', 'username',
-                             'The specified username is unavailable. Please choose a new username and try again.')
-=======
-        self.assertFormError(response, 'form', 'username', 'A user with this username already exists. Please choose a new username and try again.')
->>>>>>> 1a3ea3d3
+                            'A user with this username already exists. Please choose a new username and try again.')
 
     def test_password_length_valid(self):
         response = self.client.post(reverse('facility_user_signup'), self.data)
@@ -192,22 +188,14 @@
         # Create a new facility
         new_fac = Facility(name="test")
         new_fac.save()
-<<<<<<< HEAD
-        self.data['facility'] = new_fac
-        self.data['first_name'] += '-different'
-        user_form = FacilityUserForm(facility=self.facility, data=self.data)
-        self.assertFalse(user_form.is_valid(), "Form must NOT be valid.")
-        self.assertIn('A user with this username already exists.', user_form.errors['username'][0],
-                      "Error message must contain # of users")
-=======
 
         # Create a user with same username, but on the new facility
         self.data['facility'] = new_fac.id
         self.data['first_name'] += "-different"
         self.data['group'] = None
         user_form = FacilityUserForm(facility=new_fac, data=self.data)
-        self.assertTrue(user_form.is_valid(), "Form must be valid; instead: errors (%s)" % user_form.errors)
->>>>>>> 1a3ea3d3
+        self.assertTrue(user_form.is_valid(),
+            "Form must be valid; instead: errors (%s)" % user_form.errors)
 
     def test_form_duplicate_name_count(self):
         """Should have the proper duplicate user name count."""
