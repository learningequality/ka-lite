import logging
import os
import sys

THIS_PATH = os.path.dirname(os.path.realpath(__file__))
PROJECT_PATH = os.path.realpath(os.path.join(THIS_PATH, "..", ".."))

if __name__ == '__main__':
    # Make sure we have access to the `python-packages` folder of the project.
    PROJECT_PYTHON_PATHS = [
        os.path.join(PROJECT_PATH),
        os.path.join(PROJECT_PATH, "kalite"),
        os.path.join(PROJECT_PATH, "python-packages"),
    ]
    sys.path = [os.path.realpath(p) for p in PROJECT_PYTHON_PATHS] + sys.path

# Import this here so we get the module from the `python-packages` folder.
import unittest2

# set environment variable for django's settings
os.environ["DJANGO_SETTINGS_MODULE"] = "kalite.settings"

# REF: http://stackoverflow.com/a/17966818/845481
# locale.getlocale() problems on OSX
EN_US_UTF_8 = "en_US.UTF-8"
if sys.platform == 'darwin':
    os.environ["LC_ALL"] = EN_US_UTF_8
    os.environ["LANG"] = EN_US_UTF_8

# Import these here after setting the above environment variables.
from pkg_resources import parse_version

from django.conf import settings

from fle_utils.general import softload_json


def _tuple_to_str(t, delim="."):
    return delim.join(str(i) for i in t)


class DependenciesTests(unittest2.TestCase):
    """
    Base class for checking dependencies.

    Have a map of python and sqlite3 versions per django version released.

    TODO(cpauya): i18n for strings?
    """
    NO_VERSION = "<no version>"

    DJANGO_VERSION_STR = "1.5.1.final.0"

    DJANGO_HOST = '127.0.0.1'
    DJANGO_PRODUCTION_PORT = getattr(settings, "PRODUCTION_PORT", 8008)

    PSUTIL_MIN_VERSION = "2.0"

    # REF: https://docs.djangoproject.com/en/1.5/releases/1.5/#python-compatibility
    MINIMUM_PYTHON_VERSION = (2, 6, 5,)
    MINIMUM_PYTHON_VERSION_STR = _tuple_to_str(MINIMUM_PYTHON_VERSION)

    # REF: https://docs.djangoproject.com/en/1.5/ref/databases/#sqlite-3-3-6-or-newer-strongly-recommended
    MINIMUM_SQLITE_VERSION = (3, 3, 6,)
    MINIMUM_SQLITE_VERSION_STR = _tuple_to_str(MINIMUM_SQLITE_VERSION)

    OK = "OK!"
    FAIL = "FAIL!"

    SQLITE_ON_MEMORY = ":memory:"

    # Custom logging functions so we can customize the output.
    def _log(self, msg, delay=0):
        sys.stdout.write(msg)
        sys.stdout.flush()  # REF: https://answers.yahoo.com/question/index?qid=20110506145612AA1oU5Q
        if delay:  # delay in seconds
            import time
            time.sleep(delay)

    def _fail(self, msg="", raise_fail=True, end_chars="\n"):
        self._log("%s %s%s" % (msg, self.FAIL, end_chars))
        if raise_fail:
            self.fail(msg)

    def _pass(self, msg="", end_chars="\n"):
        self._log("%s %s%s" % (msg, self.OK, end_chars,))

    def check_path(self, path, mode=os.W_OK, msg=None, delay=0, raise_fail=True, end_chars="\n"):
        try:
            self._log(msg, delay)
            is_ok = os.access(path, mode)
            if is_ok:
                self._pass(end_chars=end_chars)
                return True
            else:
                self._fail(raise_fail=raise_fail, end_chars=end_chars)
        except Exception as exc:
            msg = "%s access to %s path failed: %s" % (mode, path, exc,)
            self.fail(msg)
        return False

    def get_version(self, module):
        version = getattr(module, "version",
                          getattr(module, "__version__",
                                  getattr(module, "VERSION",
                                          getattr(module, "__VERSION__", self.NO_VERSION))))
        if isinstance(version, basestring):
            return version
        if isinstance(version, tuple):
            return _tuple_to_str(version)
        # attribute found is a python module like `youtube_dl.version`, so we recurse
        return self.get_version(version)

    def check_versions_are_equal(self, expected_version, package_version):
        v1 = parse_version(expected_version)
        v2 = parse_version(package_version)
        return v1 == v2

    def check_minimum_version(self, expected_version, package_version):
        v1 = parse_version(expected_version)
        v2 = parse_version(package_version)
        return v1 <= v2

    def make_url(self):
        return "http://%s:%s/" % (self.DJANGO_HOST, self.DJANGO_PRODUCTION_PORT,)


class SqliteTests(DependenciesTests):
    """
    For versions of Python 2.5 or newer that include sqlite3 in the standard library Django will now use a
    pysqlite2 interface in preference to sqlite3 if it finds one is available.

    REF: https://docs.djangoproject.com/en/1.5/ref/databases/#using-newer-versions-of-the-sqlite-db-api-2-0-driver
    """

    def test_if_sqlite_is_installed(self):
        try:
            self._log("Testing if SQLite3 is installed...")
            import sqlite3
            self._pass()
        except ImportError:
            self._fail()

    def test_minimum_sqlite_version(self):
        self._log("Testing minimum SQLite3 version %s for Django version %s..." %
                  (self.MINIMUM_SQLITE_VERSION_STR, self.DJANGO_VERSION_STR,))
        from sqlite3 import sqlite_version_info
        if self.MINIMUM_SQLITE_VERSION <= sqlite_version_info:
            self._pass()
        else:
            self._fail()

    def test_sqlite_path_is_writable(self):
        sqlite_path = settings.DATABASES["default"]["NAME"]
        msg = 'Testing writable SQLite3 database "%s"...' % sqlite_path
        if sqlite_path != self.SQLITE_ON_MEMORY:
            self.check_path(sqlite_path, os.W_OK, msg=msg)
        else:
            self._pass(msg='%s set to "%s" when running tests...' % (msg, self.SQLITE_ON_MEMORY,))


class DjangoTests(DependenciesTests):

    def test_django_is_installed(self):
        self._log("Testing if Django is installed...")
        try:
            import django
            self._pass()
        except ImportError:
            self._fail()

    def test_minimum_python_version(self):
        self._log("Testing minimum Python version %s for Django version %s..." %
                  (self.MINIMUM_PYTHON_VERSION_STR, self.DJANGO_VERSION_STR,))
        if sys.version_info >= self.MINIMUM_PYTHON_VERSION:
            self._pass()
        else:
            self._fail(" found version %s instead..." % (_tuple_to_str(sys.version_info),))

    def test_django_webserver_can_serve_on_port(self):
        self._log("Testing if Django can serve on %s..." % self.make_url())
        from kalite.django_cherrypy_wsgiserver.cherrypyserver import port_is_available
        result = port_is_available(self.DJANGO_HOST, self.DJANGO_PRODUCTION_PORT)
        if not result:
            self._fail()
        self._pass()


class PackagesTests(DependenciesTests):
    """
    TODO(cpauya): We can improve this with version checks like how pip does
    it with it's `requirements.txt`.  Example:
    ...
        "django>=1.5.1"
    ...
    This way it's quite easy to add more package dependencies here.
    """

    # make a dictionary of package and it's version?
    NO_VERSION = DependenciesTests.NO_VERSION
    # This list is silly, in the future we will be installing packages with
    # out requirements.txt and we should detect conflicts from dependencies
    # but not this way.
    PACKAGES = {
        "annoying": NO_VERSION,
        "dateutil": "1.5",
        "django": DependenciesTests.DJANGO_VERSION_STR,
        "django_snippets": "1.0.1",
        "fle_utils": NO_VERSION,
        "git": "0.3.2 RC1",
        "gitdb": "0.5.4",
<<<<<<< HEAD
        "importlib": NO_VERSION,
=======
        "httplib2": "0.8",
        "ifcfg": NO_VERSION,
>>>>>>> 10c91d76
        "iso8601": NO_VERSION,
        "kaa": "0.99.2dev",
        "khan_api_python": NO_VERSION,
        "khanacademy": NO_VERSION,
        "pyasn1": "0.1.4",
        "requests": "0.14.2",
        "rsa": "3.1.1",
        "smmap": "0.8.2",
        "tastypie": "0.11.0",
        "youtube_dl": "2014.12.10.3",
        "memory_profiler": "0.26",
        "mimeparse": "0.1.4",
        "oauth": "1.0",
        "pbkdf2": "1.3",
        "polib": "1.0.3",
        "six": "1.8.0",
    }
    INSTALLED_APPS = getattr(settings, "INSTALLED_APPS", [])

    def test_apps_are_importable(self):
        self._log("Testing if apps are importable...")
        fail_count = 0
        for app in self.INSTALLED_APPS:
            self._log("\n...importing %s..." % app)
            try:
                __import__(app)
                self._log(" %s" % self.OK)
            except ImportError as exc:
                fail_count += 1
                self._fail("Exception: %s..." % exc, raise_fail=False, end_chars="")
        if fail_count > 0:
            self._fail("\n...Result: %s app/s failed import..." % fail_count)
        else:
            self._pass("\n...Result: all apps can be imported...")

    def test_psutil(self):
        """
        From `fle_utils.set_process_priority.py`:
            Psutil is builtin to some python installations, and the
            versions may differ across devices.  In the 2.x psutil version,
            `psutil.Process(os.getpid()).cmdline` is a function that returns
            a list;  in the 1.x version it's just a list.

        If it's not present in the PYTHONPATH then it's ok, but when it's
        present then it has to be 2.0 and above.
        """
        msg = "Testing if `psutil` is installed..."
        self._log(msg)
        try:
            import psutil
            package_version = self.get_version(psutil)
            self._log("must be >= %s, found %s..." % (self.PSUTIL_MIN_VERSION, package_version,))
            if not self.check_minimum_version(self.PSUTIL_MIN_VERSION, package_version):
                self._fail()
            self._pass()
        except ImportError as exc:
            self._log("not installed...")
            self._pass()


class PathsTests(DependenciesTests):
    """
    Check that we have access to all paths and files we need read or write access to.
    """

    JSON_FILES = ("channel_data.json", "contents.json", "exercises.json",
                  "topics.json",)

    def test_content_path(self):
        content_path = os.path.realpath(os.path.join(PROJECT_PATH, "content"))
        msg = 'Testing write access to content folder "%s"...' % content_path
        self.check_path(content_path, os.W_OK, msg=msg)

    def test_data_path(self):
        khan_path = os.path.realpath(os.path.join(PROJECT_PATH, "data", "khan"))
        msg = 'Testing read-only access to data folder "%s"...' % khan_path
        self.check_path(khan_path, os.R_OK, msg=msg)

    def test_json_path(self):
        khan_path = os.path.realpath(os.path.join(PROJECT_PATH, "data", "khan"))
        msg = 'Testing access to and format of json files at "%s"...' % khan_path
        self._log(msg)
        fail_count = 0
        for json_file in self.JSON_FILES:
            json_path = os.path.realpath(os.path.join(khan_path, json_file)) + ''
            msg = '\n...checking access to "%s"...' % json_path
            if not self.check_path(json_path, os.R_OK, msg=msg, raise_fail=False, end_chars=""):
                fail_count += 1
            else:
                # Attempt to load .json file to validate format.
                # TODO(cpauya): Check if .json file is large to prevent delays.
                self._log("\n......loading json file...")
                json_content = softload_json(json_path, default=None)
                if json_content is None:
                    msg = "file has invalid json format or is empty..."
                    self._fail(msg, raise_fail=False, end_chars="")
                    fail_count += 1
                else:
                    self._pass(end_chars="")
        if fail_count > 0:
            self._fail("\n...Result: %s json file/s failed test..." % fail_count)
        else:
            self._pass("\n...Result: all json file/s are ok...")

    def test_scripts_path(self):
        scripts_path = os.path.realpath(os.path.join(PROJECT_PATH, "scripts"))
        msg = 'Testing execute access for the scripts folder "%s"...' % scripts_path
        self.check_path(scripts_path, os.X_OK, msg=msg)


# NOTE: Enable these if we want to run the tests in specified order.
# TEST_CASES = (SqliteTests, DjangoTests, PathsTests, PackagesTests)
#
#
# def load_tests(loader, tests, pattern):
#     suite = unittest2.TestSuite()
#     for test_case in TEST_CASES:
#         suite.addTests(loader.loadTestsFromTestCase(test_case))
#     return suite
# ENDNOTE:


if __name__ == '__main__':

    # turn-off logging warnings
    logger = logging.getLogger(None)
    logger.setLevel(logging.ERROR)

    # Don't display any messages, we will customize the output.
    unittest2.main(verbosity=0)<|MERGE_RESOLUTION|>--- conflicted
+++ resolved
@@ -209,12 +209,6 @@
         "fle_utils": NO_VERSION,
         "git": "0.3.2 RC1",
         "gitdb": "0.5.4",
-<<<<<<< HEAD
-        "importlib": NO_VERSION,
-=======
-        "httplib2": "0.8",
-        "ifcfg": NO_VERSION,
->>>>>>> 10c91d76
         "iso8601": NO_VERSION,
         "kaa": "0.99.2dev",
         "khan_api_python": NO_VERSION,
