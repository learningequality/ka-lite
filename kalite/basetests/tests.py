--- conflicted
+++ resolved
@@ -209,13 +209,6 @@
         "fle_utils": NO_VERSION,
         "git": "0.3.2 RC1",
         "gitdb": "0.5.4",
-<<<<<<< HEAD
-        "iso8601": NO_VERSION,
-=======
-        "httplib2": "0.8",
-        "ifcfg": NO_VERSION,
-        "importlib": NO_VERSION,
->>>>>>> c5c93b02
         "kaa": "0.99.2dev",
         "khan_api_python": NO_VERSION,
         "khanacademy": NO_VERSION,
