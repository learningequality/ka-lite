--- conflicted
+++ resolved
@@ -209,11 +209,6 @@
         "fle_utils": NO_VERSION,
         "git": "0.3.2 RC1",
         "gitdb": "0.5.4",
-<<<<<<< HEAD
-        "ifcfg": NO_VERSION,
-=======
-        "httplib2": "0.8",
->>>>>>> 7e9a9cc5
         "importlib": NO_VERSION,
         "iso8601": NO_VERSION,
         "kaa": "0.99.2dev",
