--- conflicted
+++ resolved
@@ -203,11 +203,6 @@
     # but not this way.
     PACKAGES = {
         "annoying": NO_VERSION,
-<<<<<<< HEAD
-        "cherrypy": "3.2.2",
-        "contextlib2": NO_VERSION,
-=======
->>>>>>> a272fa5c
         "dateutil": "1.5",
         "django": DependenciesTests.DJANGO_VERSION_STR,
         "django_snippets": "1.0.1",
