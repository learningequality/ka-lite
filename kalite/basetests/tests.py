--- conflicted
+++ resolved
@@ -211,12 +211,6 @@
         "gitdb": "0.5.4",
         "kaa": "0.99.2dev",
         "requests": "0.14.2",
-<<<<<<< HEAD
-        "tastypie": "0.11.0",
-=======
-        "rsa": "3.1.1",
-        "smmap": "0.8.2",
->>>>>>> 729bca95
         "youtube_dl": "2014.12.10.3",
         "oauth": "1.0",
         "six": "1.8.0",
