import logging
import os
import sys

THIS_PATH = os.path.dirname(os.path.realpath(__file__))
PROJECT_PATH = os.path.realpath(os.path.join(THIS_PATH, "..", ".."))

if __name__ == '__main__':
    # Make sure we have access to the `python-packages` folder of the project.
    PROJECT_PYTHON_PATHS = [
        os.path.join(PROJECT_PATH),
        os.path.join(PROJECT_PATH, "kalite"),
        os.path.join(PROJECT_PATH, "python-packages"),
    ]
    sys.path = [os.path.realpath(p) for p in PROJECT_PYTHON_PATHS] + sys.path

# Import this here so we get the module from the `python-packages` folder.
import unittest2

# set environment variable for django's settings
os.environ["DJANGO_SETTINGS_MODULE"] = "kalite.settings"

# REF: http://stackoverflow.com/a/17966818/845481
# locale.getlocale() problems on OSX
EN_US_UTF_8 = "en_US.UTF-8"
if sys.platform == 'darwin':
    os.environ["LC_ALL"] = EN_US_UTF_8
    os.environ["LANG"] = EN_US_UTF_8

# Import these here after setting the above environment variables.
from pkg_resources import parse_version

from django.conf import settings

from fle_utils.general import softload_json


def _tuple_to_str(t, delim="."):
    return delim.join(str(i) for i in t)


class DependenciesTests(unittest2.TestCase):
    """
    Base class for checking dependencies.

    Have a map of python and sqlite3 versions per django version released.

    TODO(cpauya): i18n for strings?
    """
    NO_VERSION = "<no version>"

    DJANGO_VERSION_STR = "1.5.1.final.0"

    DJANGO_HOST = '127.0.0.1'
    DJANGO_PRODUCTION_PORT = getattr(settings, "PRODUCTION_PORT", 8008)

    PSUTIL_MIN_VERSION = "2.0"

    # REF: https://docs.djangoproject.com/en/1.5/releases/1.5/#python-compatibility
    MINIMUM_PYTHON_VERSION = (2, 6, 5,)
    MINIMUM_PYTHON_VERSION_STR = _tuple_to_str(MINIMUM_PYTHON_VERSION)

    # REF: https://docs.djangoproject.com/en/1.5/ref/databases/#sqlite-3-3-6-or-newer-strongly-recommended
    MINIMUM_SQLITE_VERSION = (3, 3, 6,)
    MINIMUM_SQLITE_VERSION_STR = _tuple_to_str(MINIMUM_SQLITE_VERSION)

    OK = "OK!"
    FAIL = "FAIL!"

    SQLITE_ON_MEMORY = ":memory:"

    # Custom logging functions so we can customize the output.
    def _log(self, msg, delay=0):
        sys.stdout.write(msg)
        sys.stdout.flush()  # REF: https://answers.yahoo.com/question/index?qid=20110506145612AA1oU5Q
        if delay:  # delay in seconds
            import time
            time.sleep(delay)

    def _fail(self, msg="", raise_fail=True, end_chars="\n"):
        self._log("%s %s%s" % (msg, self.FAIL, end_chars))
        if raise_fail:
            self.fail(msg)

    def _pass(self, msg="", end_chars="\n"):
        self._log("%s %s%s" % (msg, self.OK, end_chars,))

    def check_path(self, path, mode=os.W_OK, msg=None, delay=0, raise_fail=True, end_chars="\n"):
        try:
            self._log(msg, delay)
            is_ok = os.access(path, mode)
            if is_ok:
                self._pass(end_chars=end_chars)
                return True
            else:
                self._fail(raise_fail=raise_fail, end_chars=end_chars)
        except Exception as exc:
            msg = "%s access to %s path failed: %s" % (mode, path, exc,)
            self.fail(msg)
        return False

    def get_version(self, module):
        version = getattr(module, "version",
                          getattr(module, "__version__",
                                  getattr(module, "VERSION",
                                          getattr(module, "__VERSION__", self.NO_VERSION))))
        if isinstance(version, basestring):
            return version
        if isinstance(version, tuple):
            return _tuple_to_str(version)
        # attribute found is a python module like `youtube_dl.version`, so we recurse
        return self.get_version(version)

    def check_versions_are_equal(self, expected_version, package_version):
        v1 = parse_version(expected_version)
        v2 = parse_version(package_version)
        return v1 == v2

    def check_minimum_version(self, expected_version, package_version):
        v1 = parse_version(expected_version)
        v2 = parse_version(package_version)
        return v1 <= v2

    def make_url(self):
        return "http://%s:%s/" % (self.DJANGO_HOST, self.DJANGO_PRODUCTION_PORT,)


class SqliteTests(DependenciesTests):
    """
    For versions of Python 2.5 or newer that include sqlite3 in the standard library Django will now use a
    pysqlite2 interface in preference to sqlite3 if it finds one is available.

    REF: https://docs.djangoproject.com/en/1.5/ref/databases/#using-newer-versions-of-the-sqlite-db-api-2-0-driver
    """

    def test_if_sqlite_is_installed(self):
        try:
            self._log("Testing if SQLite3 is installed...")
            import sqlite3
            self._pass()
        except ImportError:
            self._fail()

    def test_minimum_sqlite_version(self):
        self._log("Testing minimum SQLite3 version %s for Django version %s..." %
                  (self.MINIMUM_SQLITE_VERSION_STR, self.DJANGO_VERSION_STR,))
        from sqlite3 import sqlite_version_info
        if self.MINIMUM_SQLITE_VERSION <= sqlite_version_info:
            self._pass()
        else:
            self._fail()

    def test_sqlite_path_is_writable(self):
        sqlite_path = settings.DATABASES["default"]["NAME"]
        msg = 'Testing writable SQLite3 database "%s"...' % sqlite_path
        if sqlite_path != self.SQLITE_ON_MEMORY:
            self.check_path(sqlite_path, os.W_OK, msg=msg)
        else:
            self._pass(msg='%s set to "%s" when running tests...' % (msg, self.SQLITE_ON_MEMORY,))


class DjangoTests(DependenciesTests):

    def test_django_is_installed(self):
        self._log("Testing if Django is installed...")
        try:
            import django
            self._pass()
        except ImportError:
            self._fail()

    def test_minimum_python_version(self):
        self._log("Testing minimum Python version %s for Django version %s..." %
                  (self.MINIMUM_PYTHON_VERSION_STR, self.DJANGO_VERSION_STR,))
        if sys.version_info >= self.MINIMUM_PYTHON_VERSION:
            self._pass()
        else:
            self._fail(" found version %s instead..." % (_tuple_to_str(sys.version_info),))

    def test_django_webserver_can_serve_on_port(self):
        self._log("Testing if Django can serve on %s..." % self.make_url())
        from kalite.django_cherrypy_wsgiserver.cherrypyserver import port_is_available
        result = port_is_available(self.DJANGO_HOST, self.DJANGO_PRODUCTION_PORT)
        if not result:
            self._fail()
        self._pass()


class PackagesTests(DependenciesTests):
    """
    TODO(cpauya): We can improve this with version checks like how pip does
    it with it's `requirements.txt`.  Example:
    ...
        "django>=1.5.1"
    ...
    This way it's quite easy to add more package dependencies here.
    """

    # make a dictionary of package and it's version?
    NO_VERSION = DependenciesTests.NO_VERSION
    # This list is silly, in the future we will be installing packages with
    # out requirements.txt and we should detect conflicts from dependencies
    # but not this way.
    PACKAGES = {
        "annoying": NO_VERSION,
        "dateutil": "1.5",
        "django": DependenciesTests.DJANGO_VERSION_STR,
        "django_snippets": "1.0.1",
        "fle_utils": NO_VERSION,
        "git": "0.3.2 RC1",
        "gitdb": "0.5.4",
        "kaa": "0.99.2dev",
        "requests": "0.14.2",
<<<<<<< HEAD
        "smmap": "0.8.2",
=======
        "rsa": "3.1.1",
>>>>>>> 62dd4e23
        "tastypie": "0.11.0",
        "youtube_dl": "2014.12.10.3",
        "oauth": "1.0",
        "six": "1.8.0",
    }
    INSTALLED_APPS = getattr(settings, "INSTALLED_APPS", [])

    def test_apps_are_importable(self):
        self._log("Testing if apps are importable...")
        fail_count = 0
        for app in self.INSTALLED_APPS:
            self._log("\n...importing %s..." % app)
            try:
                __import__(app)
                self._log(" %s" % self.OK)
            except ImportError as exc:
                fail_count += 1
                self._fail("Exception: %s..." % exc, raise_fail=False, end_chars="")
        if fail_count > 0:
            self._fail("\n...Result: %s app/s failed import..." % fail_count)
        else:
            self._pass("\n...Result: all apps can be imported...")

    def test_psutil(self):
        """
        From `fle_utils.set_process_priority.py`:
            Psutil is builtin to some python installations, and the
            versions may differ across devices.  In the 2.x psutil version,
            `psutil.Process(os.getpid()).cmdline` is a function that returns
            a list;  in the 1.x version it's just a list.

        If it's not present in the PYTHONPATH then it's ok, but when it's
        present then it has to be 2.0 and above.
        """
        msg = "Testing if `psutil` is installed..."
        self._log(msg)
        try:
            import psutil
            package_version = self.get_version(psutil)
            self._log("must be >= %s, found %s..." % (self.PSUTIL_MIN_VERSION, package_version,))
            if not self.check_minimum_version(self.PSUTIL_MIN_VERSION, package_version):
                self._fail()
            self._pass()
        except ImportError as exc:
            self._log("not installed...")
            self._pass()


class PathsTests(DependenciesTests):
    """
    Check that we have access to all paths and files we need read or write access to.
    """

    JSON_FILES = ("channel_data.json", "contents.json", "exercises.json",
                  "topics.json",)

    def test_content_path(self):
        content_path = os.path.realpath(os.path.join(PROJECT_PATH, "content"))
        msg = 'Testing write access to content folder "%s"...' % content_path
        self.check_path(content_path, os.W_OK, msg=msg)

    def test_data_path(self):
        khan_path = os.path.realpath(os.path.join(PROJECT_PATH, "data", "khan"))
        msg = 'Testing read-only access to data folder "%s"...' % khan_path
        self.check_path(khan_path, os.R_OK, msg=msg)

    def test_json_path(self):
        khan_path = os.path.realpath(os.path.join(PROJECT_PATH, "data", "khan"))
        msg = 'Testing access to and format of json files at "%s"...' % khan_path
        self._log(msg)
        fail_count = 0
        for json_file in self.JSON_FILES:
            json_path = os.path.realpath(os.path.join(khan_path, json_file)) + ''
            msg = '\n...checking access to "%s"...' % json_path
            if not self.check_path(json_path, os.R_OK, msg=msg, raise_fail=False, end_chars=""):
                fail_count += 1
            else:
                # Attempt to load .json file to validate format.
                # TODO(cpauya): Check if .json file is large to prevent delays.
                self._log("\n......loading json file...")
                json_content = softload_json(json_path, default=None)
                if json_content is None:
                    msg = "file has invalid json format or is empty..."
                    self._fail(msg, raise_fail=False, end_chars="")
                    fail_count += 1
                else:
                    self._pass(end_chars="")
        if fail_count > 0:
            self._fail("\n...Result: %s json file/s failed test..." % fail_count)
        else:
            self._pass("\n...Result: all json file/s are ok...")

    def test_scripts_path(self):
        scripts_path = os.path.realpath(os.path.join(PROJECT_PATH, "scripts"))
        msg = 'Testing execute access for the scripts folder "%s"...' % scripts_path
        self.check_path(scripts_path, os.X_OK, msg=msg)


# NOTE: Enable these if we want to run the tests in specified order.
# TEST_CASES = (SqliteTests, DjangoTests, PathsTests, PackagesTests)
#
#
# def load_tests(loader, tests, pattern):
#     suite = unittest2.TestSuite()
#     for test_case in TEST_CASES:
#         suite.addTests(loader.loadTestsFromTestCase(test_case))
#     return suite
# ENDNOTE:


if __name__ == '__main__':

    # turn-off logging warnings
    logger = logging.getLogger(None)
    logger.setLevel(logging.ERROR)

    # Don't display any messages, we will customize the output.
    unittest2.main(verbosity=0)<|MERGE_RESOLUTION|>--- conflicted
+++ resolved
@@ -211,11 +211,6 @@
         "gitdb": "0.5.4",
         "kaa": "0.99.2dev",
         "requests": "0.14.2",
-<<<<<<< HEAD
-        "smmap": "0.8.2",
-=======
-        "rsa": "3.1.1",
->>>>>>> 62dd4e23
         "tastypie": "0.11.0",
         "youtube_dl": "2014.12.10.3",
         "oauth": "1.0",
