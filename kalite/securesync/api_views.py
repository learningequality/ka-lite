<<<<<<< HEAD
import re
import json
import uuid
import logging; 

from django.db import transaction
=======
import re, json, uuid
import cgi

from django.core import serializers
>>>>>>> f17c2bc4
from django.http import HttpResponse
from django.utils import simplejson
from django.core import serializers
from django.views.decorators.csrf import csrf_exempt
from django.views.decorators.gzip import gzip_page
<<<<<<< HEAD
=======
from django.contrib import messages
from main.models import VideoLog, ExerciseLog
from config.models import Settings
from django.contrib.messages.api import get_messages
from django.utils.safestring import SafeString, SafeUnicode, mark_safe
>>>>>>> f17c2bc4

import kalite
import crypto
import settings
import model_sync
from models import *
<<<<<<< HEAD
from main.models import VideoLog, ExerciseLog
from config.models import Settings
from main.models import VideoLog, ExerciseLog
=======
from securesync.views import distributed_server_only
>>>>>>> f17c2bc4


class JsonResponse(HttpResponse):
    def __init__(self, content, *args, **kwargs):
        if not isinstance(content, str) and not isinstance(content, unicode):
            content = simplejson.dumps(content, ensure_ascii=False)
        super(JsonResponse, self).__init__(content, content_type='application/json', *args, **kwargs)

def require_sync_session(handler):
    def wrapper_fn(request):
        if request.raw_post_data:
            data = simplejson.loads(request.raw_post_data)
        else:
            data = request.GET
        try:
            if "client_nonce" not in data:
                return JsonResponse({"error": "Client nonce must be specified."}, status=500)
            session = SyncSession.objects.get(client_nonce=data["client_nonce"])
            if not session.verified:
                return JsonResponse({"error": "Session has not yet been verified."}, status=500)
            if session.closed:
                return JsonResponse({"error": "Session is already closed."}, status=500)
        except SyncSession.DoesNotExist:
            return JsonResponse({"error": "Session with specified client nonce could not be found."}, status=500)
        response = handler(data, session)
        session.save()
        return response
    return wrapper_fn

@csrf_exempt
def register_device(request):
    """Receives the client device info from the distributed server.
    Tries to register either because the device has been pre-registered,
    or because it has a valid INSTALL_CERTIFICATE."""
    
    # attempt to load the client device data from the request data
    data = simplejson.loads(request.raw_post_data or "{}")
    if "client_device" not in data:
        return JsonResponse({"error": "Serialized client device must be provided."}, status=500)
    try:
        models = serializers.deserialize("json", data["client_device"], client_version=None, server_version=kalite.VERSION)
        client_device = models.next().object
    except Exception as e:
        return JsonResponse({
            "error": "Could not decode the client device model: %r" % e,
            "code": "client_device_corrupted",
        }, status=500)

    # Validate the loaded data
    if not isinstance(client_device, Device):
        return JsonResponse({
            "error": "Client device must be an instance of the 'Device' model.",
            "code": "client_device_not_device",
        }, status=500)
    if not client_device.verify():
        return JsonResponse({
            "error": "Client device must be self-signed with a signature matching its own public key.",
            "code": "client_device_invalid_signature",
        }, status=500)
    
    # Check if its public key has been registered
    try:
        registration = RegisteredDevicePublicKey.objects.get(public_key=client_device.public_key)
        zone = registration.zone
        registration.delete()
    except RegisteredDevicePublicKey.DoesNotExist:
        try:
            device = Device.objects.get(public_key=client_device.public_key)
            return JsonResponse({
                "error": "This device has already been registered",
                "code": "device_already_registered",
            }, status=500)            
        except Device.DoesNotExist:
            return JsonResponse({
                "error": "Device registration with public key not found; login and register first?",
                "code": "public_key_unregistered",
            }, status=500)

    client_device.signed_by = client_device  # the device checks out; let's save it!
    client_device.save(imported=True)

    device_zone = DeviceZone(device=client_device, zone=registration.zone)
    device_zone.save()     # create the DeviceZone for the new device

    # return our local (server) Device, its Zone, and the newly created DeviceZone, to the client
    return JsonResponse(
        serializers.serialize("json", [Device.get_own_device(), registration.zone, device_zone], client_version=client_device.version, ensure_ascii=False)
    )

@csrf_exempt
def create_session(request):
    data = simplejson.loads(request.raw_post_data or "{}")
    if "client_nonce" not in data:
        return JsonResponse({"error": "Client nonce must be specified."}, status=500)
    if len(data["client_nonce"]) != 32 or re.match("[^0-9a-fA-F]", data["client_nonce"]):
        return JsonResponse({"error": "Client nonce is malformed (must be 32-digit hex)."}, status=500)
    if "client_device" not in data:
        return JsonResponse({"error": "Client device must be specified."}, status=500)
    if "server_nonce" not in data:
        if SyncSession.objects.filter(client_nonce=data["client_nonce"]).count():
            return JsonResponse({"error": "Session already exists; include server nonce and signature."}, status=500)
        session = SyncSession()
        session.client_nonce = data["client_nonce"]
        session.client_os = data.get("client_os", "")
        session.client_version = data.get("client_version", "")
        try:
            client_device = Device.objects.get(pk=data["client_device"])
            session.client_device = client_device
        except Device.DoesNotExist:
             return JsonResponse({"error": "Client device matching id could not be found. (id=%s)" % data["client_device"]}, status=500)
        session.server_nonce = uuid.uuid4().hex
        session.server_device = Device.get_own_device()
        session.ip = request.META.get("HTTP_X_FORWARDED_FOR", request.META.get('REMOTE_ADDR', ""))
        if session.client_device.pk == session.server_device.pk:
            return JsonResponse({"error": "I know myself when I see myself, and you're not me."}, status=500)
        session.save()
    else:
        try:
            session = SyncSession.objects.get(client_nonce=data["client_nonce"])
        except SyncSession.DoesNotExist:
            return JsonResponse({"error": "Session with specified client nonce could not be found."}, status=500)
        if session.server_nonce != data["server_nonce"]:
            return JsonResponse({"error": "Server nonce did not match saved value."}, status=500)
        if not data.get("signature", ""):
            return JsonResponse({"error": "Must include signature."}, status=500)
        if not session.verify_client_signature(data["signature"]):
            return JsonResponse({"error": "Signature did not match."}, status=500)
        session.verified = True
        session.save()

    return JsonResponse({
        "session": serializers.serialize("json", [session], client_version=session.client_version, ensure_ascii=False ),
        "signature": session.sign(),
    })
    
@csrf_exempt
@require_sync_session
def destroy_session(data, session):
    session.closed = True
    return JsonResponse({})

@csrf_exempt
@gzip_page
@require_sync_session
def device_download(data, session):
    zone = session.client_device.get_zone()
    devicezones = list(DeviceZone.objects.filter(zone=zone, device__in=data["devices"]))
    devices = [devicezone.device for devicezone in devicezones]
    session.models_downloaded += len(devices) + len(devicezones)
    return JsonResponse({"devices": serializers.serialize("json", devices + devicezones, client_version=session.client_version, ensure_ascii=False)})

@csrf_exempt
@require_sync_session
def device_upload(data, session):
    # TODO(jamalex): check that the uploaded devices belong to the client device's zone and whatnot
    # (although it will only save zones from here if centrally signed, and devices if registered in a zone)
    try:
        result = model_sync.save_serialized_models(data.get("devices", "[]"), client_version=session.client_version)
    except Exception as e:
        result = { "error": e.message, "saved_model_count": 0 }
        
    session.models_uploaded += result["saved_model_count"]
    session.errors += result.has_key("error")
    return JsonResponse(result)
        
@csrf_exempt
@gzip_page
@require_sync_session
def device_counters(data, session):
    device_counters = Device.get_device_counters(session.client_device.get_zone())
    return JsonResponse({
        "device_counters": device_counters,
    })

@csrf_exempt
@require_sync_session
def model_upload(data, session):
    if "models" not in data:
        return JsonResponse({"error": "Must provide models.", "saved_model_count": 0}, status=500)
    try:
        result = model_sync.save_serialized_models(data["models"], client_version=session.client_version)
    except Exception as e:
        result = { "error": e.message, "saved_model_count": 0 }

    session.models_uploaded += result["saved_model_count"]
    session.errors += result.has_key("error")
    return JsonResponse(result)

@csrf_exempt
@gzip_page
@require_sync_session
def model_download(data, session):
    if "device_counters" not in data:
        return JsonResponse({"error": "Must provide device counters.", "count": 0}, status=500)
    try:
        result = model_sync.get_serialized_models(data["device_counters"], zone=session.client_device.get_zone(), include_count=True, client_version=session.client_version)
    except Exception as e:
        result = { "error": e.message, "count": 0 }

    session.models_downloaded += result["count"]
    session.errors += result.has_key("error")
    return JsonResponse(result)
            
@csrf_exempt
def test_connection(request):
    return HttpResponse("OK")


@distributed_server_only
def status(request):
    """In order to promote (efficient) caching on (low-powered)
    distributed devices, we do not include ANY user data in our
    templates.  Instead, an AJAX request is made to download user
    data, and javascript used to update the page.
    
    This view is the view providing the json blob of user information,
    for each page view on the distributed server.
    
    Besides basic user data, we also provide access to the
    Django message system through this API, again to promote
    caching by excluding any dynamic information from the server-generated
    templates.
    """
    # Build a list of messages to pass to the user.
    #   Iterating over the messages removes them from the
    #   session storage, thus they only appear once.
    message_dicts = []
    for message in  get_messages(request):
        # Make sure to escape strings not marked as safe.
        # Note: this duplicates a bit of Django template logic.
        msg_txt = message.message
        if not (isinstance(message.message, SafeString) or isinstance(message.message, SafeUnicode)):
            msg_txt = cgi.escape(str(msg_txt))

        message_dicts.append({
            "tags": message.tags, 
            "text": msg_txt,
        }) 
        
    data = {
        "is_logged_in": request.is_logged_in,
        "registered": bool(Settings.get("registered")),
        "is_admin": request.is_admin,
        "is_django_user": request.is_django_user,
        "points": 0,
        "messages": message_dicts,
    }
    if "facility_user" in request.session:
        user = request.session["facility_user"]
        data["is_logged_in"] = True
        data["username"] = user.get_name()
        data["points"] = VideoLog.get_points_for_user(user) + ExerciseLog.get_points_for_user(user)
    if request.user.is_authenticated():
        data["is_logged_in"] = True
        data["username"] = request.user.username
    
    return JsonResponse(data)<|MERGE_RESOLUTION|>--- conflicted
+++ resolved
@@ -1,42 +1,26 @@
-<<<<<<< HEAD
+import cgi
+import json
 import re
-import json
 import uuid
-import logging; 
-
+
+from django.contrib import messages
+from django.contrib.messages.api import get_messages
+from django.core import serializers
 from django.db import transaction
-=======
-import re, json, uuid
-import cgi
-
-from django.core import serializers
->>>>>>> f17c2bc4
 from django.http import HttpResponse
 from django.utils import simplejson
-from django.core import serializers
+from django.utils.safestring import SafeString, SafeUnicode, mark_safe
 from django.views.decorators.csrf import csrf_exempt
 from django.views.decorators.gzip import gzip_page
-<<<<<<< HEAD
-=======
-from django.contrib import messages
-from main.models import VideoLog, ExerciseLog
-from config.models import Settings
-from django.contrib.messages.api import get_messages
-from django.utils.safestring import SafeString, SafeUnicode, mark_safe
->>>>>>> f17c2bc4
 
 import kalite
 import crypto
 import settings
 import model_sync
-from models import *
-<<<<<<< HEAD
-from main.models import VideoLog, ExerciseLog
 from config.models import Settings
 from main.models import VideoLog, ExerciseLog
-=======
+from securesync.models import *
 from securesync.views import distributed_server_only
->>>>>>> f17c2bc4
 
 
 class JsonResponse(HttpResponse):
