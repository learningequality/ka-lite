--- conflicted
+++ resolved
@@ -1,38 +1,24 @@
-<<<<<<< HEAD
-import re, json, uuid
-import logging; 
-
-from django.core import serializers
-from django.db import transaction
-=======
 import re
 import json
 import uuid
-
->>>>>>> 72408cf4
+import logging; 
+
+from django.db import transaction
 from django.http import HttpResponse
 from django.utils import simplejson
 from django.core import serializers
 from django.views.decorators.csrf import csrf_exempt
 from django.views.decorators.gzip import gzip_page
 
+import kalite
 import crypto
 import settings
-<<<<<<< HEAD
+import model_sync
 from models import *
 from main.models import VideoLog, ExerciseLog
 from config.models import Settings
-
-json_serializer = serializers.get_serializer("json")()
-=======
-import version
-import model_sync
 from main.models import VideoLog, ExerciseLog
-from config.models import Settings
-from models import * # includes model_sync
-
-#_json_serializer = serializers.get_serializer("json")()
->>>>>>> 72408cf4
+
 
 class JsonResponse(HttpResponse):
     def __init__(self, content, *args, **kwargs):
@@ -72,7 +58,7 @@
     if "client_device" not in data:
         return JsonResponse({"error": "Serialized client device must be provided."}, status=500)
     try:
-        models = serializers.deserialize("json", data["client_device"], client_version=None, server_version=version.VERSION)
+        models = serializers.deserialize("json", data["client_device"], client_version=None, server_version=kalite.VERSION)
         client_device = models.next().object
     except Exception as e:
         return JsonResponse({
