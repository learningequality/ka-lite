--- conflicted
+++ resolved
@@ -1,3 +1,5 @@
+from __future__ import absolute_import
+
 import cgi
 import json
 import re
@@ -12,14 +14,6 @@
 from django.utils.safestring import SafeString, SafeUnicode, mark_safe
 from django.views.decorators.csrf import csrf_exempt, ensure_csrf_cookie
 from django.views.decorators.gzip import gzip_page
-<<<<<<< HEAD
-from django.contrib import messages
-from main.models import VideoLog, ExerciseLog
-from config.models import Settings
-from django.contrib.messages.api import get_messages
-from django.utils.safestring import SafeString, SafeUnicode, mark_safe
-=======
->>>>>>> 914e3610
 
 import settings
 import version
@@ -186,7 +180,7 @@
     devicezones = list(DeviceZone.objects.filter(zone=zone, device__in=data["devices"]))
     devices = [devicezone.device for devicezone in devicezones]
     session.models_downloaded += len(devices) + len(devicezones)
-    
+
     # Return the objects serialized to the version of the other device.
     return JsonResponse({"devices": serializers.serialize("json", devices + devicezones, dest_version=session.client_version, ensure_ascii=False)})
 
@@ -203,7 +197,7 @@
         result = model_sync.save_serialized_models(data.get("devices", "[]"), src_version=session.client_version)
     except Exception as e:
         result = { "error": e.message, "saved_model_count": 0 }
-        
+
     session.models_uploaded += result["saved_model_count"]
     session.errors += result.has_key("error")
     return JsonResponse(result)
@@ -285,18 +279,9 @@
     for message in get_messages(request):
         # Make sure to escape strings not marked as safe.
         # Note: this duplicates a bit of Django template logic.
-<<<<<<< HEAD
-        if isinstance(message.message, SafeString) or isinstance(message.message, SafeUnicode):
-            msg_txt = message.message
-            
-        # Note: this may not work for unicode.
-        else:
-            msg_txt = cgi.escape(str(message.message))
-=======
         msg_txt = message.message
-        if not (isinstance(message.message, SafeString) or isinstance(message.message, SafeUnicode)):
+        if not (isinstance(msg_txt, SafeString) or isinstance(msg_txt, SafeUnicode)):
             msg_txt = cgi.escape(str(msg_txt))
->>>>>>> 914e3610
 
         message_dicts.append({
             "tags": message.tags,
