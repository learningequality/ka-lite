import cgi
import json
import re
import uuid

from django.contrib import messages
<<<<<<< HEAD
=======
from django.contrib.messages.api import get_messages
>>>>>>> dc55f906
from django.core import serializers
from django.db import transaction
from django.http import HttpResponse
from django.contrib.messages.api import get_messages
from django.utils.safestring import SafeString, SafeUnicode, mark_safe
from django.utils import simplejson
from django.utils.safestring import SafeString, SafeUnicode, mark_safe
from django.views.decorators.csrf import csrf_exempt
from django.views.decorators.gzip import gzip_page

import kalite
import crypto
import settings
import model_sync
from config.models import Settings
<<<<<<< HEAD
from models import *
from main.models import VideoLog, ExerciseLog
=======
from main.models import VideoLog, ExerciseLog
from securesync.models import *
>>>>>>> dc55f906
from securesync.views import distributed_server_only


class JsonResponse(HttpResponse):
    def __init__(self, content, *args, **kwargs):
        if not isinstance(content, str) and not isinstance(content, unicode):
            content = simplejson.dumps(content, ensure_ascii=False)
        super(JsonResponse, self).__init__(content, content_type='application/json', *args, **kwargs)

def require_sync_session(handler):
    def wrapper_fn(request):
        if request.raw_post_data:
            data = simplejson.loads(request.raw_post_data)
        else:
            data = request.GET
        try:
            if "client_nonce" not in data:
                return JsonResponse({"error": "Client nonce must be specified."}, status=500)
            session = SyncSession.objects.get(client_nonce=data["client_nonce"])
            if not session.verified:
                return JsonResponse({"error": "Session has not yet been verified."}, status=500)
            if session.closed:
                return JsonResponse({"error": "Session is already closed."}, status=500)
        except SyncSession.DoesNotExist:
            return JsonResponse({"error": "Session with specified client nonce could not be found."}, status=500)
        response = handler(data, session)
        session.save()
        return response
    return wrapper_fn

@csrf_exempt
def register_device(request):
    """Receives the client device info from the distributed server.
    Tries to register either because the device has been pre-registered,
    or because it has a valid INSTALL_CERTIFICATE."""
<<<<<<< HEAD
    
=======
>>>>>>> dc55f906
    
    # attempt to load the client device data from the request data
    data = simplejson.loads(request.raw_post_data or "{}")
    if "client_device" not in data:
        return JsonResponse({"error": "Serialized client device must be provided."}, status=500)
    try:
        models = serializers.deserialize("json", data["client_device"], client_version=None, server_version=kalite.VERSION)
        client_device = models.next().object
    except Exception as e:
        return JsonResponse({
            "error": "Could not decode the client device model: %r" % e,
            "code": "client_device_corrupted",
        }, status=500)

    # Validate the loaded data
    if not isinstance(client_device, Device):
        return JsonResponse({
            "error": "Client device must be an instance of the 'Device' model.",
            "code": "client_device_not_device",
        }, status=500)
    if not client_device.verify():
        return JsonResponse({
            "error": "Client device must be self-signed with a signature matching its own public key.",
            "code": "client_device_invalid_signature",
        }, status=500)
<<<<<<< HEAD


    (zone,json_response) = register_self_registered_device(client_device, models)
    if json_response:
        return json_response
        
    elif not zone: # old code-path
        try:
            registration = RegisteredDevicePublicKey.objects.get(public_key=client_device.public_key)
            zone = registration.zone
            registration.delete()
        except RegisteredDevicePublicKey.DoesNotExist:
            try:
                device = Device.objects.get(public_key=client_device.public_key)
                return JsonResponse({
                    "error": "This device has already been registered",
                    "code": "device_already_registered",
                }, status=500)            
            except Device.DoesNotExist:
                return JsonResponse({
                    "error": "Device registration with public key not found; login and register first?",
                    "code": "public_key_unregistered",
                }, status=500)
=======
    
    # Check if its public key has been registered
    try:
        registration = RegisteredDevicePublicKey.objects.get(public_key=client_device.public_key)
        zone = registration.zone
        registration.delete()
    except RegisteredDevicePublicKey.DoesNotExist:
        try:
            device = Device.objects.get(public_key=client_device.public_key)
            return JsonResponse({
                "error": "This device has already been registered",
                "code": "device_already_registered",
            }, status=500)            
        except Device.DoesNotExist:
            return JsonResponse({
                "error": "Device registration with public key not found; login and register first?",
                "code": "public_key_unregistered",
            }, status=500)
>>>>>>> dc55f906

    client_device.signed_by = client_device  # the device checks out; let's save it!
    client_device.save(imported=True)

<<<<<<< HEAD
    device_zone = DeviceZone(device=client_device, zone=zone)
=======
    device_zone = DeviceZone(device=client_device, zone=registration.zone)
>>>>>>> dc55f906
    device_zone.save()     # create the DeviceZone for the new device

    # return our local (server) Device, its Zone, and the newly created DeviceZone, to the client
    return JsonResponse(
<<<<<<< HEAD
        serializers.serialize("json", [Device.get_own_device(), zone, device_zone, ], client_version=client_device.version, ensure_ascii=False)
=======
        serializers.serialize("json", [Device.get_own_device(), registration.zone, device_zone], client_version=client_device.version, ensure_ascii=False)
>>>>>>> dc55f906
    )


@transaction.commit_on_success
def register_self_registered_device(client_device, serialized_models):
    
    try:
        client_zone = serialized_models.next().object
        client_zone_key = serialized_models.next().object # neutered or not.
        client_zone_install_certificate = serialized_models.next().object

        # A recognized zone
        server_zone = get_object_or_None(Zone, id=client_zone.id)
        if server_zone:
            # We sent them this certificate.  Validate that 
            #   either we generated it, or that it hasn't been used.
            server_zone_install_certificate = get_object_or_None(ZoneInstallCertificate, signed_value=client_zone_install_certificate.signed_value)
            if not server_zone_install_certificate:
                return (None, JsonResponse({
                    "error": "Unrecognized install certificate.",
                    "code": "client_device_unknown_certificate_server",
                }, status=500))
            elif not server_zone_install_certificate.verify():
                return (None, JsonResponse({
                    "error": "Invalid install certificate.",
                    "code": "client_device_invalid_certificate_server",
                }, status=500))
            else:
                pass#server_zone_install_certificate.delete() # use the certificate!
                
        # An unrecognized zone
        else:
            # TODO(bcipolli): full_clean should make sure to 
            #   throw an exception if the zone is deemed unsafe
            client_zone.save()
            client_zone.full_clean()
            client_zone_key.save()
            client_zone_key.full_clean()
            
            if not client_zone_install_certificate.verify():
                return (None, JsonResponse({
                    "error": "Client device sent self-generated install certificate, but that certificate did not self-validate.",
                    "code": "client_device_invalid_certificate_self",
                }, status=500))

            # Retrieve the zone from our own database, 
            #   don't settle for the client copy!
            server_zone = get_object_or_None(Zone, id=client_zone.id)
        
        # we got through!  we got the zone, either recognized it or added it,
        #   and validated the certificate!
        json_response = None
        
                    
    except StopIteration:
        server_zone = None
        json_response = None
    
    return (server_zone, json_response)
    
    
@csrf_exempt
def create_session(request):
    data = simplejson.loads(request.raw_post_data or "{}")
    if "client_nonce" not in data:
        return JsonResponse({"error": "Client nonce must be specified."}, status=500)
    if len(data["client_nonce"]) != 32 or re.match("[^0-9a-fA-F]", data["client_nonce"]):
        return JsonResponse({"error": "Client nonce is malformed (must be 32-digit hex)."}, status=500)
    if "client_device" not in data:
        return JsonResponse({"error": "Client device must be specified."}, status=500)
    if "server_nonce" not in data:
        if SyncSession.objects.filter(client_nonce=data["client_nonce"]).count():
            return JsonResponse({"error": "Session already exists; include server nonce and signature."}, status=500)
            
        session = SyncSession()
        session.client_nonce = data["client_nonce"]
        session.client_os = data.get("client_os", "")
        session.client_version = data.get("client_version", "")
        try:
            client_device = Device.objects.get(pk=data["client_device"])
            session.client_device = client_device
        except Device.DoesNotExist:
<<<<<<< HEAD
            return JsonResponse({"error": "Client device matching id could not be found. (id=%s)" % data["client_device"]}, status=500)
=======
             return JsonResponse({"error": "Client device matching id could not be found. (id=%s)" % data["client_device"]}, status=500)
>>>>>>> dc55f906
        session.server_nonce = uuid.uuid4().hex
        session.server_device = Device.get_own_device()
        session.ip = request.META.get("HTTP_X_FORWARDED_FOR", request.META.get('REMOTE_ADDR', ""))
        if session.client_device.pk == session.server_device.pk:
            return JsonResponse({"error": "I know myself when I see myself, and you're not me."}, status=500)
        session.save()
    else:
        try:
            session = SyncSession.objects.get(client_nonce=data["client_nonce"])
        except SyncSession.DoesNotExist:
            return JsonResponse({"error": "Session with specified client nonce could not be found."}, status=500)
        if session.server_nonce != data["server_nonce"]:
            return JsonResponse({"error": "Server nonce did not match saved value."}, status=500)
        if not data.get("signature", ""):
            return JsonResponse({"error": "Must include signature."}, status=500)
        if not session.verify_client_signature(data["signature"]):
            return JsonResponse({"error": "Signature did not match."}, status=500)
        session.verified = True
        session.save()

    return JsonResponse({
        "session": serializers.serialize("json", [session], client_version=session.client_version, ensure_ascii=False ),
        "signature": session.sign(),
    })
    
@csrf_exempt
@require_sync_session
def destroy_session(data, session):
    session.closed = True
    return JsonResponse({})

@csrf_exempt
@gzip_page
@require_sync_session
def device_download(data, session):
    zone = session.client_device.get_zone()
    devicezones = list(DeviceZone.objects.filter(zone=zone, device__in=data["devices"]))
    devices = [devicezone.device for devicezone in devicezones]
    session.models_downloaded += len(devices) + len(devicezones)
    return JsonResponse({"devices": serializers.serialize("json", devices + devicezones, client_version=session.client_version, ensure_ascii=False)})

@csrf_exempt
@require_sync_session
def device_upload(data, session):
    # TODO(jamalex): check that the uploaded devices belong to the client device's zone and whatnot
    # (although it will only save zones from here if centrally signed, and devices if registered in a zone)
    try:
        result = model_sync.save_serialized_models(data.get("devices", "[]"), client_version=session.client_version)
    except Exception as e:
        result = { "error": e.message, "saved_model_count": 0 }
        
    session.models_uploaded += result["saved_model_count"]
    session.errors += result.has_key("error")
    return JsonResponse(result)
        
@csrf_exempt
@gzip_page
@require_sync_session
def device_counters(data, session):
    device_counters = Device.get_device_counters(session.client_device.get_zone())
    return JsonResponse({
        "device_counters": device_counters,
    })

@csrf_exempt
@require_sync_session
def model_upload(data, session):
    if "models" not in data:
        return JsonResponse({"error": "Must provide models.", "saved_model_count": 0}, status=500)
    try:
        result = model_sync.save_serialized_models(data["models"], client_version=session.client_version)
    except Exception as e:
        result = { "error": e.message, "saved_model_count": 0 }

    session.models_uploaded += result["saved_model_count"]
    session.errors += result.has_key("error")
    return JsonResponse(result)

@csrf_exempt
@gzip_page
@require_sync_session
def model_download(data, session):
    if "device_counters" not in data:
        return JsonResponse({"error": "Must provide device counters.", "count": 0}, status=500)
    try:
        result = model_sync.get_serialized_models(data["device_counters"], zone=session.client_device.get_zone(), include_count=True, client_version=session.client_version)
    except Exception as e:
        result = { "error": e.message, "count": 0 }

    session.models_downloaded += result["count"]
    session.errors += result.has_key("error")
    return JsonResponse(result)
            
@csrf_exempt
def test_connection(request):
    return HttpResponse("OK")


@distributed_server_only
def status(request):
    """In order to promote (efficient) caching on (low-powered)
    distributed devices, we do not include ANY user data in our
    templates.  Instead, an AJAX request is made to download user
    data, and javascript used to update the page.
    
    This view is the view providing the json blob of user information,
    for each page view on the distributed server.
    
    Besides basic user data, we also provide access to the
    Django message system through this API, again to promote
    caching by excluding any dynamic information from the server-generated
    templates.
    """
    # Build a list of messages to pass to the user.
    #   Iterating over the messages removes them from the
    #   session storage, thus they only appear once.
    message_dicts = []
    for message in  get_messages(request):
        # Make sure to escape strings not marked as safe.
        # Note: this duplicates a bit of Django template logic.
        msg_txt = message.message
        if not (isinstance(message.message, SafeString) or isinstance(message.message, SafeUnicode)):
            msg_txt = cgi.escape(str(msg_txt))

        message_dicts.append({
            "tags": message.tags, 
            "text": msg_txt,
        }) 
        
    data = {
        "is_logged_in": request.is_logged_in,
        "registered": bool(Settings.get("registered")),
        "is_admin": request.is_admin,
        "is_django_user": request.is_django_user,
        "points": 0,
        "messages": message_dicts,
    }
    if "facility_user" in request.session:
        user = request.session["facility_user"]
        data["is_logged_in"] = True
        data["username"] = user.get_name()
        data["points"] = VideoLog.get_points_for_user(user) + ExerciseLog.get_points_for_user(user)
    if request.user.is_authenticated():
        data["is_logged_in"] = True
        data["username"] = request.user.username
    
    return JsonResponse(data)<|MERGE_RESOLUTION|>--- conflicted
+++ resolved
@@ -4,10 +4,7 @@
 import uuid
 
 from django.contrib import messages
-<<<<<<< HEAD
-=======
 from django.contrib.messages.api import get_messages
->>>>>>> dc55f906
 from django.core import serializers
 from django.db import transaction
 from django.http import HttpResponse
@@ -23,13 +20,9 @@
 import settings
 import model_sync
 from config.models import Settings
-<<<<<<< HEAD
 from models import *
 from main.models import VideoLog, ExerciseLog
-=======
-from main.models import VideoLog, ExerciseLog
 from securesync.models import *
->>>>>>> dc55f906
 from securesync.views import distributed_server_only
 
 
@@ -65,10 +58,7 @@
     """Receives the client device info from the distributed server.
     Tries to register either because the device has been pre-registered,
     or because it has a valid INSTALL_CERTIFICATE."""
-<<<<<<< HEAD
-    
-=======
->>>>>>> dc55f906
+    
     
     # attempt to load the client device data from the request data
     data = simplejson.loads(request.raw_post_data or "{}")
@@ -94,7 +84,6 @@
             "error": "Client device must be self-signed with a signature matching its own public key.",
             "code": "client_device_invalid_signature",
         }, status=500)
-<<<<<<< HEAD
 
 
     (zone,json_response) = register_self_registered_device(client_device, models)
@@ -118,44 +107,16 @@
                     "error": "Device registration with public key not found; login and register first?",
                     "code": "public_key_unregistered",
                 }, status=500)
-=======
-    
-    # Check if its public key has been registered
-    try:
-        registration = RegisteredDevicePublicKey.objects.get(public_key=client_device.public_key)
-        zone = registration.zone
-        registration.delete()
-    except RegisteredDevicePublicKey.DoesNotExist:
-        try:
-            device = Device.objects.get(public_key=client_device.public_key)
-            return JsonResponse({
-                "error": "This device has already been registered",
-                "code": "device_already_registered",
-            }, status=500)            
-        except Device.DoesNotExist:
-            return JsonResponse({
-                "error": "Device registration with public key not found; login and register first?",
-                "code": "public_key_unregistered",
-            }, status=500)
->>>>>>> dc55f906
 
     client_device.signed_by = client_device  # the device checks out; let's save it!
     client_device.save(imported=True)
 
-<<<<<<< HEAD
     device_zone = DeviceZone(device=client_device, zone=zone)
-=======
-    device_zone = DeviceZone(device=client_device, zone=registration.zone)
->>>>>>> dc55f906
     device_zone.save()     # create the DeviceZone for the new device
 
     # return our local (server) Device, its Zone, and the newly created DeviceZone, to the client
     return JsonResponse(
-<<<<<<< HEAD
         serializers.serialize("json", [Device.get_own_device(), zone, device_zone, ], client_version=client_device.version, ensure_ascii=False)
-=======
-        serializers.serialize("json", [Device.get_own_device(), registration.zone, device_zone], client_version=client_device.version, ensure_ascii=False)
->>>>>>> dc55f906
     )
 
 
@@ -238,11 +199,7 @@
             client_device = Device.objects.get(pk=data["client_device"])
             session.client_device = client_device
         except Device.DoesNotExist:
-<<<<<<< HEAD
             return JsonResponse({"error": "Client device matching id could not be found. (id=%s)" % data["client_device"]}, status=500)
-=======
-             return JsonResponse({"error": "Client device matching id could not be found. (id=%s)" % data["client_device"]}, status=500)
->>>>>>> dc55f906
         session.server_nonce = uuid.uuid4().hex
         session.server_device = Device.get_own_device()
         session.ip = request.META.get("HTTP_X_FORWARDED_FOR", request.META.get('REMOTE_ADDR', ""))
