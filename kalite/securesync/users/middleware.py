from django.core.exceptions import PermissionDenied
from django.core.urlresolvers import reverse

import settings
from .models import Facility


def refresh_session_facility_info(request, facility_count):
    # Fix for #1211
    # Free time to refresh the facility info, which is otherwise cached for efficiency
    request.session["facility_count"] = facility_count
    request.session["facility_exists"] = request.session["facility_count"] > 0

class AuthFlags:
    def process_request(self, request):
        request.is_admin = False
        request.is_teacher = False
        request.is_logged_in = False
        request.is_django_user = False

        if request.user.is_authenticated():
            # Django user
            request.is_logged_in = True
            request.is_django_user = True
            if request.user.is_superuser:
                request.is_admin = True
            if "facility_user" in request.session:
                del request.session["facility_user"]

        elif "facility_user" in request.session:
            # Facility user
            if request.session["facility_user"].is_teacher:
                request.is_admin = True
                request.is_teacher = True
            request.is_logged_in = True

class FacilityCheck:
    def process_request(self, request):
        """
        Cache facility data in the session,
          while making sure anybody who can create facilities sees the real (non-cached) data
        """
        if not "facility_exists" in request.session or request.is_admin:
            # always refresh for admins, or when no facility exists yet.
            refresh_session_facility_info(request, facility_count=Facility.objects.count())

class LockdownCheck:
    def process_request(self, request):
        """
        Whitelist only a few URLs, otherwise fail.
        """
<<<<<<< HEAD
        if settings.LOCKDOWN and not request.is_logged_in and request.path not in [reverse("homepage"), reverse("login"), reverse("add_facility_student"), reverse("status")]:
=======
        if settings.LOCKDOWN and not request.is_logged_in and request.path not in [reverse("homepage"), reverse("login"), reverse("add_facility_student"), reverse("status")] and not request.path.startswith(settings.STATIC_URL):
>>>>>>> c9ac99da
            raise PermissionDenied()<|MERGE_RESOLUTION|>--- conflicted
+++ resolved
@@ -49,9 +49,5 @@
         """
         Whitelist only a few URLs, otherwise fail.
         """
-<<<<<<< HEAD
-        if settings.LOCKDOWN and not request.is_logged_in and request.path not in [reverse("homepage"), reverse("login"), reverse("add_facility_student"), reverse("status")]:
-=======
         if settings.LOCKDOWN and not request.is_logged_in and request.path not in [reverse("homepage"), reverse("login"), reverse("add_facility_student"), reverse("status")] and not request.path.startswith(settings.STATIC_URL):
->>>>>>> c9ac99da
             raise PermissionDenied()