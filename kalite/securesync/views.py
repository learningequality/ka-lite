--- conflicted
+++ resolved
@@ -120,12 +120,6 @@
         form = RegisteredDevicePublicKeyForm(request.user, data=request.POST)
         if form.is_valid():
             form.save()
-<<<<<<< HEAD
-            messages.success(request, _("The device's public key has been successfully registered. You may now close this window."))
-            zone_id = form.data["zone"]
-            org_id = Zone.objects.get(id=zone_id).get_org().id
-            return HttpResponseRedirect(reverse("zone_management", kwargs={'org_id': org_id, 'zone_id': zone_id}))
-=======
             zone_id = form.data["zone"]
             org_id = Zone.objects.get(id=zone_id).get_org().id
 
@@ -138,7 +132,6 @@
                 # Old style, for clients that don't send a callback url
                 messages.success(request, _("The device's public key has been successfully registered. You may now close this window."))
                 return HttpResponseRedirect(reverse("zone_management", kwargs={'org_id': org_id, 'zone_id': zone_id}))
->>>>>>> 7d543692
     else:
         form = RegisteredDevicePublicKeyForm(
             request.user, 
