--- conflicted
+++ resolved
@@ -1,63 +1,27 @@
-<<<<<<< HEAD
-import re, json, uuid, urllib
-from annoying.decorators import render_to
-from annoying.functions import get_object_or_None   
-
-=======
 import urllib
 from annoying.decorators import render_to
 from annoying.functions import get_object_or_None   
 
 from django.contrib import messages
 from django.contrib.auth import authenticate, login as auth_login, logout as auth_logout
->>>>>>> 30422d73
 from django.contrib.auth.decorators import login_required
 from django.contrib.auth.models import User
 from django.core.urlresolvers import reverse
 from django.http import HttpResponse, HttpResponseNotFound, HttpResponseRedirect, HttpResponseServerError
 from django.shortcuts import get_object_or_404
 from django.utils.html import strip_tags
-<<<<<<< HEAD
-from django.contrib import messages
-from django.contrib.auth import authenticate, login as auth_login, logout as auth_logout   
-=======
->>>>>>> 30422d73
 from django.utils.translation import ugettext as _
 
 import settings
-<<<<<<< HEAD
-from forms import RegisteredDevicePublicKeyForm, FacilityUserForm, FacilityTeacherForm, LoginForm, FacilityForm, FacilityGroupForm
 from config.models import Settings
 from config.utils import set_as_registered
-from securesync.models import SyncSession, Device, RegisteredDevicePublicKey, Zone, Facility, FacilityGroup
-from securesync.api_client import SyncClient
-from kalite.utils.decorators import require_admin
-
-
-def central_server_only(handler):
-    def wrapper_fn(*args, **kwargs):
-        if not settings.CENTRAL_SERVER:
-            return HttpResponseNotFound("This path is only available on the central server.")
-        return handler(*args, **kwargs)
-    return wrapper_fn
-
-
-def distributed_server_only(handler):
-    def wrapper_fn(*args, **kwargs):
-        if settings.CENTRAL_SERVER:
-            return HttpResponseNotFound(_("This path is only available on distributed servers."))
-        return handler(*args, **kwargs)
-    return wrapper_fn
-=======
-from config.models import Settings
+from kalite.utils.jobs import force_job
+from kalite.utils.decorators import require_admin, central_server_only, distributed_server_only
+from kalite.utils.internet import set_query_params
 from securesync import crypto
 from securesync.api_client import SyncClient
 from securesync.forms import RegisteredDevicePublicKeyForm, FacilityUserForm, LoginForm, FacilityForm, FacilityGroupForm
-from securesync.models import SyncSession, Device, Facility, FacilityGroup
-from utils.jobs import force_job
-from utils.decorators import require_admin, central_server_only, distributed_server_only
-from utils.internet import set_query_params
->>>>>>> 30422d73
+from securesync.models import SyncSession, Device, RegisteredDevicePublicKey, Zone, Facility, FacilityGroup
 
 
 def register_public_key(request):
@@ -112,15 +76,10 @@
 @require_admin
 @render_to("securesync/register_public_key_client.html")
 def register_public_key_client(request):
-<<<<<<< HEAD
     # When successfully registered, the zone information is syncd
     #   and the local device's zone is marked
     if Device.get_own_device().is_registered():
         set_as_registered()   
-=======
-    if Device.get_own_device().get_zone():
-        set_as_registered()
->>>>>>> 30422d73
         return {"already_registered": True}
 
     # Not registered, but we may be able to register
@@ -330,12 +289,6 @@
     facility_id = facility and facility.id or None
 
     if request.method == 'POST':
-<<<<<<< HEAD
-        
-        # log out any Django user or facility user
-        logout(request)
-=======
-
         # log out any Django user
         if request.user.is_authenticated():
             auth_logout(request)
@@ -343,7 +296,6 @@
         # log out a facility user
         if "facility_user" in request.session:
             del request.session["facility_user"]
->>>>>>> 30422d73
 
         username = request.POST.get("username", "")
         password = request.POST.get("password", "")
