from __future__ import absolute_import

import datetime
import uuid
import zlib
from annoying.functions import get_object_or_None
from pbkdf2 import crypt

from django.contrib.auth.models import check_password
from django.core.exceptions import ValidationError, ObjectDoesNotExist
from django.db import models, transaction
from django.db.models import Q
from django.utils.text import compress_string
from django.utils.translation import ugettext_lazy as _

import kalite
import settings
from config.models import Settings
from securesync import crypto, model_sync


# Note: this MUST be hard-coded for backwards-compatibility reasons.
ROOT_UUID_NAMESPACE = uuid.uuid5(uuid.NAMESPACE_URL, "https://kalite.adhocsync.com/")


class SyncSession(models.Model):
    client_nonce = models.CharField(max_length=32, primary_key=True)
    client_device = models.ForeignKey("Device", related_name="client_sessions")
    server_nonce = models.CharField(max_length=32, blank=True)
    server_device = models.ForeignKey("Device", blank=True, null=True, related_name="server_sessions")
    verified = models.BooleanField(default=False)
    ip = models.CharField(max_length=50, blank=True)
    client_version = models.CharField(max_length=100, blank=True)
    client_os = models.CharField(max_length=200, blank=True)
    timestamp = models.DateTimeField(auto_now=True)
    models_uploaded = models.IntegerField(default=0)
    models_downloaded = models.IntegerField(default=0)
    errors = models.IntegerField(default=0); errors.version="0.9.3" # kalite version
    closed = models.BooleanField(default=False)

    def _hashable_representation(self):
        return "%s:%s:%s:%s" % (
            self.client_nonce, self.client_device.pk,
            self.server_nonce, self.server_device.pk,
        )

    def _verify_signature(self, device, signature):
        return device.get_key().verify(self._hashable_representation(), signature)

    def verify_client_signature(self, signature):
        return self._verify_signature(self.client_device, signature)

    def verify_server_signature(self, signature):
        return self._verify_signature(self.server_device, signature)

    def sign(self):
        return Device.get_own_device().get_key().sign(self._hashable_representation())

    def save(self, *args, **kwargs):
        """
        Save, while obeying the max count.
        """
        super(SyncSession,self).save(*args, **kwargs)
        # TODO(bcipolli): think about adding an index for efficiency
        #   to timestamp, making sure that whatever we do works for both
        #   distributed and central servers.
        if settings.SYNC_SESSIONS_MAX_RECORDS is not None and SyncSession.objects.count() > settings.SYNC_SESSIONS_MAX_RECORDS:
            to_discard = SyncSession.objects.order_by("timestamp")[0:SyncSession.objects.count()-settings.SYNC_SESSIONS_MAX_RECORDS]
            SyncSession.objects.filter(pk__in=to_discard).delete()

    def __unicode__(self):
        return "%s... -> %s..." % (self.client_device.pk[0:5],
            (self.server_device and self.server_device.pk[0:5] or "?????"))


class RegisteredDevicePublicKey(models.Model):
    public_key = models.CharField(max_length=500, help_text="(This field will be filled in automatically)")
    zone = models.ForeignKey("Zone")

    def __unicode__(self):
        return "%s... (Zone: %s)" % (self.public_key[0:5], self.zone)


class DeviceMetadata(models.Model):
    device = models.OneToOneField("Device", blank=True, null=True)
    is_trusted = models.BooleanField(default=False)
    is_own_device = models.BooleanField(default=False)
    counter_position = models.IntegerField(default=0)

    class Meta:
        verbose_name_plural = "Device metadata"

    def __unicode__(self):
        return "(Device: %s)" % (self.device)


class SyncedModelManager(models.Manager):

    def by_zone(self, zone):
        # get model instances that were signed by devices in the zone,
        # or signed by a trusted authority that said they were for the zone
        return self.filter(Q(signed_by__devicezone__zone=zone) |
            Q(signed_by__devicemetadata__is_trusted=True, zone_fallback=zone))

class SyncedModel(models.Model):
    """
    The main class that makes this engine go.
    
    A model that is cross-computer syncable.  All models sync'd across computers
    should inherit from this base class.
    """
    id = models.CharField(primary_key=True, max_length=32, editable=False)
    counter = models.IntegerField(default=0)
    signature = models.CharField(max_length=360, blank=True, editable=False)
    signed_version = models.IntegerField(default=1, editable=False)
    signed_by = models.ForeignKey("Device", blank=True, null=True, related_name="+")
    zone_fallback = models.ForeignKey("Zone", blank=True, null=True, related_name="+")
    deleted = models.BooleanField(default=False)

    objects = SyncedModelManager()
    _unhashable_fields = ["signature", "signed_by"] # fields of this class to avoid serializing
    _always_hash_fields = ["signed_version", "id"]  # fields of this class to always serialize

    def sign(self, device=None):
        """
        Get all of the relevant fields of this model into a single string (self._hashable_representation()),
        then sign it with the specified device (if specified), or the current device.
        """
<<<<<<< HEAD
        self.full_clean()  # make sure the model data is of the appropriate types
=======
>>>>>>> 7e4085e5
        if not self.id:
            self.id = self.get_uuid()
        self.signed_by = device or Device.get_own_device()

        self.full_clean()  # make sure the model data is of the appropriate types
        self.signature = self.signed_by.get_key().sign(self._hashable_representation())

    def verify(self):
        # if nobody signed it, verification fails
        if not self.signed_by_id:
            return False
        # if it's not a trusted device...
        if not self.signed_by.get_metadata().is_trusted:
            # but it's a model class that requires trusted signatures, verification fails
            if self.requires_trusted_signature:
                return False
            if settings.CENTRAL_SERVER:
                # if it's not in a zone at all (or its DeviceZone was revoked), verification fails
                if not self.signed_by.get_zone():
                    return False
            else:
                # or if it's not in the same zone as our device (or the DeviceZone was revoked), verification fails
                if self.signed_by.get_zone() != Device.get_own_device().get_zone():
                    return False
        # by this point, we know that we're ok with accepting this model from the device that it says signed it
        # now, we just need to check whether or not it is actually signed by that model's private key
        try:
            return self.signed_by.get_key().verify(self._hashable_representation(), self.signature)
        except:
            return False

    def _hashable_fields(self, fields=None):

        # if no fields were specified, build a list of all the model's field names
        if not fields:
            fields = [field.name for field in self._meta.fields if field.name not in self.__class__._unhashable_fields]
            # sort the list of fields, for consistency
            fields.sort()

        # certain fields should always be included
        for field in self.__class__._always_hash_fields:
            if field not in fields:
                fields = [field] + fields

        # certain fields should never be included
        fields = [field for field in fields if field not in self.__class__._unhashable_fields]

        return fields

    def _hashable_representation(self, fields=None):
        fields = self._hashable_fields(fields)
        chunks = []
        for field in fields:

            try:
                val = getattr(self, field)
            except ObjectDoesNotExist as e:
                # if it's a foreign key and is broken, just use the id of the related model
                val = getattr(self, field + "_id")

            if val:
                # convert models to just an id
                if isinstance(val, models.Model):
                    val = val.pk

                # convert datetimes to a str in a predictable way
                if isinstance(val, datetime.datetime):
                    val = ("%04d-%02d-%02d %d:%02d:%02d" %
                        (val.year, val.month, val.day, val.hour, val.minute, val.second))

                # encode string value as UTF-8, replacing any invalid characters so they don't blow up the hashing
                if isinstance(val, unicode):
                    val = val.encode("utf-8", "replace")

                # add this field/val pair onto the chunks to include in the hash
                chunks.append("%s=%s" % (field, val))

        return "&".join(chunks)

    def save(self, own_device=None, imported=False, increment_counters=True, *args, **kwargs):
        """
        Some of the heavy lifting happens here.  There are two saving scenarios:
        (a) We are saving an imported model.
            In this case, we need to make sure that the data check out (but nothing we mark on the object)
        (b) We are saving our own model
            In this case, we need to mark the model with appropriate fields, so that
            it can be sync'd (self.counter), and that it will verify (self.signature)
        """

        # we allow for the "own device" to be passed in so that a device can sign itself (before existing)
        own_device = own_device or Device.get_own_device()
        assert own_device, "own_device is None--this should never happen, as get_own_device should create if not found."

        if imported:
            # imported models are signed by other devices; make sure they check out
            if not self.signed_by_id:
                raise ValidationError("Imported models must be signed.")
            if not self.verify():
                raise ValidationError("Imported model's signature did not match.")
        else:
            # Two critical things to do:
            # 1. local models need to be signed by us
            # 2. and get our counter position
            self.counter = own_device.increment_and_get_counter()
            self.sign(device=own_device)

        # call the base Django Model save to write to the DB
        super(SyncedModel, self).save(*args, **kwargs)

        # for imported models, we want to keep track of the counter position we're at for that device
        if imported and increment_counters:
            self.signed_by.set_counter_position(self.counter)

    def get_uuid(self):
        own_device = Device.get_own_device()
        namespace = own_device.id and uuid.UUID(own_device.id) or ROOT_UUID_NAMESPACE
        return uuid.uuid5(namespace, str(self.counter)).hex

    def get_existing_instance(self):
        uuid = self.id or self.get_uuid()
        try:
            return self.__class__.objects.get(id=uuid)
        except self.__class__.DoesNotExist:
            return None

    def get_zone(self):
        # some models have a direct zone attribute; try for that
        zone = getattr(self, "zone", None)
        # otherwise, try getting the zone of the device that signed it
        if not zone and self.signed_by:
            zone = self.signed_by.get_zone()
        # otherwise, if it's signed by a trusted authority, try getting the fallback zone
        if not zone and self.signed_by and self.signed_by.get_metadata().is_trusted:
            zone = self.zone_fallback
        return zone
    get_zone.short_description = "Zone"

    def in_zone(self, zone):
        return zone == self.get_zone()

    requires_trusted_signature = False

    class Meta:
        abstract = True

    def __unicode__(self):
        return "%s... (Signed by: %s...)" % (self.pk[0:5], self.signed_by.pk[0:5])


class Zone(SyncedModel):
    name = models.CharField(max_length=100)
    description = models.TextField(blank=True)

    requires_trusted_signature = True

    def __unicode__(self):
        return self.name

    #@central_server_only  # causes circular loop, to include here
    def get_org(self):
        """
        Reverse lookup of organization containing this zone.
        """
        orgs = self.organization_set.all()
        assert orgs.count() <= 1, "Zone must be contained by 0 or 1 organization(s)."

        return orgs[0] if orgs else None


    @classmethod
    def get_headless_zones(cls):
        """
        Method for getting all zones that aren't connected to at least one organization.
        """
        # Must import inline (not in header) to avoid import loop
        return Zone.objects.filter(organization=None)


class Facility(SyncedModel):
    name = models.CharField(verbose_name=_("Name"), help_text=_("(This is the name that students/teachers will see when choosing their facility; it can be in the local language.)"), max_length=100)
    description = models.TextField(blank=True, verbose_name=_("Description"))
    address = models.CharField(verbose_name=_("Address"), help_text=_("(Please provide as detailed an address as possible.)"), max_length=400, blank=True)
    address_normalized = models.CharField(max_length=400, blank=True)
    latitude = models.FloatField(blank=True, verbose_name=_("Latitude"), null=True)
    longitude = models.FloatField(blank=True, verbose_name=_("Longitude"), null=True)
    zoom = models.FloatField(blank=True, verbose_name=_("Zoom"), null=True)
    contact_name = models.CharField(verbose_name=_("Contact Name"), help_text=_("(Who should we contact with any questions about this facility?)"), max_length=60, blank=True)
    contact_phone = models.CharField(max_length=60, verbose_name=_("Contact Phone"), blank=True)
    contact_email = models.EmailField(max_length=60, verbose_name=_("Contact Email"), blank=True)
    user_count = models.IntegerField(verbose_name=_("User Count"), help_text=_("(How many potential users do you estimate there are at this facility?)"), blank=True, null=True)

    class Meta:
        verbose_name_plural = "Facilities"

    def __unicode__(self):
        if not self.id:
            return self.name
        return "%s (#%s)" % (self.name, int(self.id[:3], 16))

    def is_default(self):
        return self.id == Settings.get("default_facility")


    @classmethod
    def from_zone(cls, zone):
        """Our best approximation of how to map facilities to zones"""

        facilities = set(Facility.objects.filter(zone_fallback=zone))

        for device_zone in DeviceZone.objects.filter(zone=zone):
            device = device_zone.device
            facilities = facilities.union(set(Facility.objects.filter(signed_by=device)))

        return facilities


class FacilityGroup(SyncedModel):
    facility = models.ForeignKey(Facility, verbose_name=_("Facility"))
    name = models.CharField(max_length=30, verbose_name=_("Name"))

    def __unicode__(self):
        return self.name


class FacilityUser(SyncedModel):
    # Translators: This is a label in a form.
    facility = models.ForeignKey(Facility, verbose_name=_("Facility"))
    # Translators: This is a label in a form.
    group = models.ForeignKey(FacilityGroup, verbose_name=_("(Group/class)"), blank=True, null=True, help_text=_("(optional)"))
    # Translators: This is a label in a form.
    username = models.CharField(max_length=30, verbose_name=_("Username"))
    # Translators: This is a label in a form.
    first_name = models.CharField(max_length=30, verbose_name=_("First Name"), blank=True)
    # Translators: This is a label in a form.
    last_name = models.CharField(max_length=60, verbose_name=_("Last Name"), blank=True)
    # Translators: This is a label in a form.
    is_teacher = models.BooleanField(default=False, help_text=_("(whether this user should have teacher permissions)"))
    notes = models.TextField(blank=True)
    password = models.CharField(max_length=128)

    class Meta:
        unique_together = ("facility", "username")

    def __unicode__(self):
        return "%s (Facility: %s)" % (self.get_name(), self.facility)

    def check_password(self, raw_password):
        if self.password.split("$", 1)[0] == "sha1":
            # use Django's built-in password checker for SHA1-hashed passwords
            return check_password(raw_password, self.password)
        if self.password.split("$", 2)[1] == "p5k2":
            # use PBKDF2 password checking
            return self.password == crypt(raw_password, self.password)

    def set_password(self, raw_password=None, hashed_password=None):
        """Set a password with the raw password string, or the pre-hashed password."""

        assert hashed_password is None or settings.DEBUG, "Only use hashed_password in debug mode."
        assert raw_password is not None or hashed_password is not None, "Must be passing in raw or hashed password"
        assert not (raw_password is not None and hashed_password is not None), "Must be specifying only one--not both."

        if hashed_password:
            self.password = hashed_password
        else:
            self.password = crypt(raw_password, iterations=Settings.get("password_hash_iterations", 2000 if self.is_teacher else 1000))

    def get_name(self):
        if self.first_name and self.last_name:
            return u"%s %s" % (self.first_name, self.last_name)
        else:
            return self.username


class DeviceZone(SyncedModel):
    device = models.ForeignKey("Device", unique=True)
    zone = models.ForeignKey("Zone", db_index=True)
    revoked = models.BooleanField(default=False)
    max_counter = models.IntegerField(blank=True, null=True)

    requires_trusted_signature = True

    def __unicode__(self):
        return "Device: %s, assigned to Zone: %s" % (self.device, self.zone)


class SyncedLog(SyncedModel):
    category = models.CharField(max_length=50)
    value = models.CharField(max_length=250, blank=True)
    data = models.TextField(blank=True)


class DeviceManager(models.Manager):

    def by_zone(self, zone):
        # get Devices that belong to a particular zone, or are a trusted authority
        return self.filter(Q(devicezone__zone=zone, devicezone__revoked=False) |
            Q(devicemetadata__is_trusted=True))

class Device(SyncedModel):
    name = models.CharField(max_length=100, blank=True)
    description = models.TextField(blank=True)
    public_key = models.CharField(max_length=500, db_index=True)
    version = models.CharField(max_length=len("10.10.100"), default="0.9.2", blank=True); version.version="0.9.3"  # default comes from knowing when this feature was implemented!

    objects = DeviceManager()

    key = None

    def set_key(self, key):
        self.public_key = key.get_public_key_string()
        self.key = key

    def get_key(self):
        if not self.key:
            if self.get_metadata().is_own_device:
                self.key = crypto.get_own_key()
            elif self.public_key:
                self.key = crypto.Key(public_key_string=self.public_key)
        return self.key

    def _hashable_representation(self):
        fields = ["signed_version", "name", "description", "public_key"]
        return super(Device, self)._hashable_representation(fields=fields)

    def get_metadata(self):
        try:
            return self.devicemetadata
        except DeviceMetadata.DoesNotExist:
            return DeviceMetadata(device=self)

    def set_counter_position(self, counter_position):
        metadata = self.get_metadata()
        if not metadata.device.id:
            return
        if counter_position > metadata.counter_position:
            metadata.counter_position = counter_position
            metadata.save()

    def full_clean(self):
        # TODO(jamalex): we skip out here, because otherwise self-signed devices will fail
        pass

    @classmethod
    def get_default_version(cls):
        """Accessor method to probe the default version of a device (or field)"""
        return cls._meta.get_field("version").default

    @staticmethod
    def get_own_device():
        devices = DeviceMetadata.objects.filter(is_own_device=True)
        if devices.count() == 0:
            own_device = Device.initialize_own_device(version=kalite.VERSION) # why don't we need name or description here?
        else:
            own_device = devices[0].device
        return own_device

    @staticmethod
    def initialize_own_device(**kwargs):
        own_device = Device(**kwargs)
        own_device.set_key(crypto.get_own_key())
        own_device.sign(device=own_device)
        own_device.save(own_device=own_device)
        metadata = own_device.get_metadata()
        metadata.is_own_device = True
        metadata.is_trusted = settings.CENTRAL_SERVER
        metadata.save()
        return own_device

    @transaction.commit_on_success
    def increment_and_get_counter(self):
        metadata = self.get_metadata()
        if not metadata.device.id:
            return 0
        metadata.counter_position += 1
        metadata.save()
        return metadata.counter_position

    def get_counter(self):
        metadata = self.get_metadata()
        if not metadata.device.id:
            return 0
        return metadata.counter_position

    def __unicode__(self):
        return self.name or self.id[0:5]

    def get_zone(self):
        zones = self.devicezone_set.filter(revoked=False)
        return zones and zones[0].zone or None
    get_zone.short_description = "Zone"

    def verify(self):
        if self.signed_by_id != self.id:
            return False
        return self.get_key().verify(self._hashable_representation(), self.signature)

    def save(self, is_trusted=False, *args, **kwargs):
        # TODO(jamalex): uncomment out the following, but allow for devices created on old versions somehow
        # if self.id and self.id != self.get_uuid():
        #     raise ValidationError("ID must match device's public key.")
        if self.signed_by_id and self.signed_by_id != self.id and not self.signed_by.get_metadata().is_trusted:
            raise ValidationError("Devices must either be self-signed or signed by a trusted authority.")
        super(Device, self).save(*args, **kwargs)
        if is_trusted:
            metadata = self.get_metadata()
            metadata.is_trusted = True
            metadata.save()

    def get_uuid(self):
        return uuid.uuid5(ROOT_UUID_NAMESPACE, str(self.public_key)).hex

    @staticmethod
    def get_device_counters(zone):
        device_counters = {}
        for device in Device.objects.by_zone(zone):
            if device.id not in device_counters:
                device_counters[device.id] = device.get_metadata().counter_position
        return device_counters


class ImportPurgatory(models.Model):
    timestamp = models.DateTimeField(auto_now_add=True)
    counter = models.IntegerField()
    retry_attempts = models.IntegerField(default=0)
    model_count = models.IntegerField(default=0)
    serialized_models = models.TextField()
    exceptions = models.TextField()

    def save(self, *args, **kwargs):
        self.counter = self.counter or Device.get_own_device().get_counter()
        super(ImportPurgatory, self).save(*args, **kwargs)


model_sync.add_syncing_models([Facility, FacilityGroup, FacilityUser, SyncedLog])<|MERGE_RESOLUTION|>--- conflicted
+++ resolved
@@ -126,10 +126,6 @@
         Get all of the relevant fields of this model into a single string (self._hashable_representation()),
         then sign it with the specified device (if specified), or the current device.
         """
-<<<<<<< HEAD
-        self.full_clean()  # make sure the model data is of the appropriate types
-=======
->>>>>>> 7e4085e5
         if not self.id:
             self.id = self.get_uuid()
         self.signed_by = device or Device.get_own_device()
