--- conflicted
+++ resolved
@@ -1,4 +1,3 @@
-import logging
 import re
 import json
 import requests
@@ -17,10 +16,8 @@
 
 class SyncClient(object):
     """ This is for the distributed server, for establishing a client session with
-    the central server.  Over that session, syncing can occur in multiple requests.
-    
-    Note that in the future, this object may be used to sync 
-    between two distributed servers (i.e. peer-to-peer sync)!"""
+    the central server.  Over that session, syncing can occur in multiple requests"""
+
     session = None
     counters_to_download = None
     counters_to_upload = None
@@ -59,105 +56,36 @@
         except Exception as e:
             return "error (%s)" % e
 
-
-    def register(self, prove_self=False):
-        """Register this device with a zone."""
-        
-        # Get the required model data by registering (online and offline options available)
-        try:
-            if prove_self:
-                (models,response) = self.register_confirm_self_registration()
-            else:
-                models = self.register_via_remote()
-        except Exception as e:
-            # Some of our exceptions are actually json blobs from the server.
-            #   Try loading them to pass on that error info.
-            try:
-                return json.loads(e.message)
-            except:
-                return { "code": "unexpected_exception", "error": e.message }
-
-        # If we got here, we've successfully registered, and 
-        #   have the model data necessary for completing registration!
-        for model in models:
-            # BUG(bcipolli)
-            # Shouldn't we care when things fail to verify??
-            if not model.object.verify():
-                logging.warn("\n\n\nFailed to verify model: %s!\n\n\n" % str(model.object))
-                
-            # save the imported model, and mark the returned Device as trusted
-            if isinstance(model.object, Device):
-                model.object.save(is_trusted=True, imported=True)
-            else:
-                model.object.save(imported=True)
-
-        # If that all completes successfully, then we've registered!  Woot!
-        return {"code": "registered"}
-
-
-    def register_confirm_self_registration(self):
+    def register(self):
+        """Register a device with the central server.  Happens outside of a session."""
+
         own_device = Device.get_own_device()
-        own_zone = DeviceZone.objects.get(device=own_device).zone
-        own_zone_key = ZoneKey.objects.get(zone=own_zone)# get_object_or_None(ZoneKey, zone=own_zone) # or should I raise if not found?
-        install_certs = ZoneInstallCertificate.objects.filter(zone=own_zone)
-        if not install_certs:
-            try:
-                install_certs = own_zone.generate_install_certificates(num_certificates=1)
-            except:
-                pass
-
-        if not install_certs:
-            raise Exception("You shouldn't ask to self-register with the central server, when you don't have any install certificates to validate yourself with!")                
-
-        # For now, just try with one certificate
-        #
-        # Serialize for any version; in the current implementation, we assume the central server has
-        #   a version at least as new as ours, so can handle whatever data we send.
-        r = self.post("register", {
-            "client_device": serializers.serialize("json", [own_device, own_zone, own_zone_key, install_certs[0]], ensure_ascii=False),
-        })
-
-        # Failed to register with any certificate
-        if r.status_code != 200:
-            raise Exception(r.content)
-
-        # When we register, we should receive the model information we require.
-        #   Make sure to deserialize for our version.
-        return (serializers.deserialize("json", r.content, dest_version=kalite.VERSION), r)
-
-
-    def register_via_remote(self):
-        """Register this device with a zone, through the central server directly"""
-        
-        own_device = Device.get_own_device()
-
         # Since we can't know the version of the remote device (yet),
         #   we give it everything we possibly can (don't specify a dest_version)
         #
         # Note that (currently) this should never fail--the central server (which we're sending
         #   these objects to) should always have a higher version.
         r = self.post("register", {
-            "client_device": serializers.serialize("json", [own_device], ensure_ascii=False),
-        })
-
+            "client_device": serializers.serialize("json", [own_device], ensure_ascii=False)
+        })
         # If they don't understand, our assumption is broken.
         if r.status_code == 500 and "Device has no field named 'version'" in r.content:
             raise Exception("Central server is of an older version than us?")
 
-<<<<<<< HEAD
-        # Failed to register with any certificate
-        elif r.status_code != 200:
-            raise Exception(r.content)
-
-        else:
-            # Save to our local store.  By NOT passing a src_version, 
-=======
         elif r.status_code == 200:
             # Save to our local store.  By NOT passing a src_version,
->>>>>>> bb27ada4
             #   we're saying it's OK to just store what we can.
-            return serializers.deserialize("json", r.content, src_version=None, dest_version=own_device.version)
-
+            models = serializers.deserialize("json", r.content, src_version=None, dest_version=own_device.version)
+            for model in models:
+                if not model.object.verify():
+                    continue
+                # save the imported model, and mark the returned Device as trusted
+                if isinstance(model.object, Device):
+                    model.object.save(is_trusted=True, imported=True)
+                else:
+                    model.object.save(imported=True)
+            return {"code": "registered"}
+        return json.loads(r.content)
 
     def start_session(self):
         """A 'session' to exchange data"""
@@ -165,60 +93,16 @@
         if self.session:
             self.close_session()
         self.session = SyncSession()
-
-        # Request one: validate me as a sessionable partner
-        (self.session.client_nonce, 
-         self.session.client_device,
-         data) = self.validate_me_on_server()
-
-        # Able to create session
-        signature = data.get("signature", "")
-
-        # Once again, we assume that (currently) the central server's version is >= ours,
-        #   We just store what we can.
-        own_device = self.session.client_device
-        session = serializers.deserialize("json", data["session"], src_version=None, dest_version=own_device.version).next().object
-        self.session.server_nonce = session.server_nonce
-        self.session.server_device = session.server_device
-        if not session.verify_server_signature(signature):
-            raise Exception("Sever session signature did not match.")
-        if session.client_nonce != self.session.client_nonce:
-            raise Exception("Client session nonce did not match.")
-        if session.client_device != self.session.client_device:
-            raise Exception("Client session device did not match.")
-        if self.require_trusted and not session.server_device.get_metadata().is_trusted:
-            raise Exception("The server is not trusted, don't make a session with THAT.")
-        self.session.verified = True
-        self.session.timestamp = session.timestamp
-        self.session.save()
-
-        # Request two: create your own session, and
-        #   report the result back to me for validation
+        self.session.client_nonce = uuid.uuid4().hex
+        self.session.client_device = Device.get_own_device()
         r = self.post("session/create", {
             "client_nonce": self.session.client_nonce,
             "client_device": self.session.client_device.pk,
-            "server_nonce": self.session.server_nonce,
-            "server_device": self.session.server_device.pk,
-            "signature": self.session.sign(),
-        })
-
-        if r.status_code == 200:
-            return "success"
-        else:
-            return r
-
-
-    def validate_me_on_server(self, recursive_retry=False):
-        client_nonce = uuid.uuid4().hex
-        client_device = Device.get_own_device()
-        
-        r = self.post("session/create", {
-            "client_nonce": client_nonce,
-            "client_device": client_device.pk,
             "client_version": kalite.VERSION,
             "client_os": kalite.OS,
         })
-        
+
+        # Happens if the server has an error
         raw_data = r.content
         try:
             data = json.loads(raw_data)
@@ -228,23 +112,40 @@
                 raise Exception("Could not load JSON\n; server error=%s" % z.group(1))
             else:
                 raise Exception("Could not load JSON\n; raw content=%s" % raw_data)
-            
-        # Happens if the server has an error
+
         if data.get("error", ""):
-            # This happens when a device points to a new central server,
-            #   either because it changed, or because it self-registered.
-            if not recursive_retry and 0 == data["error"].find("Client device matching id could not be found."):
-                resp = self.register(prove_self=True)
-                if resp.get("error", "") != "":
-                    raise Exception("Error [code=%s]: %s" % (resp.get("code",""), resp.get("error","")))
-                elif resp.get("code","") != "registered":
-                    raise Exception("Unexpected code: '%s'" % resp.get("code",""))
-                return self.validate_me_on_server(recursive_retry=True)
             raise Exception(data.get("error", ""))
-
-        return (client_nonce, client_device, data)
-        
-
+        signature = data.get("signature", "")
+        # Once again, we assume that (currently) the central server's version is >= ours,
+        #   We just store what we can.
+        own_device = self.session.client_device
+        session = serializers.deserialize("json", data["session"], src_version=None, dest_version=own_device.version).next().object
+        if not session.verify_server_signature(signature):
+            raise Exception("Signature did not match.")
+        if session.client_nonce != self.session.client_nonce:
+            raise Exception("Client nonce did not match.")
+        if session.client_device != self.session.client_device:
+            raise Exception("Client device did not match.")
+        if self.require_trusted and not session.server_device.get_metadata().is_trusted:
+            raise Exception("The server is not trusted.")
+        self.session.server_nonce = session.server_nonce
+        self.session.server_device = session.server_device
+        self.session.verified = True
+        self.session.timestamp = session.timestamp
+        self.session.save()
+
+        r = self.post("session/create", {
+            "client_nonce": self.session.client_nonce,
+            "client_device": self.session.client_device.pk,
+            "server_nonce": self.session.server_nonce,
+            "server_device": self.session.server_device.pk,
+            "signature": self.session.sign(),
+        })
+
+        if r.status_code == 200:
+            return "success"
+        else:
+            return r
 
     def close_session(self):
         if not self.session:
@@ -302,12 +203,7 @@
                 d = Device.objects.get(id=device_id)
             except:
                 continue
-<<<<<<< HEAD
-
-            dm = d.get_metadata() 
-=======
             dm = d.get_metadata()
->>>>>>> bb27ada4
             if not dm.counter_position: # this would be nonzero if the device sync'd models
                 dm.counter_position = self.counters_to_download[device_id]
             dm.save()
@@ -316,8 +212,6 @@
         self.session.errors += download_results.has_key("error")
 
         # TODO(jamalex): upload local devices as well? only needed once we have P2P syncing
-
-
     def sync_models(self):
 
         if self.counters_to_download is None or self.counters_to_upload is None:
