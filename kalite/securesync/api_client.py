import logging
import re
import json
import requests
import urllib
import urllib2
import uuid

from django.core import serializers

import kalite
import settings
from kalite.utils.internet import am_i_online
from securesync import crypto, model_sync
from securesync.models import *


class SyncClient(object):
    """ This is for the distributed server, for establishing a client session with
    the central server.  Over that session, syncing can occur in multiple requests.
    
    Note that in the future, this object may be used to sync 
    between two distributed servers (i.e. peer-to-peer sync)!"""
    session = None
    counters_to_download = None
    counters_to_upload = None

    def __init__(self, host="%s://%s/"%(settings.SECURESYNC_PROTOCOL,settings.CENTRAL_SERVER_HOST), require_trusted=True):
        url = urllib2.urlparse.urlparse(host)
        self.url = "%s://%s" % (url.scheme, url.netloc)
        self.require_trusted = require_trusted

    def path_to_url(self, path):
        if path.startswith("/"):
            return self.url + path
        else:
            return self.url + "/securesync/api/" + path

    def post(self, path, payload={}, *args, **kwargs):
        if self.session and self.session.client_nonce:
            payload["client_nonce"] = self.session.client_nonce
        return requests.post(self.path_to_url(path), data=json.dumps(payload))

    def get(self, path, payload={}, *args, **kwargs):
        if self.session and self.session.client_nonce:
            payload["client_nonce"] = self.session.client_nonce
        # add a random parameter to ensure the request is not cached
        payload["_"] = uuid.uuid4().hex
        query = urllib.urlencode(payload)
        return requests.get(self.path_to_url(path) + "?" + query, *args, **kwargs)

    def test_connection(self):
        try:
            if self.get("test", timeout=5).content != "OK":
                return "bad_address"
            return "success"
        except requests.ConnectionError:
            return "connection_error"
        except Exception as e:
            return "error (%s)" % e


    def register(self, prove_self=False):
        """Register this device with a zone."""
        
        # Get the required model data by registering (online and offline options available)
        try:
            if prove_self:
                (models,response) = self.register_confirm_self_registration()
            else:
                models = self.register_via_remote()
        except Exception as e:
            # Some of our exceptions are actually json blobs from the server.
            #   Try loading them to pass on that error info.
            try:
                return json.loads(e.message)
            except:
                return { "code": "unexpected_exception", "error": e.message }

        # If we got here, we've successfully registered, and 
        #   have the model data necessary for completing registration!
        for model in models:
            # BUG(bcipolli)
            # Shouldn't we care when things fail to verify??
            if not model.object.verify():
                logging.warn("\n\n\nFailed to verify model: %s!\n\n\n" % str(model.object))
                
            # save the imported model, and mark the returned Device as trusted
            if isinstance(model.object, Device):
                model.object.save(is_trusted=True, imported=True)
            else:
                model.object.save(imported=True)

        # If that all completes successfully, then we've registered!  Woot!
        return {"code": "registered"}


    def register_confirm_self_registration(self):
        own_device = Device.get_own_device()
        own_zone = DeviceZone.objects.get(device=own_device).zone
        own_zone_key = ZoneKey.objects.get(zone=own_zone)# get_object_or_None(ZoneKey, zone=own_zone) # or should I raise if not found?
        install_certs = ZoneInstallCertificate.objects.filter(zone=own_zone)
        if not install_certs:
            try:
                install_certs = own_zone.generate_install_certificates(num_certificates=1)
            except:
                pass

        if not install_certs:
            raise Exception("You shouldn't ask to self-register with the central server, when you don't have any install certificates to validate yourself with!")                

        # For now, just try with one certificate
        #
        # Serialize for any version; in the current implementation, we assume the central server has
        #   a version at least as new as ours, so can handle whatever data we send.
        r = self.post("register", {
            "client_device": serializers.serialize("json", [own_device, own_zone, own_zone_key, install_certs[0]], ensure_ascii=False),
        })

        # Failed to register with any certificate
        if r.status_code != 200:
            raise Exception(r.content)

        # When we register, we should receive the model information we require.
        #   Make sure to deserialize for our version.
        return (serializers.deserialize("json", r.content, dest_version=kalite.VERSION), r)


    def register_via_remote(self):
        """Register this device with a zone, through the central server directly"""
        
        own_device = Device.get_own_device()

        # Since we can't know the version of the remote device (yet),
        #   we give it everything we possibly can (don't specify a dest_version)
        #
        # Note that (currently) this should never fail--the central server (which we're sending
        #   these objects to) should always have a higher version.
        r = self.post("register", {
            "client_device": serializers.serialize("json", [own_device], ensure_ascii=False),
        })

        # If they don't understand, our assumption is broken.
        if r.status_code == 500 and "Device has no field named 'version'" in r.content:
<<<<<<< HEAD
                raise Exception("Central server is of an older version than us?")
=======
            raise Exception("Central server is of an older version than us?")
>>>>>>> 834c15fd

        # Failed to register with any certificate
        elif r.status_code != 200:
            raise Exception(r.content)

        else:
            # Save to our local store.  By NOT passing a src_version, 
            #   we're saying it's OK to just store what we can.
            return serializers.deserialize("json", r.content, src_version=None, dest_version=own_device.version)


    def start_session(self):
        """A 'session' to exchange data"""
        
        if self.session:
            self.close_session()
        self.session = SyncSession()

        # Request one: validate me as a sessionable partner
        (self.session.client_nonce, 
         self.session.client_device,
         data) = self.validate_me_on_server()

        # Able to create session
        signature = data.get("signature", "")

        # Once again, we assume that (currently) the central server's version is >= ours,
        #   We just store what we can.
        own_device = self.session.client_device
        session = serializers.deserialize("json", data["session"], src_version=None, dest_version=own_device.version).next().object
        self.session.server_nonce = session.server_nonce
        self.session.server_device = session.server_device
        if not session.verify_server_signature(signature):
            raise Exception("Sever session signature did not match.")
        if session.client_nonce != self.session.client_nonce:
            raise Exception("Client session nonce did not match.")
        if session.client_device != self.session.client_device:
            raise Exception("Client session device did not match.")
        if self.require_trusted and not session.server_device.get_metadata().is_trusted:
            raise Exception("The server is not trusted, don't make a session with THAT.")
        self.session.verified = True
        self.session.timestamp = session.timestamp
        self.session.save()

        # Request two: create your own session, and
        #   report the result back to me for validation
        r = self.post("session/create", {
            "client_nonce": self.session.client_nonce,
            "client_device": self.session.client_device.pk,
            "server_nonce": self.session.server_nonce,
            "server_device": self.session.server_device.pk,
            "signature": self.session.sign(),
        })

        if r.status_code == 200:
            return "success"
        else:
            return r


    def validate_me_on_server(self, recursive_retry=False):
        client_nonce = uuid.uuid4().hex
        client_device = Device.get_own_device()
        
        r = self.post("session/create", {
            "client_nonce": client_nonce,
            "client_device": client_device.pk,
            "client_version": kalite.VERSION,
            "client_os": kalite.OS,
        })
        
        raw_data = r.content
        try:
            data = json.loads(raw_data)
        except ValueError as e:
            z = re.search(r'exception_value">([^<]+)<', str(raw_data), re.MULTILINE)
            if z:
                raise Exception("Could not load JSON\n; server error=%s" % z.group(1))
            else:
                raise Exception("Could not load JSON\n; raw content=%s" % raw_data)
            
        # Happens if the server has an error
        if data.get("error", ""):
            # This happens when a device points to a new central server,
            #   either because it changed, or because it self-registered.
            if not recursive_retry and 0 == data["error"].find("Client device matching id could not be found."):
                resp = self.register(prove_self=True)
                if resp.get("error", "") != "":
                    raise Exception("Error [code=%s]: %s" % (resp.get("code",""), resp.get("error","")))
                elif resp.get("code","") != "registered":
                    raise Exception("Unexpected code: '%s'" % resp.get("code",""))
                return self.validate_me_on_server(recursive_retry=True)
            raise Exception(data.get("error", ""))

        return (client_nonce, client_device, data)
        


    def close_session(self):
        if not self.session:
            return
        self.post("session/destroy", {
            "client_nonce": self.session.client_nonce
        })
        self.session.delete()
        self.session = None
        return "success"

    def get_server_device_counters(self):
        r = self.get("device/counters")
        return json.loads(r.content or "{}").get("device_counters", {})

    def get_client_device_counters(self):
        return Device.get_device_counters(self.session.client_device.get_zone())


    def sync_device_records(self):

        server_counters = self.get_server_device_counters()
        client_counters = self.get_client_device_counters()

        devices_to_download = []
        devices_to_upload = []

        self.counters_to_download = {}
        self.counters_to_upload = {}

        for device in client_counters:
            if device not in server_counters:
                devices_to_upload.append(device)
                self.counters_to_upload[device] = 0
            elif client_counters[device] > server_counters[device]:
                self.counters_to_upload[device] = server_counters[device]

        for device in server_counters:
            if device not in client_counters:
                devices_to_download.append(device)
                self.counters_to_download[device] = 0
            elif server_counters[device] > client_counters[device]:
                self.counters_to_download[device] = client_counters[device]
                
        response = json.loads(self.post("device/download", {"devices": devices_to_download}).content)
        # As usual, we're deserializing from the central server, so we assume that what we're getting
        #   is "smartly" dumbed down for us.  We don't need to specify the src_version, as it's
        #   pre-cleaned for us.
        download_results = model_sync.save_serialized_models(response.get("devices", "[]"), increment_counters=False)

        # BUGFIX(bcipolli) metadata only gets created if models are 
        #   streamed; if a device is downloaded but no models are downloaded,
        #   metadata does not exist.  Let's just force it here.
        for device_id in devices_to_download: # force
            try:
                d = Device.objects.get(id=device_id)
            except:
                continue

            dm = d.get_metadata() 
            if not dm.counter_position: # this would be nonzero if the device sync'd models
                dm.counter_position = self.counters_to_download[device_id]
            dm.save()

        self.session.models_downloaded += download_results["saved_model_count"]
        self.session.errors += download_results.has_key("error")

        # TODO(jamalex): upload local devices as well? only needed once we have P2P syncing


    def sync_models(self):

        if self.counters_to_download is None or self.counters_to_upload is None:
            self.sync_device_records()

        # Download (but prepare for errors--both thrown and unthrown!)
        download_results = {
            "saved_model_count" : 0,
            "unsaved_model_count" : 0,
        }
        try:
            response = json.loads(self.post("models/download", {"device_counters": self.counters_to_download}).content)
            # As usual, we're deserializing from the central server, so we assume that what we're getting
            #   is "smartly" dumbed down for us.  We don't need to specify the src_version, as it's
            #   pre-cleanaed for us.
            download_results = model_sync.save_serialized_models(response.get("models", "[]"))
            self.session.models_downloaded += download_results["saved_model_count"]
            self.session.errors += download_results.has_key("error")
            self.session.errors += download_results.has_key("exceptions")
        except Exception as e:
            download_results["error"] = e
            self.session.errors += 1

        # Upload (but prepare for errors--both thrown and unthrown!)
        upload_results = {
            "saved_model_count" : 0,
            "unsaved_model_count" : 0,
        }
        try:
            # By not specifying a dest_version, we're sending everything.
            #   Again, this is OK because we're sending to the central server.
            response = self.post("models/upload", {"models": model_sync.get_serialized_models(self.counters_to_upload)})
            upload_results = json.loads(response.content)
            self.session.models_uploaded += upload_results["saved_model_count"]
            self.session.errors += upload_results.has_key("error")
            self.session.errors += upload_results.has_key("exceptions")
        except Exception as e:
            upload_results["error"] = e
            self.session.errors += 1

        self.counters_to_download = None
        self.counters_to_upload = None

        return {"download_results": download_results, "upload_results": upload_results}<|MERGE_RESOLUTION|>--- conflicted
+++ resolved
@@ -142,11 +142,7 @@
 
         # If they don't understand, our assumption is broken.
         if r.status_code == 500 and "Device has no field named 'version'" in r.content:
-<<<<<<< HEAD
-                raise Exception("Central server is of an older version than us?")
-=======
             raise Exception("Central server is of an older version than us?")
->>>>>>> 834c15fd
 
         # Failed to register with any certificate
         elif r.status_code != 200:
