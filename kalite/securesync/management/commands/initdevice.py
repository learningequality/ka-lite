import os
import sys

from django.core.management import call_command
from django.core.management.base import BaseCommand, CommandError
from django.db import IntegrityError, transaction

<<<<<<< HEAD
import settings
import version
from securesync.models import Device, DeviceMetadata, Zone, ZoneInvitation
from securesync.views import set_as_registered
from settings import LOG as logging
from shared import serializers
from utils.general import get_host_name


@transaction.commit_on_success  # because the objects may not be in order, do in a single transaction
def load_data_for_offline_install(in_file):
    """
    Receives a serialized file for import.
    Import the file--nothing more!
    
    File should contain:
    * Central server object
    and, optionally
    * Zone object
    * Device and DeviceZone / ZoneInvitation objects (chain of trust)

    Essentially duplicates code from securesync.device.api_client:RegistrationClient
    """
    assert os.path.exists(in_file), "in_file must exist."
    with open(in_file, "r") as fp:
        models = serializers.deserialize("versioned-json", fp.read())  # all must be in a consistent version
    
    # First object should be the central server.
    try:
        central_server = models.next().object
    except Exception as e:
        logging.debug("Exception loading central server object: %s" % e)
        return
    logging.debug("Saving object %s" % central_server)
    assert isinstance(central_server, Device)
    central_server.save(imported=True, is_trusted=True)

    # Everything else, import as is.
    for model in models:
        logging.debug("Saving object %s" % model.object)
        model.object.save(imported=True)
=======
from securesync.models import Device, DeviceMetadata
from utils.general import get_host_name
>>>>>>> 9cd45d5e


class Command(BaseCommand):
    args = "\"<name of device>\" \"<description of device>\""
    help = "Initialize device with optional name and description"

    install_json_filename = "install_data.json"
    install_json_file = os.path.join(settings.STATIC_ROOT, "data", install_json_filename)

    def handle(self, *args, **options):
        if DeviceMetadata.objects.filter(is_own_device=True).count() > 0:
            raise CommandError("Error: This device has already been initialized; aborting.\n")

        name        = args[0] if (len(args) >= 1 and args[0]) else get_host_name()
        description = args[1] if (len(args) >= 2 and args[1]) else ""
        data_file   = args[2] if (len(args) >= 3 and args[2]) else self.install_json_file

        own_device = Device.initialize_own_device(name=name, description=description)
        self.stdout.write("Device '%s'%s has been successfully initialized.\n"
            % (name, description and (" ('%s')" % description) or ""))

        # Nothing to do with a central server
        if settings.CENTRAL_SERVER:
            return

        # Now we're definitely not central server, so ... go for it!
        # Import a zone (for machines sharing zones)
        if not os.path.exists(data_file):
            sys.stderr.write("Could not find resource file %s.  This may cause warnings to appear when updating your KA Lite version.\n" % data_file)
        else:
            try:
                load_data_for_offline_install(in_file=data_file)
                self.stdout.write("Successfully imported offline data from %s\n" % data_file)
                # Doesn't hurt to keep data around.
                #if not settings.DEBUG:
                #    os.remove(data_file)
            except Exception as e:
                raise CommandError("Error importing offline data from %s: %s\n" % (data_file, str(e))) 

        # Join a zone, either by grabbing an open invitation, or by generating one.
        unused_invitations = ZoneInvitation.objects.filter(used_by=None).exclude(private_key=None)
        if unused_invitations:
            # Zone info existed in the data blob we received.  Use it to join the zone!
            invitation = unused_invitations[0]
            invitation.claim(used_by=own_device)
            self.stdout.write("Successfully joined existing zone %s, using invitation %s.\n" % (invitation.zone, invitation))

        else:
            # Sorry dude, you weren't invited to the party.  You'll have to have your own!
            # Generate a zone (for stand-alone machines)
            call_command("generate_zone")
            self.stdout.write("Successfully generated a stand-alone zone, and joined!.\n") 

<<<<<<< HEAD
        set_as_registered()  # would try to sync
=======
        Device.initialize_own_device(name=name, description=description)
        self.stdout.write("Device '%s'%s has been successfully initialized.\n"
            % (name, description and (" ('%s')" % description) or ""))
>>>>>>> 9cd45d5e
<|MERGE_RESOLUTION|>--- conflicted
+++ resolved
@@ -5,7 +5,6 @@
 from django.core.management.base import BaseCommand, CommandError
 from django.db import IntegrityError, transaction
 
-<<<<<<< HEAD
 import settings
 import version
 from securesync.models import Device, DeviceMetadata, Zone, ZoneInvitation
@@ -47,10 +46,6 @@
     for model in models:
         logging.debug("Saving object %s" % model.object)
         model.object.save(imported=True)
-=======
-from securesync.models import Device, DeviceMetadata
-from utils.general import get_host_name
->>>>>>> 9cd45d5e
 
 
 class Command(BaseCommand):
@@ -104,10 +99,4 @@
             call_command("generate_zone")
             self.stdout.write("Successfully generated a stand-alone zone, and joined!.\n") 
 
-<<<<<<< HEAD
-        set_as_registered()  # would try to sync
-=======
-        Device.initialize_own_device(name=name, description=description)
-        self.stdout.write("Device '%s'%s has been successfully initialized.\n"
-            % (name, description and (" ('%s')" % description) or ""))
->>>>>>> 9cd45d5e
+        set_as_registered()  # would try to sync