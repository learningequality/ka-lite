--- conflicted
+++ resolved
@@ -3,13 +3,12 @@
 import securesync
 from main.models import ExerciseLog, VideoLog
 import random
-import json
 from math import exp, sqrt
 from main import topicdata
 import logging
 
 import settings
-from utils.topic_tools import get_videos_for_topic
+from utils.topic_tools import get_topic_videos, get_topic_exercises
 
 
 
@@ -32,19 +31,9 @@
     help = "Generate fake user data"
 
     def handle(self, *args, **options):
-<<<<<<< HEAD
-        facility = Facility(name="Wilson Elementary")
-        facility.save() 
-        group1 = FacilityGroup(facility=facility, name="Class 4E")
-        group1.full_clean()
-        group1.save()
-        group2 = FacilityGroup(facility=facility, name="Class 5B")
-        group2.full_clean()
-        group2.save()
-=======
         logging.getLogger().setLevel(logging.INFO)
         
-        generate_type = "exercise" if len(args)<=0 else args[0].lower()
+        generate_type = "exercises" if len(args)<=0 else args[0].lower()
             
         if "facility" == generate_type:
             Command.generateFakeFacilities()
@@ -105,7 +94,6 @@
         if not groups:
             (groups,facilities) = Command.generateFakeFacilityGroups(facilities=facilities)
                    
->>>>>>> edbec4e6
         facilityusers = []
         
         cur_usernum = 0
@@ -134,8 +122,7 @@
             (facilityusers,_,_) = generateFakeFacilityUsers()
             
         for topic in topics:
-            exercises = json.load(open("./static/data/topicdata/" + topic + ".json","r"))
-            exercises = sorted(exercises, key = lambda k: (k["h_position"], k["v_position"]))
+            exercises = get_topic_exercises(topic)
             
             # Determine proficiency
             exercises_a = [random.random() for i in range(len(exercises))]
@@ -165,7 +152,7 @@
             (facilityusers,_,_) = generateFakeFacilityUsers()
             
         for topic in topics:
-            videos = get_videos_for_topic(topic_id=topic)
+            videos = get_topic_videos(topic_id=topic)
             
             # Determine proficiency
             videos_a = [random.random() for i in range(len(videos))]
