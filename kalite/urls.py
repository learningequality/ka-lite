--- conflicted
+++ resolved
@@ -3,24 +3,13 @@
 if settings.CENTRAL_SERVER:
     import central.urls
     urlpatterns = central.urls.urlpatterns
-<<<<<<< HEAD
-
-    handler404 = central.urls.handler404
-    handler500 = central.urls.handler500
-
-=======
 
     handler404 = central.urls.handler404
     handler500 = central.urls.handler500
     
->>>>>>> bc2733ed
 else:    
     import main.urls
     urlpatterns = main.urls.urlpatterns
 
     handler404 = main.urls.handler404
-<<<<<<< HEAD
-    handler500 = main.urls.handler500
-=======
-    handler500 = main.urls.handler500
->>>>>>> bc2733ed
+    handler500 = main.urls.handler500