from django.conf.urls import patterns, url, include
from django.conf import settings

from . import api_urls


urlpatterns = patterns(__package__ + '.views',
    url(r'^$', 'landing_page', {}, 'coach_reports'),

    url(r'^scatter/$', 'scatter_view', {}, 'scatter_view'),
    url(r'^scatter/(?P<xaxis>[^/]+)/(?P<yaxis>[^/]+)/$', 'scatter_view', {}, 'scatter_view'),

    url(r'^timeline/$', 'timeline_view', {}, 'timeline_view'),
    url(r'^timeline/(?P<xaxis>[^/]+)/(?P<yaxis>[^/]+)/$', 'timeline_view', {}, 'timeline_view'),

    url(r'^student/$', 'student_view', {}, 'student_view'),
    url(r'^student/(?P<xaxis>[^/]+)/(?P<yaxis>[^/]+)/$', 'student_view', {}, 'student_view'),

    url(r'^table/$', 'tabular_view', {}, 'tabular_view'),
    url(r'^table/(?P<report_type>\w+)/$', 'tabular_view', {}, 'tabular_view'),

<<<<<<< HEAD
    url(r'^test/$', 'test_view', {}, 'test_view'),
    url(r'^test/(?P<test_id>\w+)/$', 'test_detail_view', {}, 'test_detail_view'),
=======
>>>>>>> 721d7061

    url(r'^spending_report/$', 'spending_report_view', {}, 'spending_report_view'),
    url(r'^spending_report/(?P<user_id>\w+)$', 'spending_report_detail_view', {}, 'spending_report_detail_view'),

    url(r'^api/', include(api_urls)),
<<<<<<< HEAD
)
=======
)


#Else block url patterns can't be empty because we have a reverse match for test_view/test_detail_view

if "Nalanda" in settings.CONFIG_PACKAGE:
    urlpatterns += patterns(__package__ + '.views',
        url(r'^test/$', 'test_view', {}, 'test_view'),
        url(r'^test/(?P<test_id>\w+)/$', 'test_detail_view', {}, 'test_detail_view'),
    )
else:
    urlpatterns += patterns(__package__ + '.views',
        url(r'^/$', 'test_view', {}, 'test_view'),
        url(r'^/$', 'test_detail_view', {}, 'test_detail_view'),
    )
>>>>>>> 721d7061
<|MERGE_RESOLUTION|>--- conflicted
+++ resolved
@@ -19,25 +19,17 @@
     url(r'^table/$', 'tabular_view', {}, 'tabular_view'),
     url(r'^table/(?P<report_type>\w+)/$', 'tabular_view', {}, 'tabular_view'),
 
-<<<<<<< HEAD
-    url(r'^test/$', 'test_view', {}, 'test_view'),
-    url(r'^test/(?P<test_id>\w+)/$', 'test_detail_view', {}, 'test_detail_view'),
-=======
->>>>>>> 721d7061
 
     url(r'^spending_report/$', 'spending_report_view', {}, 'spending_report_view'),
     url(r'^spending_report/(?P<user_id>\w+)$', 'spending_report_detail_view', {}, 'spending_report_detail_view'),
 
     url(r'^api/', include(api_urls)),
-<<<<<<< HEAD
-)
-=======
 )
 
 
 #Else block url patterns can't be empty because we have a reverse match for test_view/test_detail_view
 
-if "Nalanda" in settings.CONFIG_PACKAGE:
+if "nalanda" in settings.CONFIG_PACKAGE:
     urlpatterns += patterns(__package__ + '.views',
         url(r'^test/$', 'test_view', {}, 'test_view'),
         url(r'^test/(?P<test_id>\w+)/$', 'test_detail_view', {}, 'test_detail_view'),
@@ -46,5 +38,4 @@
     urlpatterns += patterns(__package__ + '.views',
         url(r'^/$', 'test_view', {}, 'test_view'),
         url(r'^/$', 'test_detail_view', {}, 'test_detail_view'),
-    )
->>>>>>> 721d7061
+    )