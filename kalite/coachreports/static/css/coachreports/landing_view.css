#summary_mainview {
    background-color: none;
    float: left;
    height: 100%;
    width: 100%;
}
#summary_mainview h1 {
    font-weight: 100;
    padding-left: 0.5em;
    color: #32739E;
    text-align: center;
}

#chartblock {
    padding-left: 1em;
    padding-top: 1em;
    padding-bottom: 1em;
    padding-right: 1em;
    width: auto;
    height: 14em;
    color: #32739E;
}

#chartcontainer {
    padding-left: 2em;
    padding-right: 2em;
    width: auto;
    height: auto;
}

.circlechart {
    position: relative;
    text-align: center;
    float: left;
    width: 12em;
    height: 100%;
    background-color: none;
    margin-right: calc((100% - 36em)/6);
    margin-left: calc((100% - 36em)/6);
}

.panel {
    margin: auto;
    width: auto;
    border: none;
    font-family: 'Open Sans';
    font-weight: 100;
}

.panel th, .panel td {
    padding-left: 2em;
    padding-right: 2em;
}
.panel tbody {
    border: none;
}
.panel-container {
    width: 100%;
    color: #32739E;
    margin-left: auto;
} 
ul {
    list-style-type: none;
    padding: 0;
    margin: .5em;
    float: left;
}     
.questions li {
    padding: 0 .5em 1em .5em;
    font-weight: bold;
    margin-top: 0px;
} 
.panel tr:nth-child(odd) {
    width: 100%;
    font-size: 1.5em;
    color: #32739E;
    background-color: none;
}
.panel tr:nth-child(even) {
    width: 100%;
    font-size: 1.5em;
    color: #32739E;
    background-color: #D7ECF9;
}
.helpbtn {
    background-color: #FD858B;
    border: none;
    font-size: 1em;
    font-family: 'Open Sans';
    padding-left: 0.83em;
    padding-right: 0.83em;
    border-radius: 0.1em;
    color: #32739E;
}
.praisebtn {
    background-color: #85EA7B;
    border: none;
    font-size: 1em;
    font-family: 'Open Sans';
    padding-left: 0.5em;
    padding-right: 0.5em;
    border-radius: 0.1em;
    color: #32739E;
}
.charttext {
    text-align: center;
    margin: auto auto;
    bottom: 0;    
    width: 12em;
    font-weight: 300;
}

#full_circle1, #full_circle2, #full_circle3 {
    background-color: rgba(204, 0, 102, 0);
    border: 0;
    height: 10em;
    margin: auto;
    margin-top: 2em;
    -moz-border-radius: 4.5em;
    -webkit-border-radius: 4.5em;
    border-radius: 4.5em;
    z-index: -3;
    margin-bottom: 1em;
}

#full_circle1 p, #full_circle2 p, #full_circle3 p{
    width: 100%;
    font-size: 1.1em;
    font-weight: 100;
    position: absolute;
    text-align: center;
    margin-top: 2em;
    padding-left: 2.5em;
    padding-right: 2.5em;
    z-index: -5;
}


#full_circle2 .arc, #full_circle3 .arc {
    stroke-weight: 0.1;
    fill: #32739E;
}

.selectedRadial {
    border-radius: 3px;
    background: #f4f4f4;
    color: #000;
    box-shadow: 0 1px 5px rgba(0,0,0,0.4);
    -moz-box-shadow: 0 1px 5px rgba(0,0,0,0.4);
    border: 1px solid rgba(200,200,200,0.85);
}

.radial {
    border-radius: 3px;
    background: #FFFFFF;
    color: #000;

}

#datepicker {
    top: 0px;
}

span.setrange {
    color: #fff;
}

<<<<<<< HEAD
.progressbar {
    text-align: center;
}

.bartext {
    text-align: center;
    margin: auto auto;
    bottom: 0;    
    width: 15em;
    font-weight: 300;
}

.barlegend {
    /*display: inline-block;*/
    height: 20px;
    overflow: hidden;
    text-align: center;
    padding-right: 10px;
}

.barlegend div {
    float: left;
    width: 35px;
    height: 21px;
}

.barlegend span {
    padding-left: 10px;
}

#legendMargin {
    margin-left: 15px;
    float: left;
}

.innerbar {
    margin-top: 30px;
=======
.tooltip {
  background: #eee;
  box-shadow: 0 0 5px #999999;
  color: #333;
  display: none;
  font-size: 12px;
  left: 130px;
  padding: 10px;
  position: absolute;
  text-align: center;
  top: 95px;
  width: 80px;
  z-index: 10;
>>>>>>> 898748ba
}<|MERGE_RESOLUTION|>--- conflicted
+++ resolved
@@ -165,7 +165,6 @@
     color: #fff;
 }
 
-<<<<<<< HEAD
 .progressbar {
     text-align: center;
 }
@@ -203,7 +202,8 @@
 
 .innerbar {
     margin-top: 30px;
-=======
+}
+
 .tooltip {
   background: #eee;
   box-shadow: 0 0 5px #999999;
@@ -217,5 +217,4 @@
   top: 95px;
   width: 80px;
   z-index: 10;
->>>>>>> 898748ba
 }