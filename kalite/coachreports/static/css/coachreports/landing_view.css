#summary_mainview {
<<<<<<< HEAD
background-color: #F7FFF5;
float: left;
height: 100%;
width: 100%;
border: 1px solid #ddd;
margin-bottom: 40px;
	
=======
    background-color: none;
    float: left;
    height: 100%;
    width: 100%;
>>>>>>> 2fd70134
}
#summary_mainview h1 {
    font-weight: 100;
    padding-left: 0.5em;
    color: #32739E;
    text-align: left;
}

#chartblock {
    padding-left: 1em;
    padding-top: 1em;
    padding-bottom: 1em;
    padding-right: 1em;
    width: auto;
    height: 14em;
    color: #32739E;
}

#chartcontainer {
    padding-left: 2em;
    padding-right: 2em;
    width: auto;
    height: auto;
}

.circlechart {
    position: relative;
    text-align: center;
    float: left;
    width: 12em;
    height: 100%;
    background-color: none;
    margin-right: calc((100% - 48em)/8);
    margin-left: calc((100% - 48em)/8);
}

.panel {
    margin: auto;
    width: auto;
    border: none;
    font-family: 'Open Sans';
    font-weight: 100;
}

.panel th, .panel td {
    padding-left: 2em;
    padding-right: 2em;
}
.panel tbody {
    border: none;
}
.panel-container {
    width: 100%;
    color: #32739E;
    margin-left: auto;
} 
ul {
    list-style-type: none;
    padding: 0;
    margin: .5em;
    float: left;
}     
.questions li {
    padding: 0 .5em 1em .5em;
    font-weight: bold;
    margin-top: 0px;
} 
.panel tr:nth-child(odd) {
    width: 100%;
    font-size: 1.5em;
    color: #32739E;
    background-color: none;
}
.panel tr:nth-child(even) {
    width: 100%;
    font-size: 1.5em;
    color: #32739E;
    background-color: #D7ECF9;
}
.helpbtn {
    background-color: #FD858B;
    border: none;
    font-size: 1em;
    font-family: 'Open Sans';
    padding-left: 0.83em;
    padding-right: 0.83em;
    border-radius: 0.1em;
    color: #32739E;
}
.praisebtn {
    background-color: #85EA7B;
    border: none;
    font-size: 1em;
    font-family: 'Open Sans';
    padding-left: 0.5em;
    padding-right: 0.5em;
    border-radius: 0.1em;
    color: #32739E;
}
.charttext {
<<<<<<< HEAD
text-align: center;
margin: 15px auto;
bottom: 0;    
width: 12em;
font-weight: 100;
=======
    text-align: center;
    margin: auto auto;
    bottom: 0;    
    width: 12em;
    font-weight: 300;
>>>>>>> 2fd70134
}

#full_circle1, #full_circle2, #full_circle3, #full_circle4 {
    background-color: rgba(204, 0, 102, 0);
    border: 0.3em solid #32739E;
    height: 7em;
    width: 7em;
    margin: auto;
    margin-top: 2em;
    -moz-border-radius: 4.5em;
    -webkit-border-radius: 4.5em;
    border-radius: 4.5em;
    z-index: -3;
}
/*
#full_circle3, #full_circle2 {
    margin-left: 35px;
    margin-top: 2em;
    text-align: center;
    height: 7em;
    width: 7em;
}
*/

#full_circle1 p, #full_circle2 p, #full_circle3 p, #full_circle4 p {
    margin: auto;
    margin-top: 1.5em;
    font-size: 1.5em;
    font-weight: 100;
}

#full_circle2 .arc, #full_circle3 .arc {
    stroke-weight: 0.1;
    fill: #32739E;
}

.selectedRadial {
    border-radius: 3px;
    background: #f4f4f4;
    color: #000;
    box-shadow: 0 1px 5px rgba(0,0,0,0.4);
    -moz-box-shadow: 0 1px 5px rgba(0,0,0,0.4);
    border: 1px solid rgba(200,200,200,0.85);
}

.radial {
    border-radius: 3px;
    background: #FFFFFF;
    color: #000;

}<|MERGE_RESOLUTION|>--- conflicted
+++ resolved
@@ -1,18 +1,8 @@
 #summary_mainview {
-<<<<<<< HEAD
-background-color: #F7FFF5;
-float: left;
-height: 100%;
-width: 100%;
-border: 1px solid #ddd;
-margin-bottom: 40px;
-	
-=======
     background-color: none;
     float: left;
     height: 100%;
     width: 100%;
->>>>>>> 2fd70134
 }
 #summary_mainview h1 {
     font-weight: 100;
@@ -113,19 +103,11 @@
     color: #32739E;
 }
 .charttext {
-<<<<<<< HEAD
-text-align: center;
-margin: 15px auto;
-bottom: 0;    
-width: 12em;
-font-weight: 100;
-=======
     text-align: center;
     margin: auto auto;
     bottom: 0;    
     width: 12em;
     font-weight: 300;
->>>>>>> 2fd70134
 }
 
 #full_circle1, #full_circle2, #full_circle3, #full_circle4 {
@@ -140,15 +122,6 @@
     border-radius: 4.5em;
     z-index: -3;
 }
-/*
-#full_circle3, #full_circle2 {
-    margin-left: 35px;
-    margin-top: 2em;
-    text-align: center;
-    height: 7em;
-    width: 7em;
-}
-*/
 
 #full_circle1 p, #full_circle2 p, #full_circle3 p, #full_circle4 p {
     margin: auto;
