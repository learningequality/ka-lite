--- conflicted
+++ resolved
@@ -128,13 +128,8 @@
         // If no user data at all, then show a warning to the user
         var ref, ref1;
 
-<<<<<<< HEAD
         if ((this.data_model !== null ? this.data_model.get("learner_events") !== null ? this.data_model.get("learner_events").length : void 0 : void 0) === 0) {
-          messages.show_message("warning", "No recent learner data for this group is available.");
-=======
-        if ((this.data_model != null ? this.data_model.get("learner_events") != null ? this.data_model.get("learner_events").length : void 0 : void 0) === 0) {
           messages.show_message("warning", gettext("No recent learner data for this group is available."));
->>>>>>> e7ca2a99
         }
 
         delete this.tabular_report_view;
