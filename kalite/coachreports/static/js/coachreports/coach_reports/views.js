var BaseView = require("base/baseview");
var _ = require("underscore");
var $ = require("base/jQuery");
var Backbone = require("base/backbone");

var messages = require("utils/messages");
var Models = require("./models");
var TabularReportViews = require("../tabular_reports/views");
var d3 = require("d3");

var date_string = require("utils/datestring").date_string;
var d3 = require("d3");

require("bootstrap-datepicker/dist/js/bootstrap-datepicker");

/*
Hierarchy of views:
CoachReportView:
    - FacilitySelectView
    - GroupSelectView
    - CoachSummaryView
*/

var TimeSetView = BaseView.extend({
    template: require("./hbtemplates/datepicker.handlebars"),

    events: {
        "click .setrange:not([disabled])": "set_range"
    },

    initialize: function () {
        var server_date_now = new Date(new Date().getTime() - window.statusModel.get("client_server_time_diff"));
        var default_start_date = new Date(server_date_now.getTime());
        default_start_date = new Date(default_start_date.setDate(default_start_date.getDate()-ds.coachreports.default_coach_report_day_range));

        this.model.set({
            "start_date": default_start_date,
            "end_date": server_date_now
        });
        this.render();
    },

    render: function() {
        this.$el.html(this.template({
            start_date: icu.getDateFormat("SHORT").format(this.model.get("start_date")),
            end_date: icu.getDateFormat("SHORT").format(this.model.get("end_date"))
        }));

        var format = icu.getDateFormatSymbols().order_short;

        format = format[0] + "/" + format[1] + "/" + format[2];

        format = format.toLowerCase().replace("y", "yy");

        var self = this;

        this.datepicker = this.$('.date-range').each(function(){
            $(this).datepicker({
                format: format,
                endDate: "0d",
                todayBtn: "linked",
                todayHighlight: true
            });
            $(this).datepicker().on('changeDate', function() {
                self.$(".setrange").removeAttr("disabled");
            });
        });
    },

    set_range: function() {
        this.model.set({
            start_date: this.$("#start").datepicker("getDate"),
            end_date: this.$("#end").datepicker("getDate")
        });
        this.model.trigger("set_time");
        this.$(".setrange").attr("disabled", "disabled");
        return false;
    }
});

var CoachSummaryView = BaseView.extend({
    /*
    This view displays summary stats for the currently selected facility (and optionally group)
    */

    template: require("./hbtemplates/landing.handlebars"),

    events: {
        "click #show_tabular_report": "toggle_tabular_view"
    },

    /*
    this function produces a radial graph and inserts it into the target_elem
    data_sub is a portion of the data, while the data_total param is the total
    IE time spent doing backflips vs total time spent alive
    */
    displayRadialGraph: function(target_elem, data_sub, data_total) {
        var targetElemBox = $("#" + target_elem).get(0);
        var targetElemP = $("#" + target_elem + "_p").get(0);

        if(!data_sub || !data_total) {
            targetElemP.innerHTML = "N/A";
        } else {
            var parseData = [
                //parsing data to 2 decimal positions
                { label: gettext("Hours spent on content"), count: Math.round((data_sub * 100)/data_total) },
                { label: gettext("Other activites (exercises, etc.)"), count: Math.round(((data_total - data_sub) * 100)/data_total) }
            ];

            //adjusting the graph's size based on target_elem's sizing
            var width = targetElemBox.clientWidth;
            var height = targetElemBox.clientHeight;
            var radius = (Math.min(width, height) / 2);

            var color = d3.scale.category20();

            var svg = d3.select("#" + target_elem)
                .append("svg")
                .attr("width", width)
                .attr("height", height)
                .append("g")
                .attr("transform", "translate(" + (width/2) + "," + (height/2) + ")");

            var arc = d3.svg.arc()
                .innerRadius(radius - radius/6)
                .outerRadius(radius);

            var pie = d3.layout.pie()
                .value(function(d) { return d.count; })
                .sort(null);

            var path = svg.selectAll("path")
                .data(pie(parseData))
                .enter()
                .append("path")
                .attr("d", arc)
                .attr("fill", function(d, i) {
                    return color(d.data.label);
                });

            //parsing to 2 decimals
            var content_percentage = Math.round((data_sub * 100)/data_total);
            targetElemP.innerHTML = content_percentage + "%";

            //this will display relevant data when you hover over that data's arc on the radial graph
            path.on('mouseover', function(d) {
                targetElemP.innerHTML = (d.data.label + ": " + d.data.count + "%");
            });

            //when not hovering, you'll see the content percentage
            path.on('mouseout', function() {
                targetElemP.innerHTML = content_percentage + "%";
            });
        }
    },

    initialize: function() {
        _.bindAll(this, "set_data_model", "render");
        this.listenTo(this.model, "change:facility", this.set_data_model);
        this.listenTo(this.model, "change:group", this.set_data_model);
        this.listenTo(this.model, "set_time", this.set_data_model);
        this.set_data_model();

    },

    set_data_model: function (){
        if (this.data_model) {
            var check_fields = ["facility", "group", "start_date", "end_date"];
            var data_fields = _.pick(this.data_model.attributes, check_fields);
            var status_fields = _.pick(this.model.attributes, check_fields);
            if (!_.isEqual(data_fields, status_fields)) {
                delete this.data_model;
            }
        }

        if (!this.data_model) {
            this.data_model = new Models.CoachReportAggregateModel({
                facility: this.model.get("facility"),
                group: this.model.get("group"),
                start_date: date_string(this.model.get("start_date")),
                end_date: date_string(this.model.get("end_date")),
            
            });
            if (this.model.get("facility")) {
                this.listenTo(this.data_model, "sync", this.render);
                this.loading("#content-container");
                this.data_model.fetch();
            }

        }
    },

    set_progress_bar: function() {
        
        var in_progress = this.data_model.get("total_in_progress");
        var complete = this.data_model.get("total_complete");
        var struggling = this.data_model.get("total_struggling");
        var not_attempted = this.data_model.get("total_not_attempted");

        var total = complete + in_progress + struggling;

        var h = 50;
        var w = 500;
        var dataset = [struggling/total, complete/total, in_progress/total];

        console.log(dataset);
        var svg = d3.select("div.progressbar").append("svg").attr("width", w).attr("height", h).
            attr("class", "col-md-8 innerbar");

        svg.selectAll("rect").data(dataset).enter().append("rect").attr("x", function(d, i){
                return _.reduce(dataset.slice(0, i), function(memo, num) { return memo + num; }, 0) * w;
            }).attr("y", 0).attr("width", function(d) {
                return d * w;
            }).attr("height", h).attr("class", "rect").attr("class", function(d, i){
                switch(i) {
                    case(0):
                        return "struggling";
                    case(1):
                        return "complete";
                    case(2):
                        return "partial";
                }
            });

        // Sets the text on the bar itself
        svg.selectAll("text").data(dataset).enter().append("text").text(function(d, i) {
            switch(i) {
                case(0):
                    return struggling;
                case(1):
                    return complete;
                case(2):
                    return in_progress;
            }
        }).attr("fill", "black").attr("x", function(d, i){
            return (_.reduce(dataset.slice(0, i), function(memo, num) { return memo + num; }, 0) + d/2) * w;
        }).attr("y", h/2).attr("font-size", "12px").style("text-anchor", "middle");

    },

    render: function() {
<<<<<<< HEAD

=======
        this.loaded("#content-container");
>>>>>>> 9ffd64ed
        this.$el.html(this.template({
            status:this.model.attributes,
            data: this.data_model.attributes,
            start_date: icu.getDateFormat("SHORT").format(this.model.get("start_date")),
            end_date: icu.getDateFormat("SHORT").format(this.model.get("end_date"))
        }));

        messages.clear_messages();

        // If no user data at all, then show a warning to the user
        var ref, ref1;

        if ((this.data_model !== undefined ? this.data_model.get("learner_events") !== undefined ? this.data_model.get("learner_events").length : void 0 : void 0) === 0) {
          messages.show_message("warning", gettext("No recent learner data for this group is available."));
        }

<<<<<<< HEAD
        delete this.tabular_report_view;
        this.set_progress_bar();
=======
        if (this.tabular_report_view) {
            this.tabular_report_view.remove();
            delete this.tabular_report_view;
        }
>>>>>>> 9ffd64ed

        this.displayRadialGraph("full_circle1", this.data_model.get("content_time_spent"), this.data_model.get("total_time_logged"));
    },

    toggle_tabular_view: _.debounce(function() {
        var self = this;
        if (!this.tabular_report_view) {
            this.$("#show_tabular_report").text("Loading");
            this.$("#show_tabular_report").attr("disabled", "disabled");
            this.tabular_report_view = new TabularReportViews.TabularReportView({model: this.model, complete: function() {
                if (self.tabular_report_view) {
                    // Check that tabular report view still exists, as it is possible for it to have been removed
                    // by the time this call back gets called.
                    self.$("#show_tabular_report").text(gettext("Hide Tabular Report"));
                    self.$("#show_tabular_report").removeAttr("disabled");
                }
            }});
            this.$("#detailed_report_view").append(this.tabular_report_view.el);
        } else {
            this.$("#show_tabular_report").text(gettext("Show Tabular Report"));
            this.tabular_report_view.remove();
            delete this.tabular_report_view;
        }
    }, 100)

});

var FacilitySelectView = Backbone.View.extend({
    /*
    This fetches data for facilities and displays them in a drop down
    */

    template: require("./hbtemplates/facility-select.handlebars"),

    initialize: function() {
        _.bindAll(this, "render");
        this.facility_list = new Models.FacilityCollection();
        this.listenTo(this.facility_list, 'sync', this.render);
        this.facility_list.fetch({
                data: $.param({
                    zone_id: ZONE_ID
                })
            });
    },

    render: function() {
        this.$el.html(this.template({
            facilities: this.facility_list.toJSON(),
            selected: this.model.get("facility")
        }));
        var id = this.model.get("facility");
        // This nonsense of 'id' not being the Backbone 'id' is because of tastypie Resource URLs being used as model ids
        this.model.set({
            "facility_name": this.facility_list.find(function(model){ return model.get("id") === id;}).get("name")
        });
        return this;
    },

    events: {
        "change": "facility_changed"
    },

    facility_changed: function() {
        var id = this.$(":selected").val();
        // This nonsense of 'id' not being the Backbone 'id' is because of tastypie Resource URLs being used as model ids
        this.model.set({
            "facility": id,
            "facility_name": this.facility_list.find(function(model){ return model.get("id") === id;}).get("name")
        });
    }
});

var GroupSelectView = Backbone.View.extend({
    /*
    This fetches group data for facilities and displays them in a drop down
    */

    template: require("./hbtemplates/group-select.handlebars"),

    initialize: function() {
        _.bindAll(this, "render");
        this.group_list = new Models.GroupCollection();
        this.listenTo(this.group_list, 'sync', this.render);
        this.fetch_by_facility();
        this.listenTo(this.model, "change:facility", this.fetch_by_facility);
    },

    render: function() {
        var self = this;

        // Add in 'All' and 'Ungrouped' groups if appropriate
        // Might be better to add in to the parse method of the collection
        if (this.group_list.length > 0) {
            this.group_list.add({
                id: "",
                name: gettext("All")
            }, {at: 0, silent: true});
            this.group_list.add({
                id: "Ungrouped",
                name: gettext("Ungrouped")
            }, {silent: true});
        }

        // Remove reference to groups from another facility
        // This nonsense of 'id' not being the Backbone 'id' is because of tastypie Resource URLs being used as model ids
        if (!this.group_list.some(function(model){ return model.get("id") === self.model.get("group");})) {
            this.model.set({
                "group": undefined,
                "group_name": undefined
            }, {silent: true});
        }

        this.$el.html(this.template({
            groups: this.group_list.toJSON(),
            selected: this.model.get("group")
        }));

        var id = this.model.get("group");
        var output, ref;
        // This nonsense of 'id' not being the Backbone 'id' is because of tastypie Resource URLs being used as model ids
        output = (ref = this.group_list.find(function(model) {
          return model.get("id") === id;
        })) !== undefined ? ref.get("name") : void 0;

        if (output) {
            this.model.set({
                "group_name": output
            });
        }

        return this;
    },

    events: {
        "change": "group_changed"
    },

    group_changed: function() {
        var id = this.$(":selected").val();
        // This nonsense of 'id' not being the Backbone 'id' is because of tastypie Resource URLs being used as model ids
        this.model.set({
            "group": id,
            "group_name": this.group_list.find(function(model){ return model.get("id") === id;}).get("name")
        });
    },

    fetch_by_facility: function() {
        if (this.model.get("facility")) {
            // Get new facility ID and fetch
            this.group_list.fetch({
                data: $.param({
                    facility_id: this.model.get("facility")
                })
            });
        }
    }
});

var CoachReportView = BaseView.extend({
    /*
    This is the wrapper view for the coach reports
    */

    template: require("./hbtemplates/reports-nav.handlebars"),

    initialize: function(options) {

        this.facility_select_view = new FacilitySelectView({model: this.model});
        this.group_select_view = new GroupSelectView({model: this.model});
        this.coach_summary_view = new CoachSummaryView({model: this.model});
        this.time_set_view = new TimeSetView({model: this.model});

        this.render();
    },

    render: function() {
        this.$el.html(this.template());
        this.$('#group-select-container').append(this.group_select_view.el);
        this.$('#facility-select-container').append(this.facility_select_view.el);
        this.$("#time-set-container").append(this.time_set_view.el);
        this.$("#student_report_container").append(this.coach_summary_view.el);

    },

});

module.exports = {
    CoachReportView: CoachReportView,
    CoachSummaryView: CoachSummaryView,
    FacilitySelectView: FacilitySelectView,
    GroupSelectView: GroupSelectView
};<|MERGE_RESOLUTION|>--- conflicted
+++ resolved
@@ -239,11 +239,8 @@
     },
 
     render: function() {
-<<<<<<< HEAD
-
-=======
+
         this.loaded("#content-container");
->>>>>>> 9ffd64ed
         this.$el.html(this.template({
             status:this.model.attributes,
             data: this.data_model.attributes,
@@ -260,15 +257,12 @@
           messages.show_message("warning", gettext("No recent learner data for this group is available."));
         }
 
-<<<<<<< HEAD
-        delete this.tabular_report_view;
         this.set_progress_bar();
-=======
+
         if (this.tabular_report_view) {
             this.tabular_report_view.remove();
             delete this.tabular_report_view;
         }
->>>>>>> 9ffd64ed
 
         this.displayRadialGraph("full_circle1", this.data_model.get("content_time_spent"), this.data_model.get("total_time_logged"));
     },
