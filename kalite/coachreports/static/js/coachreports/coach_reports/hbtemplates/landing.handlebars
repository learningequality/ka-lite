--- conflicted
+++ resolved
@@ -1,18 +1,10 @@
 <div id="coach_report_wrapper">
 	<div id="summary_mainview">
-<<<<<<< HEAD
 		<h1 class="status_name">{{ status.facility_name }}{{#if status.group_name }}: {{ status.group_name }}{{/if}}</h1>
-		<div id="radial_chartblock">
-			<div id="chartcontainer">
-				<h3>{{#if start_date}}{{ start_date }}{{#if end_date }} → {{ end_date }}{{/if}}{{else}}{{_ "This week" }}{{/if}}</h3>
-				<div class="circlechart">
-=======
-		<h1 class="status_name">{{ status.facility_name }}{{#if status.group_name }}: {{ status.group_name }}{{/if}}{{#if data.learner_events }}<button id="show_tabular_report" class="btn btn-success pull-right">{{_ "Show Tabular Report" }}</button>{{/if}}</h1>
 		<h3>{{#if start_date}}{{ start_date }}{{#if end_date }} → {{ end_date }}{{/if}}{{else}}{{_ "This week" }}{{/if}}</h3>
 		<div id="radial_chartblock" class="container">
 			<div id="chartcontainer" class="row">
 				<div class="circlechart" class="col-sm-4">
->>>>>>> 49fb2aea
 					<div id="full_circle1">
 						<p id="full_circle1_p"></p>
 					</div>
