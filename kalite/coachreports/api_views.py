--- conflicted
+++ resolved
@@ -63,7 +63,6 @@
 @require_admin
 def learner_logs(request):
 
-    lang = request.language
     page = request.GET.get("page", 1)
 
     limit = request.GET.get("limit", 50)
@@ -103,12 +102,8 @@
             topic_objects = log_objects.filter(latest_activity_timestamp__gte=start_date, latest_activity_timestamp__lte=end_date)
             if topic_objects.count() == 0:
                 topic_objects = log_objects
-<<<<<<< HEAD
             # Can return multiple items with same id, due to topic tree redundancy, so make unique by id here.
             objects = dict([(item.get("id"), item) for item in get_topic_nodes(ids=[obj[id_field] for obj in topic_objects]) or []]).values()
-=======
-            objects = dict([(obj[id_field], get_content_cache(language=lang).get(obj[id_field], get_exercise_cache(language=lang).get(obj[id_field]))) for obj in topic_objects]).values()
->>>>>>> 1af3fa84
         output_objects.extend(objects)
         output_logs.extend(log_objects)
 
@@ -130,7 +125,6 @@
 @require_admin
 def aggregate_learner_logs(request):
 
-    lang = request.language
     learners = get_learners_from_GET(request)
 
     event_limit = request.GET.get("event_limit", 10)
@@ -220,11 +214,7 @@
         "complete": log.complete,
         "struggling": getattr(log, "struggling", None),
         "progress": getattr(log, "streak_progress", getattr(log, "progress", None)),
-<<<<<<< HEAD
         "content": learner_event_objects.get(getattr(log, "exercise_id", getattr(log, "video_id", getattr(log, "content_id", ""))), {}),
-=======
-        "content": get_exercise_cache(language=lang).get(getattr(log, "exercise_id", "")) or get_content_cache(language=lang).get(getattr(log, "video_id", None) or getattr(log, "content_id", "")) or {}
->>>>>>> 1af3fa84
         } for log in output_logs[:event_limit]]
     output_dict["total_time_logged"] = round((UserLogSummary.objects\
         .filter(user__in=learners, start_datetime__gte=start_date, start_datetime__lte=end_date)\
