--- conflicted
+++ resolved
@@ -362,24 +362,18 @@
         "data": computed_data["data"],
         "exercises": computed_data["exercises"],
         "videos": computed_data["videos"],
-<<<<<<< HEAD
-        "users": dict(zip([u.id for u in users],["%s, %s" % (u.last_name, u.first_name) for u in users])),
-        "groups":  dict(zip([g.id for g in groups],dict(zip(["id", "name"], [(g.id, g.name) for g in groups])))),
-=======
         "users": dict(zip([u.id for u in users],
-                            ["%s, %s" % (u.last_name, u.first_name) for u in users]
+                          ["%s, %s" % (u.last_name, u.first_name) for u in users]
                      )),
-        "groups":  dict(zip([g.id for g in groups],
-                             dict(zip(["id", "name"], [(g.id, g.name) for g in groups])),
-                      )),
->>>>>>> 8b25d573
+        "groups": dict(zip([g.id for g in groups],
+                           dict(zip(["id", "name"], [(g.id, g.name) for g in groups])),
+                     )),
         "facility": None if not facility else {
             "name": facility.name,
             "id": facility.id,
         }
     }
 
-<<<<<<< HEAD
     if "facility_user" in request.session:
         try:
             # Log a "begin" and end here
@@ -391,7 +385,5 @@
             # Never report this error; don't want this logging to block other functionality.
             logging.debug("Failed to update Teacher userlog activity login: %s" % e)
 
-=======
->>>>>>> 8b25d573
     # Now we have data, stream it back with a handler for date-times
     return JsonResponse(json_data)