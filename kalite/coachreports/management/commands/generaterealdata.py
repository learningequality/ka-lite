"""
# Data design:
#
# We want:
#   * more data (over a larger set of topics, showing progression/mastery?)
#   * user data generated from underlying variables:
#     - speed_of_learning (0 to 1, mean 0.5)
#     - effort_level (0 to 1, mean 0.5)
#     - time_in_program (determines # of samples)
#   * four types of users:
#     - normal       (60%)
#     - unchallenged (13%): high speed_of_learning, low effort_level
#     - struggling   (13%): low speed_of_learning, high effort_level
#     - inactive     (13%): no learning whatsoever
#
#
# TODO(bcipolli):
# The parameters for the fake users are saved, and reused if the same user is randomly
#   "regenerated here.
# Perhaps worth having the ability to target only particular existing users to further
#   generate data?
"""
import datetime
import random
import re
import json
from math import exp, sqrt, ceil, floor
from optparse import make_option

from django.conf import settings; logging = settings.LOG
from django.core.management.base import BaseCommand, CommandError
from django.db import transaction

from fle_utils.general import datediff
from kalite.facility.models import Facility, FacilityUser, FacilityGroup
from kalite.main.models import ExerciseLog, VideoLog, UserLog, AttemptLog
from kalite.topic_tools import get_topic_videos, get_topic_exercises, get_content_cache


firstnames = ["Vuzy", "Liz", "Ben", "Richard", "Kwame", "Jamie", "Alison", "Nadia", "Zenab", "Guan", "Dylan", "Vicky",
              "Melanie", "Michelle", "Yamira", "Elena", "Thomas", "Jorge", "Lucille", "Arnold", "Rachel", "Daphne", "Sofia"]

lastnames = ["Awolowo", "Clement", "Smith", "Ramirez", "Hussein", "Wong", "St. Love", "Franklin", "Lopez", "Brown", "Paterson",
             "De Soto", "Khan", "Mench", "Merkel", "Roschenko", "Picard", "Jones", "French", "Karnowski", "Boyle", "Burke", "Tan"]

# We want to show some users that have a correlation between effort and mastery, some that show mastery without too much effort (unchallenged), and some that show little mastery with a lot of effort
# Each 4-uple represents: (mean,std of gaussian, min/max values)
user_types = [
    {"name": "common",       "weight": 0.6, "speed_of_learning": (0.5, 0.5,  0.05, 0.95), "effort_level": (0.5,  0.5,  0.05, 0.95), "time_in_program": (0.5, 0.5, 0.05, 0.95)},
    {"name": "unchallenged", "speed_of_learning": (0.75, 0.25, 0.05, 0.95), "effort_level": (0.25, 0.25, 0.05, 0.95), "time_in_program": (0.5, 0.5, 0.05, 0.95)},
    {"name": "struggling",   "speed_of_learning": (0.25, 0.25, 0.05, 0.95), "effort_level": (0.75, 0.25, 0.05, 0.95), "time_in_program": (0.5, 0.5, 0.05, 0.95)},
    {"name": "inactive",     "speed_of_learning": (0.25, 0.25, 0.05, 0.95), "effort_level": (0.0,  0.0,  0.00, 0.00), "time_in_program": (0.5, 0.5, 0.05, 0.95)},
]


def select_all_exercises(topic_name):
    # This function needs to traverse all children (recursively?) to select out all exercises.
    # Note: this function may exist
    pass

topics = ["arithmetic"]


def generate_user_type(n=1):
    n_types = len(user_types)
    common_weight = user_types[0]["weight"]
    other_weight = (1. - common_weight) / (n_types - 1)
    # 0: 60%=common, 1: 20%=unchallenged; 2: 20%=struggling
    return [int(ceil(random.random() / other_weight - (common_weight / other_weight))) for ni in range(n)]


def sample_user_settings():
    user_type = user_types[generate_user_type()[0]]
    user_settings = {
        "name": user_type["name"],
        "speed_of_learning": max(user_type["speed_of_learning"][2], min(user_type["speed_of_learning"][3], random.gauss(user_type["speed_of_learning"][0], user_type["speed_of_learning"][1]))),
        "effort_level":      max(user_type["effort_level"][2],      min(user_type["effort_level"][3],      random.gauss(user_type["effort_level"][0],      user_type["effort_level"][1]))),
        "time_in_program":   max(user_type["time_in_program"][2],   min(user_type["time_in_program"][3],   random.random()))  # (user_type["time_in_program"][0],   user_type["time_in_program"][1]),
    }
    return user_settings


def username_from_name(first_name, last_name):
    return re.sub(r"[\s\.]", "_", (first_name[0] + last_name).lower())


def sigmoid(theta, a, b):
    return 1.0 / (1.0 + exp(b - a * theta))


def generate_fake_facilities(names=("Wilson Elementary",)):
    """Add the given fake facilities"""
    facilities = []

    for name in names:
        found_facilities = Facility.objects.filter(name=name)
        if found_facilities:
            facility = found_facilities[0]
            logging.info("Retrieved facility '%s'" % name)
        else:
            facility = Facility(name=name)
            facility.save()
            logging.info("Created facility '%s'" % name)

        facilities.append(facility)

    return facilities


def generate_fake_facility_groups(names=("Class 4E", "Class 5B"), facilities=None):
    """Add the given fake facility groups to the given fake facilities"""

    if not facilities:
        facilities = generate_fake_facilities()

    facility_groups = []
    for facility in facilities:
        for name in names:
            found_facility_groups = FacilityGroup.objects.filter(facility=facility, name=name)
            if found_facility_groups:
                facility_group = found_facility_groups[0]
                logging.info("Retrieved facility group '%s'" % name)
            else:
                facility_group = FacilityGroup(facility=facility, name=name)
                facility_group.save()
                logging.info("Created facility group '%s'" % name)

            facility_groups.append(facility_group)

    return (facility_groups, facilities)


def generate_fake_facility_users(nusers=20, facilities=None, facility_groups=None, password="hellothere"):
    """Add the given fake facility users to each of the given fake facilities.
    If no facilities are given, they are created."""

    if not facility_groups:
        (facility_groups, facilities) = generate_fake_facility_groups(facilities=facilities)

    facility_users = []

    cur_usernum = 0
    users_per_group = nusers / len(facility_groups)

    for facility in facilities:
        for facility_group in facility_groups:
            for i in range(0, users_per_group):
                user_data = {
                    "first_name": random.choice(firstnames),
                    "last_name":  random.choice(lastnames),
                }
                user_data["username"] = username_from_name(user_data["first_name"], user_data["last_name"])

                try:
                    facility_user = FacilityUser.objects.get(facility=facility, username=user_data["username"])
                    facility_user.group = facility_group
                    facility_user.save()
                    logging.info("Retrieved facility user '%s/%s'" % (facility.name, user_data["username"]))
                except FacilityUser.DoesNotExist as e:
                    notes = json.dumps(sample_user_settings())

                    facility_user = FacilityUser(
                        facility=facility,
                        username=user_data["username"],
                        first_name=user_data["first_name"],
                        last_name=user_data["last_name"],
                        notes=notes,
                        group=facility_group,
                    )
                    facility_user.set_password(password)  # set same password for every user
                    try:
                        facility_user.save()
                        logging.info("Created facility user '%s/%s'" % (facility.name, user_data["username"]))
                    except Exception as e:
                        logging.error("Error saving facility user: %s" % e)
                        continue

                facility_users.append(facility_user)

                cur_usernum += 1  # this is messy and could be done more intelligently;
                                 # could also randomize to add more users, as this function
                                 # seems to be generic, but really is not.

    return (facility_users, facility_groups, facilities)


def probability_of(qty, user_settings):
    """Share some probabilities across exercise and video logs"""
    if qty in ["exercise", "video"]:
        return sqrt(user_settings["effort_level"] * 3 * user_settings["time_in_program"])
    if qty == "completed":
        return (0.33 * user_settings["effort_level"] + 0.66 * user_settings["speed_of_learning"]) * 2 * user_settings["time_in_program"]
    if qty == "attempts":
        return (0.33 * user_settings["effort_level"] + 0.55 * user_settings["time_in_program"]) / probability_of("completed", user_settings) / 5


def generate_fake_exercise_logs(facility_user=None, topics=topics, start_date=datetime.datetime.now() - datetime.timedelta(days=30 * 6)):
    """Add exercise logs for the given topics, for each of the given users.
    If no users are given, they are created.
    If no topics exist, they are taken from the list at the top of this file.

    By default, users start learning randomly between 6 months ago and now.
    """

    date_diff = datetime.datetime.now() - start_date
    exercise_logs = []
    user_logs = []

    # It's not a user: probably a list.
    # Recursive case
    if not hasattr(facility_user, "username"):
        # It's NONE :-/ generate the users first!
        if not facility_user:
            (facility_user, _, _) = generate_fake_facility_users()

        for topic in topics:
            for user in facility_user:
                (elogs, ulogs) = generate_fake_exercise_logs(facility_user=user, topics=[topic], start_date=start_date)
                exercise_logs.append(elogs)
                user_logs.append(ulogs)

    # Actually generate!
    else:
        # Get (or create) user type
        try:
            user_settings = json.loads(facility_user.notes)
        except:
            user_settings = sample_user_settings()
            facility_user.notes = json.dumps(user_settings)
            facility_user.save()
        date_diff_started = datetime.timedelta(seconds=datediff(date_diff, units="seconds") * user_settings["time_in_program"])  # when this user started in the program, relative to NOW

        for topic in topics:
            # Get all exercises related to the topic
            exercises = get_topic_exercises(topic_id=topic)

            # Problem:
            #   Not realistic for students to have lots of unfinished exercises.
            #   If they start them, they tend to get stuck, right?
            #
            # So, need to make it more probable that they will finish an exercise,
            #   and less probable that they start one.
            #
            # What we need is P(streak|started), not P(streak)

            # Probability of doing any particular exercise
            p_exercise = probability_of(qty="exercise", user_settings=user_settings)
            logging.info("# exercises: %d; p(exercise)=%4.3f, user settings: %s\n" % (len(exercises), p_exercise, json.dumps(user_settings)))

            # of exercises is related to
            for j, exercise in enumerate(exercises):
                if random.random() > p_exercise:
                    continue

                # Probability of completing this exercise, and .. proportion of attempts
                p_attempts = probability_of(qty="attempts", user_settings=user_settings)

                attempts = int(random.random() * p_attempts * 30 + 10)  # always enough to have completed

                elog, created = ExerciseLog.objects.get_or_create(user=facility_user, exercise_id=exercise["id"])

                alogs = []

                for i in range(0, attempts):
                    alog = AttemptLog.objects.create(user=facility_user, exercise_id=exercise["id"], timestamp=start_date + date_diff*i/attempts)
                    alogs.append(alog)
                    if random.random() < user_settings["speed_of_learning"]:
                        alog.correct = True
                        alog.points = 10
                    alog.save()

                elog.attempts = attempts
<<<<<<< HEAD
=======
                elog.latest_activity_timestamp = start_date + date_diff
>>>>>>> 343ecb1a
                elog.streak_progress = sum([log.correct for log in alogs][-10:])*10
                elog.points = sum([log.points for log in alogs][-10:])

                elog.save()

                exercise_logs.append(elog)

    return (exercise_logs, user_logs)


def generate_fake_video_logs(facility_user=None, topics=topics, start_date=datetime.datetime.now() - datetime.timedelta(days=30 * 6)):
    """Add video logs for the given topics, for each of the given users.
    If no users are given, they are created.
    If no topics exist, they are taken from the list at the top of this file."""

    date_diff = datetime.datetime.now() - start_date
    video_logs = []

    # It's not a user: probably a list.
    # Recursive case
    if not hasattr(facility_user, "username"):
        # It's NONE :-/ generate the users first!
        if not facility_user:
            (facility_user, _, _) = generate_fake_facility_users()

        for topic in topics:
            for user in facility_user:
                video_logs.append(generate_fake_video_logs(facility_user=user, topics=[topic], start_date=start_date))

    # Actually generate!
    else:
        # First, make videos for the associated logs

        # Then make some unassociated videos, to simulate both exploration
        #   and watching videos without finishing.
        # Get (or create) user type
        try:
            user_settings = json.loads(facility_user.notes)
        except:
            user_settings = sample_user_settings()
            facility_user.notes = json.dumps(user_settings)
            try:
                facility_user.save()
            except Exception as e:
                logging.error("Error saving facility user: %s" % e)

        date_diff_started = datetime.timedelta(seconds=datediff(date_diff, units="seconds") * user_settings["time_in_program"])  # when this user started in the program, relative to NOW

        # contains the video duration key
        video_cache = get_content_cache()

        for topic in topics:
            videos = get_topic_videos(topic_id=topic)

            exercises = get_topic_exercises(topic_id=topic)
            exercise_ids = [ex["id"] if "id" in ex else ex['name'] for ex in exercises]
            exercise_logs = ExerciseLog.objects.filter(user=facility_user, id__in=exercise_ids)

            # Probability of watching a video, irrespective of the context
            p_video_outer = probability_of("video", user_settings=user_settings)
            logging.debug("# videos: %d; p(videos)=%4.3f, user settings: %s\n" % (len(videos), p_video_outer, json.dumps(user_settings)))

            for video in videos:
                p_completed = probability_of("completed", user_settings=user_settings)

                # If we're just doing random videos, fine.
                # If these videos relate to exercises, then suppress non-exercise-related videos
                #   for this user.
                p_video = p_video_outer  # start with the context-free value
                did_exercise = False
                if exercise_logs.count() > 0:
                    # 5x less likely to watch a video if you haven't done the exercise,
                    if "related_exercise" not in video:
                        p_video /= 5  # suppress

                    # 5x more likely to watch a video if they've done the exercise
                    # 2x more likely to have finished it.
                    else:
                        exercise_log = ExerciseLog.objects.filter(user=facility_user, id=video["related_exercise"]["id"])
                        did_exercise = exercise_log.count() != 0
                        if did_exercise:
                            p_video *= 5
                            p_completed *= 2

                # Do the sampling
                if p_video < random.random():
                    continue
                    # didn't watch it
                elif p_completed > random.random():
                    pct_completed = 100.
                else:      # Slower students will use videos more.  Effort also important.
                    pct_completed = 100. * min(1., sqrt(random.random() * sqrt(user_settings["effort_level"] * user_settings["time_in_program"] / sqrt(user_settings["speed_of_learning"]))))

                # get the video duration on the video cache
                video_id = video.get("id", "")
                video_duration = 0
                if video_id and video_cache:
                    video_item = video_cache.get(video_id, None)
                    if video_item:
                        video_duration = video_item.get("duration", 0)

                # Compute quantities based on sample
                total_seconds_watched = int(video_duration * pct_completed / 100.)
                points = int(750 * pct_completed / 100.)

                # Choose a rate of videos, based on their effort level.
                #   Compute the latest possible start time.
                #   Then sample a start time between their start time
                #   and the latest possible start_time
                if did_exercise:
                    # More jitter if you learn fast, less jitter if you try harder (more diligent)
                    date_jitter = datetime.timedelta(days=max(0, random.gauss(1, user_settings["speed_of_learning"] / user_settings["effort_level"])))
                    date_completed = exercise_log[0].completion_timestamp - date_jitter
                else:
                    rate_of_videos = 0.66 * user_settings["effort_level"] + 0.33 * user_settings["speed_of_learning"]  # exercises per day
                    time_for_watching = total_seconds_watched
                    time_delta_completed = datetime.timedelta(seconds=random.randint(int(time_for_watching), int(datediff(date_diff_started, units="seconds"))))
                    date_completed = datetime.datetime.now() - time_delta_completed

                try:
                    vlog = VideoLog.objects.get(user=facility_user, video_id=video_id)
                except VideoLog.DoesNotExist:

                    logging.info("Creating video log: %-12s: %-45s (%4.1f%% watched, %d points)%s" % (
                        facility_user.first_name,
                        video["title"],
                        pct_completed,
                        points,
                        " COMPLETE on %s!" % date_completed if pct_completed == 100 else "",
                    ))
                    youtube_id = video.get("youtube_id", video_id)
                    vlog = VideoLog(
                        user=facility_user,
                        video_id=video_id,
                        youtube_id=youtube_id,
                        total_seconds_watched=total_seconds_watched,
                        points=points,
                        complete=(pct_completed == 100.),
                        completion_timestamp=date_completed,
                        latest_activity_timestamp=date_completed,
                    )
                    try:
                        vlog.save()  # avoid userlog issues
                    except Exception as e:
                        logging.error("Error saving video log: %s" % e)
                        continue

                video_logs.append(vlog)

    return video_logs

def generate_fake_coachreport_logs(password="hellothere"):
    try:
        t = FacilityUser.objects.get(
            facility=Facility.objects.all()[0],
            username=random.choice(firstnames),
        )
    except FacilityUser.DoesNotExist as e:
        t = FacilityUser(
            facility=Facility.objects.all()[0],
            username=random.choice(firstnames),
        )
        t.set_password(password)
        t.save()

    # TODO: create flags later
    num_logs = 20
    logs = []
    for _ in xrange(num_logs):
        date_logged_in = datetime.datetime.now() - datetime.timedelta(days=random.randint(1,10))
        date_viewed_coachreport = date_logged_in + datetime.timedelta(minutes=random.randint(0, 30))
        date_logged_out = date_viewed_coachreport + datetime.timedelta(minutes=random.randint(0, 30))
        login_log = UserLog.objects.create(
            user=t,
            activity_type=UserLog.get_activity_int("login"),
            start_datetime=date_logged_in,
            last_active_datetime=date_viewed_coachreport,
            end_datetime=date_logged_out,
        )
        logging.info("created login log for teacher %s" % t.username)
        coachreport_log = UserLog.objects.create(
            user=t,
            activity_type=UserLog.get_activity_int("coachreport"),
            start_datetime=date_viewed_coachreport,
            last_active_datetime=date_viewed_coachreport,
            end_datetime=date_viewed_coachreport,
        )
        logs.append((login_log, coachreport_log))
        logging.info("created coachreport log for teacher %s" % t.username)
    return logs


class Command(BaseCommand):
    args = "<data_type=[facility,facility_users,facility_groups,default=exercises,videos]>"

    help = "Generate fake user data.  Can be re-run to generate extra exercise and video data."

    option_list = BaseCommand.option_list + (
        make_option('-t', '--transaction',
            action='store_true',
            dest='in_transaction',
            default=True,
            help='Create all objects in a single transaction',
            metavar="TRANSACTION"),
    )

    def handle(self, *args, **options):
        if settings.CENTRAL_SERVER:
            raise CommandError("Don't run this on the central server!!  Data not linked to any zone on the central server is BAD.")

        if options["in_transaction"]:
            with transaction.commit_on_success():
                self.handle_stuff(*args, **options)
        else:
            self.handle_stuff(*args, **options)


    def handle_stuff(self, *args, **options):
        # First arg is the type of data to generate
        generate_type = "all" if len(args) <= 0 else args[0].lower()

        if generate_type in ["facility", "facilities"]:
            generate_fake_facilities()

        elif generate_type in ["facility_groups"]:
            generate_fake_facility_groups()

        elif generate_type in ["facility_users"]:
            generate_fake_facility_users()  # default password

        elif generate_type in ["exercise", "exercises"]:
            (facility_users, _, _) = generate_fake_facility_users()  # default password
            generate_fake_exercise_logs(facility_user=facility_users)

        elif generate_type in ["video", "videos"]:
            (facility_users, _, _) = generate_fake_facility_users()  # default password
            generate_fake_video_logs(facility_user=facility_users)

        elif generate_type in ["coachreport, coachreports"]:
            generate_fake_coachreport_logs()

        elif generate_type in ["all"]:
            (facility_users, _, _) = generate_fake_facility_users()  # default password
            generate_fake_exercise_logs(facility_user=facility_users)
            generate_fake_video_logs(facility_user=facility_users)
            generate_fake_coachreport_logs()

        else:
            raise Exception("Unknown data type to generate: %s" % generate_type)<|MERGE_RESOLUTION|>--- conflicted
+++ resolved
@@ -270,10 +270,7 @@
                     alog.save()
 
                 elog.attempts = attempts
-<<<<<<< HEAD
-=======
                 elog.latest_activity_timestamp = start_date + date_diff
->>>>>>> 343ecb1a
                 elog.streak_progress = sum([log.correct for log in alogs][-10:])*10
                 elog.points = sum([log.points for log in alogs][-10:])
 
