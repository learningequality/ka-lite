import datetime
import random

from behave import *
from kalite.testing.behave_helpers import *
from django.core.urlresolvers import reverse

from selenium.webdriver.support.ui import Select
from selenium.webdriver.common.keys import Keys

from kalite.facility.models import FacilityUser, FacilityGroup

from kalite.main.models import ExerciseLog, AttemptLog

from kalite.topic_tools import get_exercise_cache

from kalite.testing.mixins.facility_mixins import CreateStudentMixin, CreateGroupMixin

colour_legend = {
    "light blue": "#C0E7F3",
    "dark green": "#5AA685",
    "red": "#FD795B",
    "grey": "#EEEEEE",
}

@given("I am on the coach report")
def step_impl(context):
    url = reverse("coach_reports")
    context.browser.get(build_url(context, url))

@given("there is no data")
def step_impl(context):
    if FacilityUser.objects.count() != 0:
        for f in FacilityUser.objects.all():
            f.soft_delete()

@then("I should see a warning")
def step_impl(context):
    warning = find_css_class_with_wait(context, "alert-warning")
    assert warning, "No warning shown."

<<<<<<< HEAD
=======
@then(u"there should be no Show Tabular Report button")
def impl(context):
    assert_no_element_by_css_selector(context, "#show_tabular_report")

>>>>>>> 343ecb1a
@then(u"I should be taken to the learner's progress report page")
def impl(context):
    assert reverse("student_view") in context.browser.current_url, "Assertion failed. {url} not in {current_url}".format(url=reverse("student_view"), current_url=context.browser.current_url)

@given(u"I am on the detail panel")
def impl(context):
    context.execute_steps(u"""
        Given I am on the tabular report
        When I click on the partial colored cell
        Then I should see the detail panel emerge from beneath the row
        """)

@then(u"there should be three learner rows displayed")
def impl(context):
    # Wait for appearance
    find_css_class_with_wait(context, "user-data-row")
    # Find all the rows
    rows = context.browser.find_elements_by_css_selector(".user-data-row")
    assert len(rows) == 3, "Incorrect number of user rows in tabular report"

@when(u"I select the preferred group")
def impl(context):
    dropdown = Select(find_id_with_wait(context, "group-select"))
    dropdown.select_by_visible_text("0")
    # For some reason this only triggers properly if you defocus or press enter after the select
    dropdown = find_id_with_wait(context, "group-select")
    dropdown.send_keys(Keys.RETURN)

@given(u"I am on the tabular report")
def impl(context):
    context.execute_steps(u"""
        Given I am on the coach report
        When I click on the Show Tabular Report button
        Then I should see the tabular report
        """)

@given(u"there are three learners")
def impl(context):
    for f in FacilityUser.objects.all():
        f.soft_delete()
    name = 0
    while FacilityUser.objects.count() < 3:
        context.facility = CreateStudentMixin.create_student(username=str(name))
        name += 1

@given(u'the "{learner}" "{progress_verbs}" an "{exercise}"')
def impl(context, learner, progress_verbs, exercise):
    user = CreateStudentMixin.create_student(username=learner)
    if not progress_verbs == "not started":
        log, created = ExerciseLog.objects.get_or_create(exercise_id=exercise, user=user)
        if progress_verbs == "completed":
            log.streak_progress = 100
            log.attempts = 15
        elif progress_verbs == "attempted":
            log.streak_progress = 50
            log.attempts = 10
        elif progress_verbs == "struggling":
            log.streak_progress = 30
            log.attempts = 25
        for i in range(0, log.attempts):
            attempt_log, created = AttemptLog.objects.get_or_create(exercise_id=exercise, user=user, seed=i, timestamp=datetime.datetime.now())
<<<<<<< HEAD
=======
        log.latest_activity_timestamp = datetime.datetime.now()
>>>>>>> 343ecb1a
        log.save()

@then(u'I should see the "{exercise}" marked for "{learner}" as "{progress_text}" and coloured "{progress_colour}"')
def impl(context, exercise, learner, progress_text, progress_colour):
    if progress_text == u"None":
        progress_text = u""

    user = FacilityUser.objects.get(username=learner)
    data_row = find_id_with_wait(context, user.id)
    cell = data_row.find_element_by_css_selector("td[value={exercise}]".format(exercise=exercise))
    assert cell.text == progress_text, "Progress text for {learner}, on {exercise} incorrect".format(learner=learner, exercise=exercise)
    assert rgba_to_hex(cell.value_of_css_property("background-color")) == colour_legend[progress_colour]

@when(u"I click on the learner name")
def impl(context):
    student_name = find_css_class_with_wait(context, "student-name")
    click_and_wait_for_page_load(context, student_name.find_element_by_tag_name("a"))

@then(u"I should be taken to that exercise within the Learn tab")
def impl(context):
    assert "/learn/" in context.browser.current_url, "Assertion failed. '/learn/' not in %s" % context.browser.current_url

@then(u"I should see the contents of the detail panel change according to the completed cell")
def impl(context):
    pagination_wrapper = find_css_class_with_wait(context, "pagination")
    # Navigation for the completed cell should contain 6 options, ceil(15/4) + 2 for prev/next
    assert len(pagination_wrapper.find_elements_by_tag_name("li")) == 6

@when(u"I click on the Show Tabular Report button")
def impl(context):
    find_id_with_wait(context, "show_tabular_report").click()

@then(u"I should not see the tabular report anymore")
def impl(context):
    assert_no_element_by_css_selector(context, "#displaygrid")

@then(u"I should see the detail panel emerge from beneath the row")
def impl(context):
    assert find_id_with_wait(context, "displaygrid")

@when(u"I click on the Hide Tabular Report button")
def impl(context):
    find_id_with_wait(context, "show_tabular_report").click()

@then(u"I should see the list of two groups that I teach")
def impl(context):
    dropdown = Select(find_id_with_wait(context, "group-select"))
    assert len(dropdown.options) == 3, "Only {n} displayed".format(n=len(dropdown.options))

@then(u"there should be ten exercise columns displayed")
def impl(context):
    find_css_class_with_wait(context, "headrow")
    assert len(context.browser.find_elements_by_css_selector(".headrow.data")) == 10

@when(u"I click on the dropdown button under the Group label")
def impl(context):
    find_id_with_wait(context, "group-select").click()

@when(u"I click on the exercise name")
def impl(context):
    headrow = find_css_class_with_wait(context, "headrow")
    click_and_wait_for_page_load(context, headrow.find_element_by_tag_name("a"))

@given(u"all learners have completed ten exercises")
def impl(context):
    exercises = random.sample(get_exercise_cache().keys(), 10)
    for user in FacilityUser.objects.all():
        for exercise in exercises:
<<<<<<< HEAD
            log, created = ExerciseLog.objects.get_or_create(exercise_id=exercise, user=user)
            log.streak_progress = 100
            log.attempts = 15
            log.save()
=======
            log, created = ExerciseLog.objects.get_or_create(
                exercise_id=exercise,
                user=user,
                streak_progress=100,
                attempts=15,
                latest_activity_timestamp=datetime.datetime.now()
                )
>>>>>>> 343ecb1a


@given(u"there are two groups")
def impl(context):
    for f in FacilityGroup.objects.all():
        f.soft_delete()
    name = 0
    while FacilityGroup.objects.count() < 2:
        context.facility = CreateGroupMixin.create_group(name=str(name))
        name += 1

@then(u"I should see the option of selecting all groups")
def impl(context):
    dropdown = Select(find_id_with_wait(context, "group-select"))
    assert dropdown.options[0].text == "All"

@then(u"I should not see the detail panel anymore")
def impl(context):
    assert_no_element_by_css_selector(context, "#details-panel-view")

@when(u"I click on the partial colored cell")
def impl(context):
    click_and_wait_for_id_to_appear(context, find_css_with_wait(context, "td.partial"), "details-panel-view")

@then(u"I should see a Hide Tabular Report button")
def impl(context):
    tab_button = find_id_with_wait(context, "show_tabular_report")
    assert tab_button.text == "Hide Tabular Report"

@then(u"I should see the tabular report")
def impl(context):
    assert find_id_with_wait(context, "displaygrid")

@then(u"I should see the contents of the summary change according to the group selected")
def impl(context):
    dropdown = Select(find_id_with_wait(context, "group-select"))
    group_text = dropdown.first_selected_option.text
    assert group_text in find_css_class_with_wait(context, "status_name").text

@when(u"I click on the completed colored cell")
def impl(context):
    click_and_wait_for_id_to_appear(context, find_css_with_wait(context, "td.complete[value=subtraction_1]"), "details-panel-view")<|MERGE_RESOLUTION|>--- conflicted
+++ resolved
@@ -39,13 +39,10 @@
     warning = find_css_class_with_wait(context, "alert-warning")
     assert warning, "No warning shown."
 
-<<<<<<< HEAD
-=======
 @then(u"there should be no Show Tabular Report button")
 def impl(context):
     assert_no_element_by_css_selector(context, "#show_tabular_report")
 
->>>>>>> 343ecb1a
 @then(u"I should be taken to the learner's progress report page")
 def impl(context):
     assert reverse("student_view") in context.browser.current_url, "Assertion failed. {url} not in {current_url}".format(url=reverse("student_view"), current_url=context.browser.current_url)
@@ -107,10 +104,7 @@
             log.attempts = 25
         for i in range(0, log.attempts):
             attempt_log, created = AttemptLog.objects.get_or_create(exercise_id=exercise, user=user, seed=i, timestamp=datetime.datetime.now())
-<<<<<<< HEAD
-=======
         log.latest_activity_timestamp = datetime.datetime.now()
->>>>>>> 343ecb1a
         log.save()
 
 @then(u'I should see the "{exercise}" marked for "{learner}" as "{progress_text}" and coloured "{progress_colour}"')
@@ -179,12 +173,6 @@
     exercises = random.sample(get_exercise_cache().keys(), 10)
     for user in FacilityUser.objects.all():
         for exercise in exercises:
-<<<<<<< HEAD
-            log, created = ExerciseLog.objects.get_or_create(exercise_id=exercise, user=user)
-            log.streak_progress = 100
-            log.attempts = 15
-            log.save()
-=======
             log, created = ExerciseLog.objects.get_or_create(
                 exercise_id=exercise,
                 user=user,
@@ -192,7 +180,6 @@
                 attempts=15,
                 latest_activity_timestamp=datetime.datetime.now()
                 )
->>>>>>> 343ecb1a
 
 
 @given(u"there are two groups")
