import json
import requests
import datetime
import re, settings
from annoying.decorators import render_to
from annoying.functions import get_object_or_None
from functools import partial

from django.core.urlresolvers import reverse
from django.http import HttpResponse, HttpResponseRedirect, HttpResponseNotFound, HttpResponseServerError
from django.shortcuts import render_to_response, get_object_or_404, redirect, get_list_or_404
from django.template import RequestContext
from django.template.loader import render_to_string
from django.utils.translation import ugettext as _

from coachreports.forms import DataForm
from coachreports.api_views import get_data_form, stats_dict
from main import topicdata
from main.models import VideoLog, ExerciseLog, VideoFile
from securesync.models import Facility, FacilityUser,FacilityGroup, DeviceZone, Device
from securesync.views import facility_required
<<<<<<< HEAD
from utils.decorators import require_login, require_admin
from utils.general import max_none
=======
from utils.decorators import require_authorized_login, require_authorized_admin, get_user_from_request
>>>>>>> 5e65320f
from utils.internet import StatusException
from utils.topic_tools import get_topic_exercises, get_topic_videos, get_all_midlevel_topics


def get_accessible_objects_from_request(request, facility):
    """Given a request, get all the facility/group/user objects relevant to the request,
    subject to the permissions of the user type.
    """

    # Options to select.  Note that this depends on the user.
    if request.user.is_superuser:
        groups = FacilityGroup.objects.filter(facility=facility)
        facilities = Facility.objects.all()
    elif "facility_user" in request.session:
        user = request.session["facility_user"]
        if user.is_teacher:
            groups = FacilityGroup.objects.filter(facility=facility)
            facilities = Facility.objects.all()
        else:
            facilities = [user.facility]
            if user.group:
                groups = [request.session["facility_user"].group]
            else:
                groups = []
    else:
        facilities = [facility]
        groups = FacilityGroup.objects.filter(facility=facility)

    return (groups, facilities)


def plotting_metadata_context(request, facility=None, topic_path=[], *args, **kwargs):
    """Basic context for any plot: get the data form, a dictionary of stat definitions,
    and the full gamut of facility/group objects relevant to the request."""

    # Get the form, and retrieve the API data
    form = get_data_form(request, facility=facility, topic_path=topic_path, *args, **kwargs)

    (groups, facilities) = get_accessible_objects_from_request(request, facility)

    return {
        "form": form.data,
        "stats": stats_dict,
        "groups": groups,
        "facilities": facilities,
    }

####### view end-points ####

@require_authorized_admin
@facility_required
@render_to("coachreports/timeline_view.html")
def timeline_view(request, facility, xaxis="", yaxis=""):
    """timeline view (line plot, xaxis is time-related): just send metadata; data will be requested via AJAX"""
    return plotting_metadata_context(request, facility=facility, xaxis=xaxis, yaxis=yaxis)


@require_authorized_admin
@facility_required
@render_to("coachreports/scatter_view.html")
def scatter_view(request, facility, xaxis="", yaxis=""):
    """Scatter view (scatter plot): just send metadata; data will be requested via AJAX"""
    return plotting_metadata_context(request, facility=facility, xaxis=xaxis, yaxis=yaxis)


@require_authorized_login
@render_to("coachreports/student_view.html")
def student_view(request, xaxis="pct_mastery", yaxis="ex:attempts"):
    """
    Student view: data generated on the back-end.

    Student view lists a by-topic-summary of their activity logs.
    """
    user = get_user_from_request(request=request)

    topics = get_all_midlevel_topics()
    topic_ids = [t['id'] for t in topics]
    topics = filter(partial(lambda n,ids: n['id'] in ids, ids=topic_ids), topicdata.NODE_CACHE['Topic'].values()) # real data, like paths
    
    any_data = False  # whether the user has any data at all.
    exercise_logs = dict()
    video_logs = dict()
    exercise_sparklines = dict()
    stats = dict()
    topic_exercises = dict()
    for topic in topics:
        topic_exercises[topic['id']] = get_topic_exercises(path=topic['path'])
        n_exercises = len(topic_exercises[topic['id']])
        exercise_logs[topic['id']] = ExerciseLog.objects.filter(user=user, exercise_id__in=[t['name'] for t in topic_exercises[topic['id']]]).order_by("completion_timestamp")
        n_exercises_touched = len(exercise_logs[topic['id']])


        topic_videos = get_topic_videos(topic_id=topic['id'])
        n_videos = len(topic_videos)
        video_logs[topic['id']] = VideoLog.objects.filter(user=user, youtube_id__in=[tv['youtube_id'] for tv in topic_videos]).order_by("completion_timestamp")
        n_videos_touched = len(video_logs[topic['id']])

        exercise_sparklines[topic['id']] = [el.completion_timestamp for el in filter(lambda n: n.complete, exercise_logs[topic['id']])]

         # total streak currently a pct, but expressed in max 100; convert to proportion (like other percentages here)
        stats[topic['id']] = {
            "ex:pct_mastery":      0 if not n_exercises_touched else sum([el.complete for el in exercise_logs[topic['id']]])/float(n_exercises),
            "ex:pct_started":      0 if not n_exercises_touched else n_exercises_touched/float(n_exercises),
            "ex:average_points":   0 if not n_exercises_touched else sum([el.points for el in exercise_logs[topic['id']]])/float(n_exercises_touched),
            "ex:average_attempts": 0 if not n_exercises_touched else sum([el.attempts for el in exercise_logs[topic['id']]])/float(n_exercises_touched),
            "ex:average_streak":   0 if not n_exercises_touched else sum([el.streak_progress for el in exercise_logs[topic['id']]])/float(n_exercises_touched)/100.,
            "ex:total_struggling": 0 if not n_exercises_touched else sum([el.struggling for el in exercise_logs[topic['id']]]),
<<<<<<< HEAD
            "ex:last_completed":None if not n_exercises_touched else max_none([el.completion_timestamp or None for el in exercise_logs[topic['id']]]),
=======
            "ex:last_completed":None if not n_exercises_touched else max([el.completion_timestamp or None for el in exercise_logs[topic['id']]]),
>>>>>>> 5e65320f

            "vid:pct_started":      0 if not n_videos_touched else n_videos_touched/float(n_videos),
            "vid:pct_completed":    0 if not n_videos_touched else sum([vl.complete for vl in video_logs[topic['id']]])/float(n_videos),
            "vid:total_minutes":      0 if not n_videos_touched else sum([vl.total_seconds_watched for vl in video_logs[topic['id']]])/60.,
<<<<<<< HEAD
            "vid:average_points":   0 if not n_videos_touched else sum([vl.points for vl in video_logs[topic['id']]])/float(n_videos_touched),
            "vid:last_completed":None if not n_videos_touched else max_none([vl.completion_timestamp or None for vl in video_logs[topic['id']]]),
=======
            "vid:average_points":   0. if not n_videos_touched else float(sum([vl.points for vl in video_logs[topic['id']]])/float(n_videos_touched)),
            "vid:last_completed":None if not n_videos_touched else max([vl.completion_timestamp or None for vl in video_logs[topic['id']]]),
>>>>>>> 5e65320f
        }
        any_data = any_data or n_exercises_touched>0 or n_videos_touched>0

    context = plotting_metadata_context(request)
    return {
        "form": context["form"],
        "groups": context["groups"],
        "facilities": context["facilities"],
        "student": user,
        "topics": topics,
        "topic_ids": topic_ids,
        "exercises": topic_exercises,
        "exercise_logs": exercise_logs,
        "video_logs": video_logs,
        "exercise_sparklines": exercise_sparklines,
        "no_data": not any_data,
        "stats": stats,
        "stat_defs": [ # this order determines the order of display
            {"key": "ex:pct_mastery",      "title": _("% Mastery"),        "type": "pct"},
            {"key": "ex:pct_started",      "title": _("% Started"),        "type": "pct"},
            {"key": "ex:average_points",   "title": _("Average Points"),   "type": "float"},
            {"key": "ex:average_attempts", "title": _("Average Attempts"), "type": "float"},
            {"key": "ex:average_streak",   "title": _("Average Streak"),   "type": "pct"},
            {"key": "ex:total_struggling", "title": _("Struggling"),       "type": "int"},
            {"key": "ex:last_completed",   "title": _("Last Completed"),   "type": "date"},
            {"key": "vid:pct_completed",   "title": _("% Completed"),      "type": "pct"},
            {"key": "vid:pct_started",     "title": _("% Started"),        "type": "pct"},
            {"key": "vid:total_minutes",   "title": _("Average Minutes Watched"),"type": "float"},
            {"key": "vid:average_points",  "title": _("Average Points"),   "type": "float"},
            {"key": "vid:last_completed",  "title": _("Last Completed"),   "type": "date"},
        ]
    }


@require_authorized_admin
@facility_required
@render_to("coachreports/landing_page.html")
def landing_page(request, facility):
    """Landing page needs plotting context in order to generate the navbar"""
    return plotting_metadata_context(request, facility=facility)


@require_authorized_admin
@facility_required
@render_to("coachreports/tabular_view.html")
def tabular_view(request, facility, report_type="exercise"):
    """Tabular view also gets data server-side."""

    # Get a list of topics (sorted) and groups
    topics = get_all_midlevel_topics()
    (groups, facilities) = get_accessible_objects_from_request(request, facility)
    context = plotting_metadata_context(request, facility=facility)
    context.update({
        "report_types": ("exercise","video"),
        "request_report_type": report_type,
        "topics": topics,
    })

    # get querystring info
    topic_id = request.GET.get("topic", "")
    # No valid data; just show generic
    if not topic_id or not re.match("^[\w\-]+$", topic_id):
        return context

    group_id = request.GET.get("group", "")
    if group_id:
        users = FacilityUser.objects.filter(group=group_id, is_teacher=False).order_by("last_name", "first_name")
    else:
        users = FacilityUser.objects.filter(group__in=groups, is_teacher=False).order_by("last_name", "first_name")

    # We have enough data to render over a group of students
    # Get type-specific information
    if report_type=="exercise":
        # Fill in exercises
        exercises = get_topic_exercises(topic_id=topic_id)
        context["exercises"] = exercises

        # More code, but much faster
        exercise_names = [ex["name"] for ex in context["exercises"]]
        # Get students
        context["students"] = []
        for user in users:
            exlogs = ExerciseLog.objects.filter(user=user, exercise_id__in=exercise_names)
            log_ids = [log.exercise_id for log in exlogs]
            log_table = []
            for en in exercise_names:
                if en in log_ids:
                    log_table.append(exlogs[log_ids.index(en)])
                else:
                    log_table.append(None)

            context["students"].append({
                "first_name": user.first_name,
                "last_name": user.last_name,
                "username": user.username,
                "id": user.id,
                "exercise_logs": log_table,
            })

    elif report_type=="video":
        # Fill in videos
        context["videos"] = get_topic_videos(topic_id=topic_id)

        # More code, but much faster
        video_ids = [vid["youtube_id"] for vid in context["videos"]]
        # Get students
        context["students"] = []
        for user in users:
            vidlogs = VideoLog.objects.filter(user=user, youtube_id__in=video_ids)
            log_ids = [log.youtube_id for log in vidlogs]
            log_table = []
            for yid in video_ids:
                if yid in log_ids:
                    log_table.append(vidlogs[log_ids.index(yid)])
                else:
                    log_table.append(None)

            context["students"].append({
                "first_name": user.first_name,
                "last_name": user.last_name,
                "username": user.username,
                "video_logs": log_table,
            })
    else:
        raise Http404("Unknown report_type: %s" % report_type)

    return context<|MERGE_RESOLUTION|>--- conflicted
+++ resolved
@@ -19,12 +19,8 @@
 from main.models import VideoLog, ExerciseLog, VideoFile
 from securesync.models import Facility, FacilityUser,FacilityGroup, DeviceZone, Device
 from securesync.views import facility_required
-<<<<<<< HEAD
-from utils.decorators import require_login, require_admin
+from utils.decorators import require_authorized_login, require_authorized_admin, get_user_from_request
 from utils.general import max_none
-=======
-from utils.decorators import require_authorized_login, require_authorized_admin, get_user_from_request
->>>>>>> 5e65320f
 from utils.internet import StatusException
 from utils.topic_tools import get_topic_exercises, get_topic_videos, get_all_midlevel_topics
 
@@ -132,22 +128,15 @@
             "ex:average_attempts": 0 if not n_exercises_touched else sum([el.attempts for el in exercise_logs[topic['id']]])/float(n_exercises_touched),
             "ex:average_streak":   0 if not n_exercises_touched else sum([el.streak_progress for el in exercise_logs[topic['id']]])/float(n_exercises_touched)/100.,
             "ex:total_struggling": 0 if not n_exercises_touched else sum([el.struggling for el in exercise_logs[topic['id']]]),
-<<<<<<< HEAD
             "ex:last_completed":None if not n_exercises_touched else max_none([el.completion_timestamp or None for el in exercise_logs[topic['id']]]),
-=======
-            "ex:last_completed":None if not n_exercises_touched else max([el.completion_timestamp or None for el in exercise_logs[topic['id']]]),
->>>>>>> 5e65320f
 
             "vid:pct_started":      0 if not n_videos_touched else n_videos_touched/float(n_videos),
             "vid:pct_completed":    0 if not n_videos_touched else sum([vl.complete for vl in video_logs[topic['id']]])/float(n_videos),
             "vid:total_minutes":      0 if not n_videos_touched else sum([vl.total_seconds_watched for vl in video_logs[topic['id']]])/60.,
-<<<<<<< HEAD
+            "vid:average_points":   0. if not n_videos_touched else float(sum([vl.points for vl in video_logs[topic['id']]])/float(n_videos_touched)),
             "vid:average_points":   0 if not n_videos_touched else sum([vl.points for vl in video_logs[topic['id']]])/float(n_videos_touched),
             "vid:last_completed":None if not n_videos_touched else max_none([vl.completion_timestamp or None for vl in video_logs[topic['id']]]),
-=======
-            "vid:average_points":   0. if not n_videos_touched else float(sum([vl.points for vl in video_logs[topic['id']]])/float(n_videos_touched)),
             "vid:last_completed":None if not n_videos_touched else max([vl.completion_timestamp or None for vl in video_logs[topic['id']]]),
->>>>>>> 5e65320f
         }
         any_data = any_data or n_exercises_touched>0 or n_videos_touched>0
 
