import json
import requests
import datetime
import re
import os
from annoying.decorators import render_to
from annoying.functions import get_object_or_None
from ast import literal_eval
from collections_local_copy import OrderedDict
from functools import partial
from math import sqrt

from django.conf import settings; logging = settings.LOG
from django.core.exceptions import ValidationError
from django.core.urlresolvers import reverse
from django.db.models import Q
from django.http import Http404, HttpResponse, HttpResponseRedirect, HttpResponseNotFound, HttpResponseServerError
from django.template import RequestContext
from django.template.loader import render_to_string
from django.utils.translation import ugettext as _

from .api_views import get_data_form, stats_dict
from fle_utils.general import max_none
from fle_utils.internet import StatusException
from kalite.coachreports.models import PlaylistProgress
from kalite.facility.decorators import facility_required
from kalite.facility.models import Facility, FacilityUser, FacilityGroup
from kalite.main.models import AttemptLog, VideoLog, ExerciseLog, UserLog
from kalite.playlist.models import VanillaPlaylist as Playlist
from kalite.shared.decorators import require_authorized_access_to_student_data, require_authorized_admin, get_user_from_request
from kalite.student_testing.api_resources import TestResource
from kalite.student_testing.models import TestLog
from kalite.topic_tools import get_topic_exercises, get_topic_videos, get_knowledgemap_topics, get_node_cache, get_topic_tree, get_flat_topic_tree, get_live_topics, get_id2slug_map, get_slug2id_map, convert_leaf_url_to_id

# shared by test_view and test_detail view
SUMMARY_STATS = ['Max', 'Min', 'Average', 'Std Dev']

def get_accessible_objects_from_logged_in_user(request, facility):
    """Given a request, get all the facility/group/user objects relevant to the request,
    subject to the permissions of the user type.
    """
    ungrouped_available = False

    # Options to select.  Note that this depends on the user.
    if request.user.is_superuser:
        facilities = Facility.objects.all()
        # Groups is now a list of objects with a key for facility id, and a key
        # for the list of groups at that facility.
        # TODO: Make this more efficient.
        groups = [{"facility": facilitie.id, "groups": FacilityGroup.objects.filter(facility=facilitie)} for facilitie in facilities]
        ungrouped_available = len(FacilityUser.objects.filter(facility=facility, is_teacher=False, group__isnull=True)) > 0

    elif "facility_user" in request.session:
        user = request.session["facility_user"]
        if user.is_teacher:
            facilities = Facility.objects.all()
            groups = [{"facility": facilitie.id, "groups": FacilityGroup.objects.filter(facility=facilitie)} for facilitie in facilities]
            ungrouped_available = len(FacilityUser.objects.filter(facility=facility, is_teacher=False, group__isnull=True)) > 0
        else:
            # Students can only access their group
            facilities = [user.facility]
            if not user.group:
                groups = []
            else:
                groups = [{"facility": user.facility.id, "groups": FacilityGroup.objects.filter(id=request.session["facility_user"].group)}]
    elif facility:
        facilities = [facility]
        groups = [{"facility": facility.id, "groups": FacilityGroup.objects.filter(facility=facility)}]

    else:
        facilities = groups = None

    return (groups, facilities, ungrouped_available)


def plotting_metadata_context(request, facility=None, topic_path=[], *args, **kwargs):
    """Basic context for any plot: get the data form, a dictionary of stat definitions,
    and the full gamut of facility/group objects relevant to the request."""

    # Get the form, and retrieve the API data
    form = get_data_form(request, facility=facility, topic_path=topic_path, *args, **kwargs)

    (groups, facilities, ungrouped_available) = get_accessible_objects_from_logged_in_user(request, facility=facility)

    return {
        "form": form.data,
        "stats": stats_dict,
        "groups": groups,
        "facilities": facilities,
        "ungrouped_available": ungrouped_available,
    }

# view end-points ####


@require_authorized_admin
@facility_required
@render_to("coachreports/timeline_view.html")
def timeline_view(request, facility, xaxis="", yaxis=""):
    """timeline view (line plot, xaxis is time-related): just send metadata; data will be requested via AJAX"""
    context = plotting_metadata_context(request, facility=facility, xaxis=xaxis, yaxis=yaxis)
    context["title"] = _("Timeline plot")
    try:
        context["title"] = _(u"%(yaxis_name)s over time") % {
            "yaxis_name": [stat["name"] for stat in stats_dict if stat["key"] == yaxis][0],
        }
    except:
        pass
    return context


@require_authorized_admin
@facility_required
@render_to("coachreports/scatter_view.html")
def scatter_view(request, facility, xaxis="", yaxis=""):
    """Scatter view (scatter plot): just send metadata; data will be requested via AJAX"""
    context = plotting_metadata_context(request, facility=facility, xaxis=xaxis, yaxis=yaxis)
    context["title"] = _("Scatter plot")
    try:
        context["title"] = _(u"%(yaxis_name)s versus %(xaxis_name)s") % {
            "xaxis_name": [stat["name"] for stat in stats_dict if stat["key"] == xaxis][0],
            "yaxis_name": [stat["name"] for stat in stats_dict if stat["key"] == yaxis][0],
        }
    except:
        pass
    return context


@require_authorized_access_to_student_data
@render_to("coachreports/student_view.html")
def student_view(request):
    """
    Student view: data generated on the back-end.

    Student view lists a by-topic-summary of their activity logs.
    """
    return student_view_context(request=request)


@require_authorized_access_to_student_data
def student_view_context(request):
    """
    Context done separately, to be importable for similar pages.
    """
    user = get_user_from_request(request=request)
    if not user:
        raise Http404("User not found.")
<<<<<<< HEAD

    node_cache = get_node_cache()
    topic_ids = get_knowledgemap_topics()
    topic_ids = topic_ids + [ch["id"] for node in get_topic_tree()["children"] for ch in node["children"] if node["id"] != "math"]
    topics = [node_cache["Topic"][id] for id in topic_ids]

    user_id = user.id
    exercise_logs = list(ExerciseLog.objects \
        .filter(user=user) \
        .values("exercise_id", "complete", "points", "attempts", "streak_progress", "struggling", "completion_timestamp"))
    video_logs = list(VideoLog.objects \
        .filter(user=user) \
        .values("video_id", "complete", "total_seconds_watched", "points", "completion_timestamp"))

    exercise_sparklines = dict()
    stats = dict()
    topic_exercises = dict()
    topic_videos = dict()
    exercises_by_topic = dict()
    videos_by_topic = dict()

    # Categorize every exercise log into a "midlevel" exercise
    for elog in exercise_logs:
        if not elog["exercise_id"] in node_cache["Exercise"]:
            # Sometimes KA updates their topic tree and eliminates exercises;
            #   we also want to support 3rd party switching of trees arbitrarily.
            logging.debug("Skip unknown exercise log for %s/%s" % (user_id, elog["exercise_id"]))
            continue

        parent_ids = [topic for ex in node_cache["Exercise"][elog["exercise_id"]] for topic in ex["ancestor_ids"]]
        topic = set(parent_ids).intersection(set(topic_ids))
        if not topic:
            logging.error("Could not find a topic for exercise %s (parents=%s)" % (elog["exercise_id"], parent_ids))
            continue
        topic = topic.pop()
        if not topic in topic_exercises:
            topic_exercises[topic] = get_topic_exercises(path=node_cache["Topic"][topic]["path"])
        exercises_by_topic[topic] = exercises_by_topic.get(topic, []) + [elog]

    # Categorize every video log into a "midlevel" exercise.
    for vlog in video_logs:
        if not vlog["video_id"] in node_cache["Video"]:
            # Sometimes KA updates their topic tree and eliminates videos;
            #   we also want to support 3rd party switching of trees arbitrarily.
            logging.debug("Skip unknown video log for %s/%s" % (user_id, vlog["video_id"]))
            continue

        parent_ids = [topic for vid in node_cache["Video"][vlog["video_id"]] for topic in vid["ancestor_ids"]]
        topic = set(parent_ids).intersection(set(topic_ids))
        if not topic:
            logging.error("Could not find a topic for video %s (parents=%s)" % (vlog["video_id"], parent_ids))
            continue
        topic = topic.pop()
        if not topic in topic_videos:
            topic_videos[topic] = get_topic_videos(path=node_cache["Topic"][topic]["path"])
        videos_by_topic[topic] = videos_by_topic.get(topic, []) + [vlog]


    # Now compute stats
    for id in topic_ids:#set(topic_exercises.keys()).union(set(topic_videos.keys())):
        n_exercises = len(topic_exercises.get(id, []))
        n_videos = len(topic_videos.get(id, []))

        exercises = exercises_by_topic.get(id, [])
        videos = videos_by_topic.get(id, [])
        n_exercises_touched = len(exercises)
        n_videos_touched = len(videos)

        exercise_sparklines[id] = [el["completion_timestamp"] for el in filter(lambda n: n["complete"], exercises)]

        # total streak currently a pct, but expressed in max 100; convert to
        # proportion (like other percentages here)
        stats[id] = {
            "ex:pct_mastery":      0 if not n_exercises_touched else sum([el["complete"] for el in exercises]) / float(n_exercises),
            "ex:pct_started":      0 if not n_exercises_touched else n_exercises_touched / float(n_exercises),
            "ex:average_points":   0 if not n_exercises_touched else sum([el["points"] for el in exercises]) / float(n_exercises_touched),
            "ex:average_attempts": 0 if not n_exercises_touched else sum([el["attempts"] for el in exercises]) / float(n_exercises_touched),
            "ex:average_streak":   0 if not n_exercises_touched else sum([el["streak_progress"] for el in exercises]) / float(n_exercises_touched) / 100.,
            "ex:total_struggling": 0 if not n_exercises_touched else sum([el["struggling"] for el in exercises]),
            "ex:last_completed": None if not n_exercises_touched else max_none([el["completion_timestamp"] or None for el in exercises]),

            "vid:pct_started":      0 if not n_videos_touched else n_videos_touched / float(n_videos),
            "vid:pct_completed":    0 if not n_videos_touched else sum([vl["complete"] for vl in videos]) / float(n_videos),
            "vid:total_minutes":      0 if not n_videos_touched else sum([vl["total_seconds_watched"] for vl in videos]) / 60.,
            "vid:average_points":   0. if not n_videos_touched else float(sum([vl["points"] for vl in videos]) / float(n_videos_touched)),
            "vid:last_completed": None if not n_videos_touched else max_none([vl["completion_timestamp"] or None for vl in videos]),
        }

    context = plotting_metadata_context(request)

=======
>>>>>>> 52608612
    return {
        "student": user,
    }


@require_authorized_admin
@facility_required
@render_to("coachreports/landing_page.html")
def landing_page(request, facility):
    """Landing page needs plotting context in order to generate the navbar"""
    return plotting_metadata_context(request, facility=facility)


@require_authorized_admin
@facility_required
@render_to("coachreports/tabular_view.html")
def tabular_view(request, facility, report_type="exercise"):
    """Tabular view also gets data server-side."""
    # Define how students are ordered--used to be as efficient as possible.
    student_ordering = ["last_name", "first_name", "username"]

    # Get a list of topics (sorted) and groups
    topics = [get_node_cache("Topic").get(tid) for tid in get_knowledgemap_topics()]

    (groups, facilities, ungrouped_available) = get_accessible_objects_from_logged_in_user(request, facility=facility)
    
    context = plotting_metadata_context(request, facility=facility)
    context.update({
        # For translators: the following two translations are nouns
        "report_types": (_("exercise"), _("video")),
        "request_report_type": report_type,
        "topics": [{"id": t["id"], "title": t["title"]} for t in topics if t],
    })

    # get querystring info
    topic_id = request.GET.get("topic", "")
    # No valid data; just show generic
    if not topic_id or not re.match("^[\w\-]+$", topic_id):
        return context

    group_id = request.GET.get("group", "")

    if group_id:
        # Narrow by group
        if group_id == "Ungrouped":
            users = FacilityUser.objects.filter(
                facility=facility, group__isnull=True, is_teacher=False).order_by(*student_ordering)
        else:
            users = FacilityUser.objects.filter(
                group=group_id, is_teacher=False).order_by(*student_ordering)

    elif facility:
        # Narrow by facility
        search_groups = [groups_dict["groups"] for groups_dict in groups if groups_dict["facility"] == facility.id]
        assert len(search_groups) <= 1, "Should only have one or zero matches."

        # Return groups and ungrouped
        search_groups = search_groups[0]  # make sure to include ungrouped students
        users = FacilityUser.objects.filter(
            Q(group__in=search_groups) | Q(group=None, facility=facility), is_teacher=False).order_by(*student_ordering)

    else:
        # Show all (including ungrouped)
        for groups_dict in groups:
            search_groups += groups_dict["groups"]
        users = FacilityUser.objects.filter(
            Q(group__in=search_groups) | Q(group=None), is_teacher=False).order_by(*student_ordering)

    # We have enough data to render over a group of students
    # Get type-specific information
    if report_type == "exercise":
        # Fill in exercises
        exercises = get_topic_exercises(topic_id=topic_id)
        exercises = sorted(exercises, key=lambda e: (e["h_position"], e["v_position"]))
        context["exercises"] = exercises

        # More code, but much faster
        exercise_names = [ex["name"] for ex in context["exercises"]]
        # Get students
        context["students"] = []
        exlogs = ExerciseLog.objects \
            .filter(user__in=users, exercise_id__in=exercise_names) \
            .order_by(*["user__%s" % field for field in student_ordering]) \
            .values("user__id", "struggling", "complete", "exercise_id")
        exlogs = list(exlogs)  # force the query to be evaluated

        exlog_idx = 0
        for user in users:
            log_table = {}
            while exlog_idx < len(exlogs) and exlogs[exlog_idx]["user__id"] == user.id:
                log_table[exlogs[exlog_idx]["exercise_id"]] = exlogs[exlog_idx]
                exlog_idx += 1

            context["students"].append({  # this could be DRYer
                "first_name": user.first_name,
                "last_name": user.last_name,
                "username": user.username,
                "name": user.get_name(),
                "id": user.id,
                "exercise_logs": log_table,
            })

    elif report_type == "video":
        # Fill in videos
        context["videos"] = get_topic_videos(topic_id=topic_id)

        # More code, but much faster
        video_ids = [vid["id"] for vid in context["videos"]]
        # Get students
        context["students"] = []
        vidlogs = VideoLog.objects \
            .filter(user__in=users, video_id__in=video_ids) \
            .order_by(*["user__%s" % field for field in student_ordering])\
            .values("user__id", "complete", "video_id", "total_seconds_watched", "points")
        vidlogs = list(vidlogs)  # force the query to be executed now

        vidlog_idx = 0
        for user in users:
            log_table = {}
            while vidlog_idx < len(vidlogs) and vidlogs[vidlog_idx]["user__id"] == user.id:
                log_table[vidlogs[vidlog_idx]["video_id"]] = vidlogs[vidlog_idx]
                vidlog_idx += 1

            context["students"].append({  # this could be DRYer
                "first_name": user.first_name,
                "last_name": user.last_name,
                "username": user.username,
                "name": user.get_name(),
                "id": user.id,
                "video_logs": log_table,
            })

    else:
        raise Http404(_("Unknown report_type: %(report_type)s") % {"report_type": report_type})

    log_coach_report_view(request)

    return context


@require_authorized_admin
@facility_required
@render_to("coachreports/test_view.html")
def test_view(request, facility):
    """Test view gets data server-side and displays exam results"""

    # Get students
    group_id = request.GET.get("group", "")
    users = get_user_queryset(request, facility, group_id)

    # Get the TestLog objects generated by this group of students
    if group_id:
        test_logs = TestLog.objects.filter(user__group=group_id)
    else:
        # covers the all groups case
        test_logs = TestLog.objects.filter(user__facility=facility)

    # Get list of all test objects
    test_resource = TestResource()
    tests_list = test_resource._read_tests()

    # Get completed test objects (used as columns)
    completed_test_ids = set([item.test for item in test_logs])
    test_objects = [test for test in tests_list if test.test_id in completed_test_ids]

    # Create the table
    results_table = OrderedDict()
    for s in users:
        s.name = s.get_name()
        user_test_logs = [log for log in test_logs if log.user == s]
        results_table[s] = []
        for t in test_objects:
            # Get the log object for this test, if it exists, otherwise return empty TestLog object
            log_object = next((log for log in user_test_logs if log.test == t.test_id), '')
            # check if student has completed test
            if log_object:
                test_object = log_object.get_test_object()
                score = round(100 * float(log_object.total_correct) / float(test_object.total_questions), 1)
                results_table[s].append({
                    "log": log_object,
                    "raw_score": score,
                    "display_score": "%(score)d%% (%(correct)d/%(total_questions)d)" % {'score': score, 'correct': log_object.total_correct, 'total_questions': test_object.total_questions},
                })
            else:
                results_table[s].append({})

        # This retrieves stats for students
        score_list = [round(100 * float(result.total_correct) / float(result.get_test_object().total_questions), 1) for result in user_test_logs]
        for stat in SUMMARY_STATS:
            if score_list:
                results_table[s].append({"stat": "%d%%" % return_list_stat(score_list, stat)})
            else:
                results_table[s].append({})

    # This retrieves stats for tests
    stats_dict = OrderedDict()
    for stat in SUMMARY_STATS:
        stats_dict[stat] = []
        for test_obj in test_objects:
            # get the logs for this test across all users and then add summary stats
            log_scores = [round(100 * float(test_log.total_correct) / float(test_log.get_test_object().total_questions), 1) for test_log in test_logs if test_log.test == test_obj.test_id]
            stats_dict[stat].append("%d%%" % return_list_stat(log_scores, stat))

    context = plotting_metadata_context(request, facility=facility)
    context.update({
        "results_table": results_table,
        "test_columns": test_objects,
        "summary_stats": SUMMARY_STATS,
        "stats_dict": stats_dict,
    })

    return context


@require_authorized_admin
@facility_required
@render_to("coachreports/test_detail_view.html")
def test_detail_view(request, facility, test_id):
    """View details of student performance on specific exams"""

    # get users in this facility and group
    group_id = request.GET.get("group", "")
    users = get_user_queryset(request, facility, group_id)

    # Get test object
    test_resource = TestResource()
    test_obj = test_resource._read_test(test_id=test_id)

    # get all of the test logs for this specific test object and generated by these specific users
    if group_id:
        test_logs = TestLog.objects.filter(user__group=group_id, test=test_id)
    else:
        # covers the all groups case
        test_logs = TestLog.objects.filter(user__facility=facility, test=test_id)

    results_table, scores_dict = OrderedDict(), OrderedDict()
    # build this up now to use in summary stats section
    ex_ids = set(literal_eval(test_obj.ids))
    for ex in ex_ids:
        scores_dict[ex] = []
    for s in users:
        s.name = s.get_name()
        user_attempts = AttemptLog.objects.filter(user=s, context_type='test', context_id=test_id)
        results_table[s] = []
        attempts_count_total, attempts_count_correct_total = 0, 0
        for ex in ex_ids:
            attempts = [attempt for attempt in user_attempts if attempt.exercise_id == ex]

            attempts_count = len(attempts)
            attempts_count_correct = len([attempt for attempt in attempts if attempt.correct])

            attempts_count_total += attempts_count
            attempts_count_correct_total += attempts_count_correct

            if attempts_count:
                score = round(100 * float(attempts_count_correct)/float(attempts_count), 1)
                scores_dict[ex].append(score)
                display_score = "%(score)d%% (%(correct)d/%(attempts)d)" % {'score': score, 'correct': attempts_count_correct, 'attempts': attempts_count}
            else:
                score = ''
                display_score = ''

            results_table[s].append({
                'display_score': display_score,
                'raw_score': score,
            })

        # Calc overall score
        if attempts_count_total:
            score = round(100 * float(attempts_count_correct_total)/float(attempts_count_total), 1)
            display_score = "%(score)d%% (%(correct)d/%(attempts)d)" % {'score': score, 'correct': attempts_count_correct_total, 'attempts': attempts_count_total}
        else:
            score = ''
            display_score = ''

        results_table[s].append({
            'display_score': display_score,
            'raw_score': score,
        })

    # This retrieves stats for individual exercises
    stats_dict = OrderedDict()
    for stat in SUMMARY_STATS:
        stats_dict[stat] = []
        for ex in ex_ids:
            scores_list = scores_dict[ex]
            if scores_list:
                stats_dict[stat].append("%d%%" % return_list_stat(scores_list, stat))
            else:
                stats_dict[stat].append('')

    # replace the exercise ids with their full names
    flat_topics = get_flat_topic_tree()
    ex_titles = []
    for ex in ex_ids:
        ex_titles.append(flat_topics['Exercise'][ex]['title'])

    # provide a list of test options to view for this group/facility combo
    if group_id:
        test_logs = TestLog.objects.filter(user__group=group_id)
    else:
        # covers the all/no groups case
        test_logs = TestLog.objects.filter(user__facility=facility)
    test_objects = test_resource._read_tests()
    unique_test_ids = set([test_log.test for test_log in test_logs])
    test_options = [{'id': obj.test_id, 'url': reverse('test_detail_view', kwargs={'test_id':obj.test_id}), 'title': obj.title} for obj in test_objects if obj.test_id in unique_test_ids]
    context = plotting_metadata_context(request, facility=facility)
    context.update({
        "test_obj": test_obj,
        "ex_cols": ex_titles,
        "results_table": results_table,
        "stats_dict": stats_dict,
        "test_options": test_options,
    })
    return context


def get_user_queryset(request, facility, group_id):
    """Return set of users appropriate to the facility and group"""
    student_ordering = ["last_name", "first_name", "username"]
    (groups, facilities) = get_accessible_objects_from_logged_in_user(request, facility=facility)

    if group_id:
        # Narrow by group
        users = FacilityUser.objects.filter(
            group=group_id, is_teacher=False).order_by(*student_ordering)

    elif facility:
        # Narrow by facility
        search_groups = [groups_dict["groups"] for groups_dict in groups if groups_dict["facility"] == facility.id]
        assert len(search_groups) <= 1, "Should only have one or zero matches."

        # Return groups and ungrouped
        search_groups = search_groups[0]  # make sure to include ungrouped students
        users = FacilityUser.objects.filter(
            Q(group__in=search_groups) | Q(group=None, facility=facility), is_teacher=False).order_by(*student_ordering)

    else:
        # Show all (including ungrouped)
        for groups_dict in groups:
            search_groups += groups_dict["groups"]
        users = FacilityUser.objects.filter(
            Q(group__in=search_groups) | Q(group=None), is_teacher=False).order_by(*student_ordering)

    return users


def log_coach_report_view(request):
    """Record coach report view by teacher"""
    if "facility_user" in request.session:
        try:
            # Log a "begin" and end here
            user = request.session["facility_user"]
            UserLog.begin_user_activity(user, activity_type="coachreport")
            UserLog.update_user_activity(user, activity_type="login")  # to track active login time for teachers
            UserLog.end_user_activity(user, activity_type="coachreport")
        except ValidationError as e:
            # Never report this error; don't want this logging to block other functionality.
            logging.error("Failed to update Teacher userlog activity login: %s" % e)


def return_list_stat(stat_list, stat):
    """
    Return the stat requests from the list provided.
    Ex: given stat_list = [1, 2, 3] and stat = 'Max' return 3
    """
    if stat == 'Max':
        return_stat = max(stat_list)
    elif stat == 'Min':
        return_stat = min(stat_list)
    elif stat == 'Average':
        return_stat = sum(stat_list)/len(stat_list)
    elif stat == 'Std Dev':
        avg_score = sum(stat_list)/len(stat_list)
        variance = map(lambda x: (x - avg_score)**2, stat_list)
        avg_variance = sum(variance)/len(variance)
        return_stat = sqrt(avg_variance)

    return round(return_stat, 1)<|MERGE_RESOLUTION|>--- conflicted
+++ resolved
@@ -145,99 +145,6 @@
     user = get_user_from_request(request=request)
     if not user:
         raise Http404("User not found.")
-<<<<<<< HEAD
-
-    node_cache = get_node_cache()
-    topic_ids = get_knowledgemap_topics()
-    topic_ids = topic_ids + [ch["id"] for node in get_topic_tree()["children"] for ch in node["children"] if node["id"] != "math"]
-    topics = [node_cache["Topic"][id] for id in topic_ids]
-
-    user_id = user.id
-    exercise_logs = list(ExerciseLog.objects \
-        .filter(user=user) \
-        .values("exercise_id", "complete", "points", "attempts", "streak_progress", "struggling", "completion_timestamp"))
-    video_logs = list(VideoLog.objects \
-        .filter(user=user) \
-        .values("video_id", "complete", "total_seconds_watched", "points", "completion_timestamp"))
-
-    exercise_sparklines = dict()
-    stats = dict()
-    topic_exercises = dict()
-    topic_videos = dict()
-    exercises_by_topic = dict()
-    videos_by_topic = dict()
-
-    # Categorize every exercise log into a "midlevel" exercise
-    for elog in exercise_logs:
-        if not elog["exercise_id"] in node_cache["Exercise"]:
-            # Sometimes KA updates their topic tree and eliminates exercises;
-            #   we also want to support 3rd party switching of trees arbitrarily.
-            logging.debug("Skip unknown exercise log for %s/%s" % (user_id, elog["exercise_id"]))
-            continue
-
-        parent_ids = [topic for ex in node_cache["Exercise"][elog["exercise_id"]] for topic in ex["ancestor_ids"]]
-        topic = set(parent_ids).intersection(set(topic_ids))
-        if not topic:
-            logging.error("Could not find a topic for exercise %s (parents=%s)" % (elog["exercise_id"], parent_ids))
-            continue
-        topic = topic.pop()
-        if not topic in topic_exercises:
-            topic_exercises[topic] = get_topic_exercises(path=node_cache["Topic"][topic]["path"])
-        exercises_by_topic[topic] = exercises_by_topic.get(topic, []) + [elog]
-
-    # Categorize every video log into a "midlevel" exercise.
-    for vlog in video_logs:
-        if not vlog["video_id"] in node_cache["Video"]:
-            # Sometimes KA updates their topic tree and eliminates videos;
-            #   we also want to support 3rd party switching of trees arbitrarily.
-            logging.debug("Skip unknown video log for %s/%s" % (user_id, vlog["video_id"]))
-            continue
-
-        parent_ids = [topic for vid in node_cache["Video"][vlog["video_id"]] for topic in vid["ancestor_ids"]]
-        topic = set(parent_ids).intersection(set(topic_ids))
-        if not topic:
-            logging.error("Could not find a topic for video %s (parents=%s)" % (vlog["video_id"], parent_ids))
-            continue
-        topic = topic.pop()
-        if not topic in topic_videos:
-            topic_videos[topic] = get_topic_videos(path=node_cache["Topic"][topic]["path"])
-        videos_by_topic[topic] = videos_by_topic.get(topic, []) + [vlog]
-
-
-    # Now compute stats
-    for id in topic_ids:#set(topic_exercises.keys()).union(set(topic_videos.keys())):
-        n_exercises = len(topic_exercises.get(id, []))
-        n_videos = len(topic_videos.get(id, []))
-
-        exercises = exercises_by_topic.get(id, [])
-        videos = videos_by_topic.get(id, [])
-        n_exercises_touched = len(exercises)
-        n_videos_touched = len(videos)
-
-        exercise_sparklines[id] = [el["completion_timestamp"] for el in filter(lambda n: n["complete"], exercises)]
-
-        # total streak currently a pct, but expressed in max 100; convert to
-        # proportion (like other percentages here)
-        stats[id] = {
-            "ex:pct_mastery":      0 if not n_exercises_touched else sum([el["complete"] for el in exercises]) / float(n_exercises),
-            "ex:pct_started":      0 if not n_exercises_touched else n_exercises_touched / float(n_exercises),
-            "ex:average_points":   0 if not n_exercises_touched else sum([el["points"] for el in exercises]) / float(n_exercises_touched),
-            "ex:average_attempts": 0 if not n_exercises_touched else sum([el["attempts"] for el in exercises]) / float(n_exercises_touched),
-            "ex:average_streak":   0 if not n_exercises_touched else sum([el["streak_progress"] for el in exercises]) / float(n_exercises_touched) / 100.,
-            "ex:total_struggling": 0 if not n_exercises_touched else sum([el["struggling"] for el in exercises]),
-            "ex:last_completed": None if not n_exercises_touched else max_none([el["completion_timestamp"] or None for el in exercises]),
-
-            "vid:pct_started":      0 if not n_videos_touched else n_videos_touched / float(n_videos),
-            "vid:pct_completed":    0 if not n_videos_touched else sum([vl["complete"] for vl in videos]) / float(n_videos),
-            "vid:total_minutes":      0 if not n_videos_touched else sum([vl["total_seconds_watched"] for vl in videos]) / 60.,
-            "vid:average_points":   0. if not n_videos_touched else float(sum([vl["points"] for vl in videos]) / float(n_videos_touched)),
-            "vid:last_completed": None if not n_videos_touched else max_none([vl["completion_timestamp"] or None for vl in videos]),
-        }
-
-    context = plotting_metadata_context(request)
-
-=======
->>>>>>> 52608612
     return {
         "student": user,
     }
