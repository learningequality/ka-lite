--- conflicted
+++ resolved
@@ -44,11 +44,7 @@
     """Landing page needs plotting context in order to generate the navbar"""
     zone = get_object_or_None(Zone, pk=zone_id)
 
-<<<<<<< HEAD
-    if not zone:
-=======
     if not zone and settings.CENTRAL_SERVER:
->>>>>>> 228755d6
         raise Http404("Zone not found.")
 
     if facility:
@@ -57,11 +53,7 @@
         facility_id = None
     return {
         "facility_id": facility_id,
-<<<<<<< HEAD
-        "zone_id": zone.id
-=======
         "zone_id": zone.id if zone else None
->>>>>>> 228755d6
         }
 
 
