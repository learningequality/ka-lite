import json
import requests
import datetime
import re
import settings
from annoying.decorators import render_to
from annoying.functions import get_object_or_None
from functools import partial

from django.core.exceptions import ValidationError
from django.core.urlresolvers import reverse
from django.db.models import Q
from django.http import HttpResponse, HttpResponseRedirect, HttpResponseNotFound, HttpResponseServerError
from django.shortcuts import render_to_response, get_object_or_404, redirect, get_list_or_404
from django.template import RequestContext
from django.template.loader import render_to_string
from django.utils.translation import ugettext as _

from .api_views import get_data_form, stats_dict
from main.topicdata import ID2SLUG_MAP, NODE_CACHE
from main.models import VideoLog, ExerciseLog, VideoFile, UserLog
from securesync.models import Facility, FacilityUser, FacilityGroup, DeviceZone, Device
from securesync.views import facility_required
from settings import LOG as logging
from shared.decorators import require_authorized_access_to_student_data, require_authorized_admin, get_user_from_request
from utils.general import max_none
from utils.internet import StatusException
from utils.topic_tools import get_topic_exercises, get_topic_videos, get_all_midlevel_topics


def get_accessible_objects_from_logged_in_user(request):
    """Given a request, get all the facility/group/user objects relevant to the request,
    subject to the permissions of the user type.
    """

    # Options to select.  Note that this depends on the user.
    if request.user.is_superuser:
        facilities = Facility.objects.all()
        # Groups is now a list of objects with a key for facility id, and a key
        # for the list of groups at that facility.
        # TODO: Make this more efficient.
        groups = [{"facility": facilitie.id, "groups": FacilityGroup.objects.filter(facility=facilitie)} for facilitie in facilities]
    elif "facility_user" in request.session:
        user = request.session["facility_user"]
        if user.is_teacher:
            facilities = Facility.objects.all()
            groups = [{"facility": facilitie.id, "groups": FacilityGroup.objects.filter(facility=facilitie)} for facilitie in facilities]
        else:
            # Students can only access their group
            facilities = [user.facility]
            if not user.group:
                groups = []
            else:
                groups = [{"facility": user.facility.id, "groups": FacilityGroup.objects.filter(id=request.session["facility_user"].group)}]
    else:
        facilities = [facility]
        groups = [{"facility": facility.id, "groups": FacilityGroup.objects.filter(facility=facility)}]

    return (groups, facilities)


def plotting_metadata_context(request, facility=None, topic_path=[], *args, **kwargs):
    """Basic context for any plot: get the data form, a dictionary of stat definitions,
    and the full gamut of facility/group objects relevant to the request."""

    # Get the form, and retrieve the API data
    form = get_data_form(request, facility=facility, topic_path=topic_path, *args, **kwargs)

    (groups, facilities) = get_accessible_objects_from_logged_in_user(request)

    return {
        "form": form.data,
        "stats": stats_dict,
        "groups": groups,
        "facilities": facilities,
    }

# view end-points ####


@require_authorized_admin
@facility_required
@render_to("coachreports/timeline_view.html")
def timeline_view(request, facility, xaxis="", yaxis=""):
    """timeline view (line plot, xaxis is time-related): just send metadata; data will be requested via AJAX"""
    return plotting_metadata_context(request, facility=facility, xaxis=xaxis, yaxis=yaxis)


@require_authorized_admin
@facility_required
@render_to("coachreports/scatter_view.html")
def scatter_view(request, facility, xaxis="", yaxis=""):
    """Scatter view (scatter plot): just send metadata; data will be requested via AJAX"""
    return plotting_metadata_context(request, facility=facility, xaxis=xaxis, yaxis=yaxis)


@require_authorized_access_to_student_data
@render_to("coachreports/student_view.html")
def student_view(request, xaxis="pct_mastery", yaxis="ex:attempts"):
    """
    Student view: data generated on the back-end.

    Student view lists a by-topic-summary of their activity logs.
    """
    return student_view_context(request=request, xaxis=xaxis, yaxis=yaxis)


@require_authorized_access_to_student_data
def student_view_context(request, xaxis="pct_mastery", yaxis="ex:attempts"):
    """
    Context done separately, to be importable for similar pages.
    """
    user = get_user_from_request(request=request)
    topics = get_all_midlevel_topics()
    topic_slugs = [t["id"] for t in topics]

    user_id = user.id
    exercise_logs = list(ExerciseLog.objects \
        .filter(user=user) \
        .values("exercise_id", "complete", "points", "attempts", "streak_progress", "struggling", "completion_timestamp"))
    video_logs = list(VideoLog.objects \
        .filter(user=user) \
        .values("youtube_id", "complete", "total_seconds_watched", "points", "completion_timestamp"))

    exercise_sparklines = dict()
    stats = dict()
    topic_exercises = dict()
    topic_videos = dict()
    exercises_by_topic = dict()
    videos_by_topic = dict()

    # Categorize every exercise log into a "midlevel" exercise
    for elog in exercise_logs:
        topic = set(NODE_CACHE["Exercise"][elog["exercise_id"]]["parents"]).intersection(set(topic_slugs))
        topic = topic.pop()
        if not topic in topic_exercises:
            topic_exercises[topic] = get_topic_exercises(path=NODE_CACHE["Topic"][topic]["path"])
        exercises_by_topic[topic] = exercises_by_topic.get(topic, []) + [elog]

    # Categorize every video log into a "midlevel" exercise.
    for vlog in video_logs:
        topic = set(NODE_CACHE["Video"][ID2SLUG_MAP[vlog["youtube_id"]]]["parents"]).intersection(set(topic_slugs)).pop()
        if not topic in topic_videos:
            topic_videos[topic] = get_topic_videos(path=NODE_CACHE["Topic"][topic]["path"])
        videos_by_topic[topic] = videos_by_topic.get(topic, []) + [vlog]


    # Now compute stats
    for topic in topic_slugs:#set(topic_exercises.keys()).union(set(topic_videos.keys())):
        n_exercises = len(topic_exercises.get(topic, []))
        n_videos = len(topic_videos.get(topic, []))

        exercises = exercises_by_topic.get(topic, [])
        videos = videos_by_topic.get(topic, [])
        n_exercises_touched = len(exercises)
        n_videos_touched = len(videos)

        exercise_sparklines[topic] = [el["completion_timestamp"] for el in filter(lambda n: n["complete"], exercises)]

         # total streak currently a pct, but expressed in max 100; convert to
         # proportion (like other percentages here)
        stats[topic] = {
            "ex:pct_mastery":      0 if not n_exercises_touched else sum([el["complete"] for el in exercises]) / float(n_exercises),
            "ex:pct_started":      0 if not n_exercises_touched else n_exercises_touched / float(n_exercises),
            "ex:average_points":   0 if not n_exercises_touched else sum([el["points"] for el in exercises]) / float(n_exercises_touched),
            "ex:average_attempts": 0 if not n_exercises_touched else sum([el["attempts"] for el in exercises]) / float(n_exercises_touched),
            "ex:average_streak":   0 if not n_exercises_touched else sum([el["streak_progress"] for el in exercises]) / float(n_exercises_touched) / 100.,
            "ex:total_struggling": 0 if not n_exercises_touched else sum([el["struggling"] for el in exercises]),
            "ex:last_completed": None if not n_exercises_touched else max_none([el["completion_timestamp"] or None for el in exercises]),

            "vid:pct_started":      0 if not n_videos_touched else n_videos_touched / float(n_videos),
            "vid:pct_completed":    0 if not n_videos_touched else sum([vl["complete"] for vl in videos]) / float(n_videos),
            "vid:total_minutes":      0 if not n_videos_touched else sum([vl["total_seconds_watched"] for vl in videos]) / 60.,
            "vid:average_points":   0. if not n_videos_touched else float(sum([vl["points"] for vl in videos]) / float(n_videos_touched)),
            "vid:last_completed": None if not n_videos_touched else max_none([vl["completion_timestamp"] or None for vl in videos]),
        }

    context = plotting_metadata_context(request)

    return {
        "form": context["form"],
        "groups": context["groups"],
        "facilities": context["facilities"],
        "student": user,
        "topics": topics,
        "exercises": topic_exercises,
        "exercise_logs": exercises_by_topic,
        "video_logs": videos_by_topic,
        "exercise_sparklines": exercise_sparklines,
<<<<<<< HEAD
        "no_data": not any_data,
        "last_login_time": UserLog.objects \
            .filter(user=user, activity_type=UserLog.get_activity_int("login")) \
            .order_by("-start_datetime")[0:1],
=======
        "no_data": not exercise_logs and not video_logs,
>>>>>>> dc3ac465
        "stats": stats,
        "stat_defs": [  # this order determines the order of display
            {"key": "ex:pct_mastery",      "title": _("% Mastery"),        "type": "pct"},
            {"key": "ex:pct_started",      "title": _("% Started"),        "type": "pct"},
            {"key": "ex:average_points",   "title": _("Average Points"),   "type": "float"},
            {"key": "ex:average_attempts", "title": _("Average Attempts"), "type": "float"},
            {"key": "ex:average_streak",   "title": _("Average Streak"),   "type": "pct"},
            {"key": "ex:total_struggling", "title": _("Struggling"),       "type": "int"},
            {"key": "ex:last_completed",   "title": _("Last Completed"),   "type": "date"},
            {"key": "vid:pct_completed",   "title": _("% Completed"),      "type": "pct"},
            {"key": "vid:pct_started",     "title": _("% Started"),        "type": "pct"},
            {"key": "vid:total_minutes",   "title": _("Average Minutes Watched"),"type": "float"},
            {"key": "vid:average_points",  "title": _("Average Points"),   "type": "float"},
            {"key": "vid:last_completed",  "title": _("Last Completed"),   "type": "date"},
        ]
    }


@require_authorized_admin
@facility_required
@render_to("coachreports/landing_page.html")
def landing_page(request, facility):
    """Landing page needs plotting context in order to generate the navbar"""
    return plotting_metadata_context(request, facility=facility)


@require_authorized_admin
@facility_required
@render_to("coachreports/tabular_view.html")
def tabular_view(request, facility, report_type="exercise"):
    """Tabular view also gets data server-side."""

    # Get a list of topics (sorted) and groups
    topics = get_all_midlevel_topics()
    (groups, facilities) = get_accessible_objects_from_logged_in_user(request)
    context = plotting_metadata_context(request, facility=facility)
    context.update({
        "report_types": ("exercise", "video"),
        "request_report_type": report_type,
        "topics": topics,
    })

    # get querystring info
    topic_id = request.GET.get("topic", "")
    # No valid data; just show generic
    if not topic_id or not re.match("^[\w\-]+$", topic_id):
        return context

    group_id = request.GET.get("group", "")
    if group_id:
        # Narrow by group
        users = FacilityUser.objects.filter(
            group=group_id, is_teacher=False).order_by("last_name", "first_name")

    elif facility:
        # Narrow by facility
        search_groups = [dict["groups"] for dict in groups if dict["facility"] == facility.id]
        assert len(search_groups) <= 1, "should only have one or zero matches."

        # Return groups and ungrouped
        search_groups = search_groups[0]  # make sure to include ungrouped students
        users = FacilityUser.objects.filter(
            Q(group__in=search_groups) | Q(group=None, facility=facility), is_teacher=False).order_by("last_name", "first_name")

    else:
        # Show all (including ungrouped)
        for groups_dict in groups:
            search_groups += groups_dict["groups"]
        users = FacilityUser.objects.filter(
            Q(group__in=search_groups) | Q(group=None), is_teacher=False).order_by("last_name", "first_name")

    # We have enough data to render over a group of students
    # Get type-specific information
    if report_type == "exercise":
        # Fill in exercises
        exercises = get_topic_exercises(topic_id=topic_id)
        exercises = sorted(exercises, key=lambda e: (e["h_position"], e["v_position"]))
        context["exercises"] = exercises

        # More code, but much faster
        exercise_names = [ex["name"] for ex in context["exercises"]]
        # Get students
        context["students"] = []
        exlogs = ExerciseLog.objects \
            .filter(user__in=users, exercise_id__in=exercise_names) \
            .order_by("user__last_name", "user__first_name")\
            .values("user__id", "struggling", "complete", "exercise_id")
        exlogs = list(exlogs)  # force the query to be evaluated

        exlog_idx = 0
        for user in users:
            log_table = {}
            while exlog_idx < len(exlogs) and exlogs[exlog_idx]["user__id"] == user.id:
                log_table[exlogs[exlog_idx]["exercise_id"]] = exlogs[exlog_idx]
                exlog_idx += 1

            context["students"].append({
                "first_name": user.first_name,
                "last_name": user.last_name,
                "username": user.username,
                "id": user.id,
                "exercise_logs": log_table,
            })

    elif report_type == "video":
        # Fill in videos
        context["videos"] = get_topic_videos(topic_id=topic_id)

        # More code, but much faster
        video_ids = [vid["youtube_id"] for vid in context["videos"]]
        # Get students
        context["students"] = []
        vidlogs = VideoLog.objects \
            .filter(user__in=users, youtube_id__in=video_ids) \
            .order_by("user__last_name", "user__first_name")\
            .values("user__id", "complete", "youtube_id", "total_seconds_watched", "points")
        vidlogs = list(vidlogs)  # force the query to be executed now

        vidlog_idx = 0
        for user in users:
            log_table = {}
            while vidlog_idx < len(vidlogs) and vidlogs[vidlog_idx]["user__id"] == user.id:
                log_table[vidlogs[vidlog_idx]["youtube_id"]] = vidlogs[vidlog_idx]
                vidlog_idx += 1

            context["students"].append({
                "first_name": user.first_name,
                "last_name": user.last_name,
                "username": user.username,
                "id": user.id,
                "video_logs": log_table,
            })

    else:
        raise Http404("Unknown report_type: %s" % report_type)

    if "facility_user" in request.session:
        try:
            # Log a "begin" and end here
            user = request.session["facility_user"]
            UserLog.begin_user_activity(user, activity_type="coachreport")
            UserLog.update_user_activity(user, activity_type="login")  # to track active login time for teachers
            UserLog.end_user_activity(user, activity_type="coachreport")
        except ValidationError as e:
            # Never report this error; don't want this logging to block other functionality.
            logging.debug("Failed to update Teacher userlog activity login: %s" % e)

    return context<|MERGE_RESOLUTION|>--- conflicted
+++ resolved
@@ -187,14 +187,7 @@
         "exercise_logs": exercises_by_topic,
         "video_logs": videos_by_topic,
         "exercise_sparklines": exercise_sparklines,
-<<<<<<< HEAD
-        "no_data": not any_data,
-        "last_login_time": UserLog.objects \
-            .filter(user=user, activity_type=UserLog.get_activity_int("login")) \
-            .order_by("-start_datetime")[0:1],
-=======
         "no_data": not exercise_logs and not video_logs,
->>>>>>> dc3ac465
         "stats": stats,
         "stat_defs": [  # this order determines the order of display
             {"key": "ex:pct_mastery",      "title": _("% Mastery"),        "type": "pct"},
