{% extends "coachreports/base.html" %}

{% load i18n %}
{% load kalite_staticfiles %}
{% load my_filters %}

{% block teacher_active %}active{% endblock teacher_active %}
{% block admin_active %}active{% endblock admin_active %}
{% block title %}{% trans "Progress by topic" %} | {{ block.super }}{% endblock title %}
{% block coachnav %}progress-tab-active{% endblock coachnav %}
{% block progress_active %}sub-active{% endblock progress_active %}

{% block headcss %}{{ block.super }}
    <link rel="stylesheet" type="text/css" href="{% static 'css/coachreports/tabular_view.css' %}" />
{% endblock headcss %}

{% block headjs %}{{ block.super }}
    <script>
        $(function() {

            // Note: Unlike other coach reports, the tabular view is generated in server side templates.
            // As such, changing any of the values of the items requires a change of URL and subsequent
            // navigation event in order to produce the new report.
            $("#display-topic-report").on("click", function(ev) {
                report_select_view.go_to_coach_report(ev);
            });

            $("#student").change(function(){
                window.location.href = setGetParam(window.location.href, "user", $("#student option:selected").val());
            });

            $("#playlist").change(function(){
                window.location.href = setGetParam(window.location.href, "playlist", $("#playlist option:selected").val());
            });

            $("#facility").change(function(){
                window.location.href = setGetParamDict(window.location.href, {"facility": $("#facility option:selected").val(), "group": $("#" + $("#facility option:selected").val() + "_group_select").val()});
            });

            $(".group_select").change(function(event){
                window.location.href = setGetParam(window.location.href, "group", $(event.target).val());
            });

            // Selector to toggle visible elements is stored in each option value
            cell_height = 27;
            $("#disp_options").change(function(){
                selector = $("#disp_options option:selected").val();

                // adjust the cell height
                cell_height += 50*Math.pow(-1, 0+$(selector).is(":visible"));

                // adjust view in data cells
                $(selector).each(function () {
                    $(this).toggle()
                });
                $(selector).each(function () {
                    $(this).height(20);
                    $(this).parent().height(cell_height);
                });

                // Adjust student name cell heights
                $("th.username").each(function () {
                    $(this).height(cell_height);
                });
            });
            $(window).resize(function() {
                $('.headrowuser').height($('.headrow.data').height()+1);
            }).resize();
        });
    </script>
{% endblock headjs %}

{% block report_content %}

<div class="container">
    <div class="row">
        <div class="col-md-12">
            <div class="selection pull-left">
            {# Select the coach report type #}
            {% if report_types %}
                <div class="subtitle">{% trans "Select Report" %}</div>
                <select class="form-control" id="report_type">
                    <option {% if not request_report_type %}selected{% endif %}>----</option>
                    {% for report_type in report_types %}
                        <option value="{{ report_type.value }}" {% if report_type.value == request_report_type %}selected{% endif %}>{{ report_type.name }}</option>
                    {% endfor %}
                </select>
            {% else %}
                <div class="subtitle">{% trans "No report types available." %}</div>
            {% endif %}
<<<<<<< HEAD
            </div>
            <div class="selection pull-left">
            {% if users and request_report_type == "student" %}
                <div class="subtitle">{% trans "Select Learner" %}</div>
                <select class="form-control" id="student">
                    <option {% if not request.GET.user %}selected{% endif %}>----</option>
                    {% for user in users %}
                        <option value="{{ user.pk }}"{% if request.GET.user == user.pk %}selected{% endif %}>{{ user.name }}</option>
                    {% endfor %}
                </select>
            {% elif groups %}
                {% if playlists %}
                    <div class="selection">
                        <div class="subtitle">{% trans "Select Playlist" %}</div>
                        <select class="form-control" id="playlist">
                            <option {% if not request.GET.playlist %}selected{% endif %}>----</option>
                            {% for playlist in playlists %}
                                <option value="{{ playlist.id }}"{% if request.GET.playlist == playlist.id %}selected{% endif %}>{{ playlist.tag }}: {% trans playlist.title %}</option>
                            {% endfor %}
                        </select>
                    </div>
                {% elif topics %}
                    <div class="selection">
                        <div class="subtitle">{% trans "Select Topic" %}</div>
                        <select class="form-control" id="topic">
                            <option {% if not request.GET.topic %}selected{% endif %}>----</option>
                            {% for topic in topics %}
                                <option value="{{ topic.id }}"{% if request.GET.topic == topic.id %}selected{% endif %}>{% trans topic.title %}</option>
                            {% endfor %}
                        </select>
                    </div>
                {% endif %}
                </div>
=======
        {% endif %}
        </div>
        <div class="selection pull-left">
            <button class="btn btn-primary" id="display-topic-report">Go</button>
        </div>
    </div>
    <div class="col-md-12">
        <ul class="pull-right" id="legend">
            <li class="legend"><div class="partial"></div>{% trans "In Progress" %}</li>
            <li class="legend"><div class="complete"></div>{% trans "Completed" %}</li>
            {% if request_report_type != "video" %}
            <li class="legend"><div class="struggle"></div>{% trans "Struggling" %}</li>
>>>>>>> 4d8392cb
            {% endif %}
        </div>

        <div class="row">
            <div class="col-md-6 col-md-push-1 col-xs-4 col-xs-push-1">
                <ul id="legend">
                    <li class="legend"><div class="partial"></div>{% trans "In Progress" %}</li>
                    <li class="legend"><div class="complete"></div>{% trans "Completed" %}</li>
                    {% if request_report_type != "video" %}
                    <li class="legend"><div class="struggle"></div>{% trans "Struggling" %}</li>
                    {% endif %}
                </ul>
            </div>
        </div>
    </div>
</div>

{# Table generation happens here #}
<div class="row">
    <div class="col-md-12">
        {% if students %}
            <div id="displaygrid">
                <div class="users-table">
                    <table class="table table-striped table-bordered">
                        <tbody>
                            <tr>
                                <th class="headrowuser">
                                    {% trans "Learner" %}
                                </th>
                            </tr>
                            {% for student in students %}
                                <tr>
                                    <th class="username">
                                        <span title="{{ student.name }} ({{ student.username }})">
                                            <div class="student-name"><a href="{% url 'student_view' %}?user={{ student.id }}">{{ student.name }}</a></div>
                                        </span>
                                    </th>
                                </tr>
                            {% endfor %}
                        </tbody>
                    </table>
                    <div style="clear: both;"></div>
                </div>
            </div>

            {% if request_report_type == "exercise" and exercises %}
                {% include "coachreports/partials/_tabular_exercises_report.html" %}

            {% elif request_report_type == "video" and videos %}
                {% include "coachreports/partials/_tabular_videos_report.html" %}

            {% endif %}
        {% endif %}
    </div>
</div>
{% endblock report_content %}<|MERGE_RESOLUTION|>--- conflicted
+++ resolved
@@ -64,7 +64,7 @@
                 });
             });
             $(window).resize(function() {
-                $('.headrowuser').height($('.headrow.data').height()+1);
+                $('.headrowuser').height($('.headrow.data').height());
             }).resize();
         });
     </script>
@@ -88,7 +88,6 @@
             {% else %}
                 <div class="subtitle">{% trans "No report types available." %}</div>
             {% endif %}
-<<<<<<< HEAD
             </div>
             <div class="selection pull-left">
             {% if users and request_report_type == "student" %}
@@ -122,21 +121,10 @@
                     </div>
                 {% endif %}
                 </div>
-=======
-        {% endif %}
-        </div>
-        <div class="selection pull-left">
-            <button class="btn btn-primary" id="display-topic-report">Go</button>
-        </div>
-    </div>
-    <div class="col-md-12">
-        <ul class="pull-right" id="legend">
-            <li class="legend"><div class="partial"></div>{% trans "In Progress" %}</li>
-            <li class="legend"><div class="complete"></div>{% trans "Completed" %}</li>
-            {% if request_report_type != "video" %}
-            <li class="legend"><div class="struggle"></div>{% trans "Struggling" %}</li>
->>>>>>> 4d8392cb
             {% endif %}
+            <div class="selection pull-left">
+                <button class="btn btn-primary" id="display-topic-report">Go</button>
+            </div>
         </div>
 
         <div class="row">
