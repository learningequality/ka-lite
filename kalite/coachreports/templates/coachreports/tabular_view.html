--- conflicted
+++ resolved
@@ -93,13 +93,8 @@
             <div class="subtitle">{% trans "No report types available." %}</div>
         {% endif %}
         </div>
-<<<<<<< HEAD
-=======
-
         <div class="selection pull-left">
->>>>>>> 721d7061
         {% if users and request_report_type == "student" %}
-        <div class="selection">
             <div class="subtitle">{% trans "Select Student" %}</div>
             <select id="student">
                 <option {% if not request.GET.user %}selected{% endif %}>----</option>
@@ -107,19 +102,6 @@
                     <option value="{{ user.pk }}"{% if request.GET.user == user.pk %}selected{% endif %}>{{ user.name }}</option>
                 {% endfor %}
             </select>
-<<<<<<< HEAD
-=======
-        {% elif topics and groups %}
-            <div class="subtitle" id="select-topic">{% trans "Select Topic" %}</div>
-            <select id="topic">
-                <option {% if not request.GET.topic %}selected{% endif %}>----</option>
-                {% for topic in topics %}
-                    <option value="{{ topic.id }}"{% if request.GET.topic == topic.id %}selected{% endif %}>{% trans topic.title %}</option>
-                {% endfor %}
-            </select>
-        {% endif %}
->>>>>>> 721d7061
-        </div>
         {% elif groups %}
             {% if playlists %}
                 <div class="selection">
@@ -153,50 +135,30 @@
             {% endif %}
         </ul>
     </div>
-<<<<<<< HEAD
-    <div style="clear: both;"></div>
-
-    {% if not students %}
-        <p><div class="subtitle error" id="error_message">
-        {% if not groups.0.groups and not groups.1 and request.GET.topic %}
-            {% comment %}No groups available: then "ungrouped" is selected, and "no students" returned.{% endcomment %}
-            {% trans "No student accounts have been created." %}
-        {% elif request.GET.topic and request.GET.playlist %}
-            {% trans "Please select either a topic or a playlist above, but not both." %}
-        {% elif not request.GET.topic and not request.GET.playlist %}
-            {% comment %}Group was selected, but data not queried because a topic or playlist was not selected
-            (NOTE: this required knowledge of how the view queries data){% endcomment %}
-            <div id="no_topic_or_playlist_error">
-            {% if playlists %}
-                {% trans "Please select a playlist above." %}
-            {% elif topics %}
-                {% trans "Please select a topic above." %}
-            {% endif %}
-            </div>
-=======
 </div>
 
 {# Table generation happens here #}
 <div class="row">
     <div class="col-md-12">
         {% if not students %}
-            <p>
-                <div class="subtitle error" id="error_message">
-                    {% if not groups.0.groups and not groups.1 and request.GET.topic %}
-                        {% comment %}No groups available: then "ungrouped" is selected, and "no students" returned.{% endcomment %}
-                        {% trans "No student accounts have been created." %}
-                    {% elif not request.GET.topic %}
-                        {% comment %}Group was selected, but data not queried because a topic was not selected
-                        (NOTE: this required knowledge of how the view queries data){% endcomment %}
-                        {% trans "Please select a topic above." %}
-                    {% else %}
-                        {% comment %}Everything specified, but no users fit the query.{% endcomment %}
-                        {% trans "No student accounts in this group have been created." %}
-                    {% endif %}
-            </div>
-        </p>
-
->>>>>>> 721d7061
+            <p><div class="subtitle error" id="error_message">
+            {% if not groups.0.groups and not groups.1 and request.GET.topic %}
+                {% comment %}No groups available: then "ungrouped" is selected, and "no students" returned.{% endcomment %}
+                {% trans "No student accounts have been created." %}
+            {% elif request.GET.topic and request.GET.playlist %}
+                {% trans "Please select either a topic or a playlist above, but not both." %}
+            {% elif not request.GET.topic and not request.GET.playlist %}
+                {% comment %}Group was selected, but data not queried because a topic or playlist was not selected
+                (NOTE: this required knowledge of how the view queries data){% endcomment %}
+                <div id="no_topic_or_playlist_error">
+                {% if playlists %}
+                    {% trans "Please select a playlist above." %}
+                {% elif topics %}
+                    {% trans "Please select a topic above." %}
+                {% endif %}
+                </div>
+            {% endif %}
+            </p>
         {% else %}
             <div id="displaygrid">
                 <div style="clear: both;"></div>
@@ -231,11 +193,6 @@
 
             {% endif %}
         {% endif %}
-<<<<<<< HEAD
-    {% endif %}
-{% endblock content %}
-=======
     </div>
 </div>
-{% endblock report_content %}
->>>>>>> 721d7061
+{% endblock report_content %}