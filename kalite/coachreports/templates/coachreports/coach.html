{% extends "distributed/base_teach.html" %}
{% load staticfiles %}
{% load i18n %}
{% load my_filters %}

{% block title %}{% trans "Coach Reports" %}{% endblock title %}

{% block headcss %}{{ block.super }}
    <link rel="stylesheet" type="text/css" href="{% static 'css/coachreports/base.css' %}" />
    <link rel="stylesheet" type="text/css" href="{% static 'css/coachreports/tabular_view.css' %}" />
    <link rel="stylesheet" type="text/css" href="{% static 'css/coachreports/events_view.css' %}" />
    <link rel="stylesheet" type="text/css" href="{% static 'css/coachreports/landing_view.css' %}" />
    <link rel="stylesheet" type="text/css" href="{% static 'css/bootstrap-datepicker3.min.css' %}" />
{% endblock headcss %}

{% block headjs %}{{ block.super }}
    <script type="text/javascript">
        var FACILITY_RESOURCE_URL = "{% url 'api_dispatch_list' resource_name='facility' %}";
        var GROUP_RESOURCE_URL = "{% url 'api_dispatch_list' resource_name='group' %}";
        var FACILITY_ID = {% if facility_id %}"{{ facility_id }}"{% else %}undefined{% endif %};
    </script>
<<<<<<< HEAD
    <script src="{% static 'js/coachreports/bundles/bundle_coach_report.js' %}"></script>
=======
    <script src="{% static 'js/bootstrap-datepicker.min.js' %}"></script>
    <script src="{% url 'handlebars_templates' module_name='coach_nav' %}"></script>
    <script src="{% url 'handlebars_templates' module_name='tabular_reports' %}"></script>
    <script src="{% static 'js/distributed/exercises/models.js' %}"></script>
        <script type="text/javascript" src="{% static 'js/coachreports/coach_reports/models.js' %}"></script>
    <script type="text/javascript" src="{% static 'js/coachreports/coach_reports/router.js' %}"></script>
    <script type="text/javascript" src="{% static 'js/coachreports/coach_reports/views.js' %}"></script>
>>>>>>> 1c0ec14d
    <script>
    $(function(){
        Backbone.history.start({pushState: true, root: "{% url 'coach_reports' %}"});
    })
    </script>
{% endblock headjs %}

{% block content %}
    {# This call to super pulls in the subnavbar #}
    {% block subnavbar %}{{block.super}}{% endblock subnavbar %}

    {# Now we create the coachreport selection bar #}
    <div class="container container-margin-bottom">
        <div class="row coach-reports-row">
            <div class="subtitle coach-heading">
                {# Note to translators: following this phrase is the name of a class. #}
                {% trans "Coach Reports" %}
            </div>
            <div id="coachreport_container">
                {# insert backbone magic here for coachreport navigation #}
            </div>
        </div>
    </div>

{% endblock content %}
<|MERGE_RESOLUTION|>--- conflicted
+++ resolved
@@ -19,17 +19,8 @@
         var GROUP_RESOURCE_URL = "{% url 'api_dispatch_list' resource_name='group' %}";
         var FACILITY_ID = {% if facility_id %}"{{ facility_id }}"{% else %}undefined{% endif %};
     </script>
-<<<<<<< HEAD
     <script src="{% static 'js/coachreports/bundles/bundle_coach_report.js' %}"></script>
-=======
-    <script src="{% static 'js/bootstrap-datepicker.min.js' %}"></script>
-    <script src="{% url 'handlebars_templates' module_name='coach_nav' %}"></script>
-    <script src="{% url 'handlebars_templates' module_name='tabular_reports' %}"></script>
-    <script src="{% static 'js/distributed/exercises/models.js' %}"></script>
-        <script type="text/javascript" src="{% static 'js/coachreports/coach_reports/models.js' %}"></script>
-    <script type="text/javascript" src="{% static 'js/coachreports/coach_reports/router.js' %}"></script>
-    <script type="text/javascript" src="{% static 'js/coachreports/coach_reports/views.js' %}"></script>
->>>>>>> 1c0ec14d
+
     <script>
     $(function(){
         Backbone.history.start({pushState: true, root: "{% url 'coach_reports' %}"});
