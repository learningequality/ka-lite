{% extends "distributed/base_teach.html" %}
{% load staticfiles %}
{% load i18n %}
{% load my_filters %}

{% block title %}{% trans "Coach Reports" %}{% endblock title %}

{% block headcss %}{{ block.super }}
    <link rel="stylesheet" type="text/css" href="{% static 'css/bootstrap-datepicker3.min.css' %}" />
{% endblock headcss %}

{% block headjs %}{{ block.super }}
    <script type="text/javascript">
        var FACILITY_RESOURCE_URL = "{% url 'api_dispatch_list' resource_name='facility' %}";
        var GROUP_RESOURCE_URL = "{% url 'api_dispatch_list' resource_name='group' %}";
        var FACILITY_ID = {% if facility_id %}"{{ facility_id }}"{% else %}undefined{% endif %};
        var ZONE_ID = "{{ zone_id }}";
    </script>
    <script src="{% static 'js/coachreports/bundles/bundle_coach_report.js' %}"></script>

    <script>
<<<<<<< HEAD
        $(function() {
            window.coach_router = new CoachReportRouter({facility: FACILITY_ID});
            Backbone.history.start({pushState: true, root: "{% url 'coach_reports' zone_id=zone_id %}"});
        });
=======
        $(function(){
            Backbone.history.start({pushState: true, root: "{% url 'coach_reports' zone_id=zone_id %}"});
        })
>>>>>>> 228755d6
    </script>
{% endblock headjs %}

{% block content %}
    {# This call to super pulls in the subnavbar #}
    {% block subnavbar %}{{block.super}}{% endblock subnavbar %}

    {# Now we create the coachreport selection bar #}
    <div class="container container-margin-bottom">
        <div class="row coach-reports-row">
            <div class="subtitle coach-heading">
                {# Note to translators: following this phrase is the name of a class. #}
                {% trans "Coach Reports" %}
            </div>
            <div id="coachreport_container">
                {# insert backbone magic here for coachreport navigation #}
            </div>
        </div>
    </div>

{% endblock content %}
<|MERGE_RESOLUTION|>--- conflicted
+++ resolved
@@ -19,16 +19,9 @@
     <script src="{% static 'js/coachreports/bundles/bundle_coach_report.js' %}"></script>
 
     <script>
-<<<<<<< HEAD
-        $(function() {
-            window.coach_router = new CoachReportRouter({facility: FACILITY_ID});
-            Backbone.history.start({pushState: true, root: "{% url 'coach_reports' zone_id=zone_id %}"});
-        });
-=======
         $(function(){
             Backbone.history.start({pushState: true, root: "{% url 'coach_reports' zone_id=zone_id %}"});
         })
->>>>>>> 228755d6
     </script>
 {% endblock headjs %}
 
