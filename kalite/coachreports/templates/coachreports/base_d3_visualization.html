--- conflicted
+++ resolved
@@ -114,11 +114,7 @@
                 <button class="btn btn-default btn-xs" id="content_tree_toggle">
                     {% trans "View Report" %}
                 </button>
-<<<<<<< HEAD
-            </div>  
-=======
             </div>
->>>>>>> b195c6f5
             <div class="row col-xs-12" id="content_tree">
                 <br/>
                 <h4>{% trans "Loading topic tree... Please wait!" %}</h4>
