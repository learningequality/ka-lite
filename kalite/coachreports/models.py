--- conflicted
+++ resolved
@@ -56,10 +56,6 @@
             language = Settings.get("default_language") or settings.LANGUAGE_CODE
 
         user = FacilityUser.objects.get(id=user_id)
-<<<<<<< HEAD
-=======
-        all_playlists = get_leafed_topics(language=language)
->>>>>>> 1af3fa84
 
         # Retrieve video, exercise, and quiz logs that appear in this playlist
         user_vid_logs, user_ex_logs = cls.get_user_logs(user)
@@ -148,32 +144,6 @@
         self.score = kwargs.get("score")
         self.path = kwargs.get("path")
 
-    @classmethod
-<<<<<<< HEAD
-    def create_empty_entry(cls, entity_id, kind, playlist):
-        if kind != "Quiz":
-            topic_node = get_topic_node(content_id=entity_id, topic=False)
-            title = topic_node["title"]
-            path = topic_node["path"]
-        else:
-            title = playlist["title"]
-            path = ""
-        entry = {
-            "id": entity_id,
-            "kind": kind,
-            "status": "notstarted",
-            "score": 0,
-            "title": title,
-            "path": path,
-        }
-
-        return entry
-
-    @classmethod
-    def user_progress_detail(cls, user_id, playlist_id):
-=======
-    def user_progress_detail(cls, user_id, playlist_id, language=None):
->>>>>>> 1af3fa84
         """
         Return a list of video, exercise, and quiz log PlaylistProgressDetail
         objects associated with a specific user and playlist ID.
@@ -194,11 +164,6 @@
         progress_details = list()
         for entity_id in playlist.get("children"):
             entry = {}
-<<<<<<< HEAD
-            leaf_node = get_topic_node(content_id=entity_id, topic=False)
-=======
-            leaf_node = get_content_cache(language=language).get(entity_id) or get_exercise_cache(language=language).get(entity_id) or {}
->>>>>>> 1af3fa84
             kind = leaf_node.get("kind")
 
             status = "notstarted"
@@ -226,19 +191,6 @@
 
                     score = ex_log.get('streak_progress')
 
-<<<<<<< HEAD
-            if not entry:
-                entry = cls.create_empty_entry(entity_id, kind, playlist)
-=======
-            entry = {
-                "id": entity_id,
-                "kind": kind,
-                "status": status,
-                "score": score,
-                "title": leaf_node["title"],
-                "path": leaf_node["path"],
-            }
->>>>>>> 1af3fa84
 
             progress_details.append(cls(**entry))
 
