[
  {
    "entries": [
      {
        "entity_id": "/v/place-value-1/",
        "entity_kind": "Video",
        "is_essential": true,
        "sort_order": 0
      },
      {
        "entity_id": "/v/place-value-2/",
        "entity_kind": "Video",
        "is_essential": true,
        "sort_order": 1
      },
      {
        "entity_id": "/e/place_value/",
        "entity_kind": "Exercise",
        "is_essential": true,
        "sort_order": 2
      },
      {
        "entity_id": "/v/place-value-3/",
        "entity_kind": "Video",
        "is_essential": true,
        "sort_order": 3
      },
      {
        "entity_id": "/v/representing-numbers/",
        "entity_kind": "Video",
        "is_essential": true,
        "sort_order": 4
      },
      {
        "entity_id": "/v/comparing-place-values/",
        "entity_kind": "Video",
        "is_essential": true,
        "sort_order": 5
      },
      {
        "entity_id": "/v/place-value-relationships-example/",
        "entity_kind": "Video",
        "is_essential": true,
        "sort_order": 6
      },
      {
        "entity_id": "/v/understanding-place-value-1-exercise/",
        "entity_kind": "Video",
        "is_essential": true,
        "sort_order": 7
      }
    ],
    "id": "g4_p1",
    "show": true,
    "tag": "Grade 4",
    "title": "Playlist 1: Place values"
  },
  {
    "entries": [
      {
        "entity_id": "/v/regrouping-numbers-intro-various-place-values/",
        "entity_kind": "Video",
        "is_essential": true,
        "sort_order": 0
      },
      {
        "entity_id": "/v/comparing-whole-number-place-values/",
        "entity_kind": "Video",
        "is_essential": true,
        "sort_order": 1
      },
      {
        "entity_id": "/v/largest-possible-number-from-4-digits-example/",
        "entity_kind": "Video",
        "is_essential": true,
        "sort_order": 2
      },
      {
        "entity_id": "/e/comparing_whole_numbers/",
        "entity_kind": "Exercise",
        "is_essential": true,
        "sort_order": 3
      },
      {
        "entity_id": "/v/regrouping-whole-numbers/",
        "entity_kind": "Video",
        "is_essential": true,
        "sort_order": 4
      },
      {
        "entity_id": "/v/regrouping-whole-numbers-example-1/",
        "entity_kind": "Video",
        "is_essential": true,
        "sort_order": 5
      },
      {
        "entity_id": "/v/regrouping-whole-numbers-example-2/",
        "entity_kind": "Video",
        "is_essential": true,
        "sort_order": 6
      }
    ],
    "id": "g4_p2",
    "show": true,
    "tag": "Grade 4",
    "title": "Playlist 2: Understanding & regrouping whole numbers- counting and greater than/less than basics"
  },
  {
    "entries": [
      {
        "entity_id": "/v/greater-than-and-less-than-symbols/",
        "entity_kind": "Video",
        "is_essential": true,
        "sort_order": 0
      },
      {
        "entity_id": "/e/comparing_whole_numbers/",
        "entity_kind": "Exercise",
        "is_essential": true,
        "sort_order": 1
      },
      {
        "entity_id": "/v/plotting-inequalities-on-a-number-line/",
        "entity_kind": "Video",
        "is_essential": true,
        "sort_order": 2
      }
    ],
    "id": "g4_p3",
    "show": true,
    "tag": "Grade 4",
    "title": "Playlist 3: Comparing whole numbers"
  },
  {
    "entries": [
      {
        "entity_id": "/v/adding-whole-numbers-and-applications-1/",
        "entity_kind": "Video",
        "is_essential": true,
        "sort_order": 0
      },
      {
        "entity_id": "/v/subtracting-whole-numbers/",
        "entity_kind": "Video",
        "is_essential": true,
        "sort_order": 1
      },
      {
        "entity_id": "/e/addition_2/",
        "entity_kind": "Exercise",
        "is_essential": true,
        "sort_order": 2
      },
      {
        "entity_id": "/e/subtraction_2/",
        "entity_kind": "Exercise",
        "is_essential": true,
        "sort_order": 3
      },
      {
        "entity_id": "/v/carrying-when-adding-three-digit-numbers/",
        "entity_kind": "Video",
        "is_essential": true,
        "sort_order": 4
      },
      {
        "entity_id": "/e/addition_3/",
        "entity_kind": "Exercise",
        "is_essential": true,
        "sort_order": 5
      },
      {
        "entity_id": "/v/example-adding-with-carrying/",
        "entity_kind": "Video",
        "is_essential": true,
        "sort_order": 6
      },
      {
        "entity_id": "/e/addition_4/",
        "entity_kind": "Exercise",
        "is_essential": true,
        "sort_order": 7
      }
    ],
    "id": "g4_p4",
    "show": true,
    "tag": "Grade 4",
    "title": "Playlist 4: Addition & subtraction- addition with carrying"
  },
  {
    "entries": [
      {
        "entity_id": "/v/basic-regrouping-or-borrowing-when-subtracting-three-digit-numbers/",
        "entity_kind": "Video",
        "is_essential": true,
        "sort_order": 0
      },
      {
        "entity_id": "/v/regrouping-from-0-when-subtracting-three-digit-numbers/",
        "entity_kind": "Video",
        "is_essential": true,
        "sort_order": 1
      },
      {
        "entity_id": "/e/subtraction_3/",
        "entity_kind": "Exercise",
        "is_essential": true,
        "sort_order": 2
      },
      {
        "entity_id": "/v/borrowing-once-example-1/",
        "entity_kind": "Video",
        "is_essential": true,
        "sort_order": 3
      },
      {
        "entity_id": "/v/regrouping--borrowing--twice-example/",
        "entity_kind": "Video",
        "is_essential": true,
        "sort_order": 4
      },
      {
        "entity_id": "/e/subtraction_4/",
        "entity_kind": "Exercise",
        "is_essential": true,
        "sort_order": 5
      },
      {
        "entity_id": "/v/subtraction-word-problem/",
        "entity_kind": "Video",
        "is_essential": true,
        "sort_order": 6
      },
      {
        "entity_id": "/e/arithmetic_word_problems_1/",
        "entity_kind": "Exercise",
        "is_essential": true,
        "sort_order": 7
      },
      {
        "entity_id": "/v/alternate-mental-subtraction-method/",
        "entity_kind": "Video",
        "is_essential": true,
        "sort_order": 8
      }
    ],
    "id": "g4_p5",
    "show": true,
    "tag": "Grade 4",
    "title": "Playlist 5: Subtraction with carrying- addition & subtraction word problems"
  },
  {
    "entries": [
      {
        "entity_id": "/v/multiplication-intro/",
        "entity_kind": "Video",
        "is_essential": true,
        "sort_order": 0
      },
      {
        "entity_id": "/v/more-on-the-concept-of-multiplication/",
        "entity_kind": "Video",
        "is_essential": true,
        "sort_order": 1
      },
      {
        "entity_id": "/v/basic-multiplication/",
        "entity_kind": "Video",
        "is_essential": true,
        "sort_order": 2
      },
      {
        "entity_id": "/e/multiplication_0.5/",
        "entity_kind": "Exercise",
        "is_essential": true,
        "sort_order": 3
      },
      {
        "entity_id": "/v/multiplication-2--the-multiplication-tables/",
        "entity_kind": "Video",
        "is_essential": true,
        "sort_order": 4
      },
      {
        "entity_id": "/v/multiplying-whole-numbers-and-applications-1/",
        "entity_kind": "Video",
        "is_essential": true,
        "sort_order": 5
      }
    ],
    "id": "g4_p6",
    "show": true,
    "tag": "Grade 4",
    "title": "Playlist 6: Concept of multiplication- basic multiplication"
  },
  {
    "entries": [
      {
        "entity_id": "/v/subtraction-2/",
        "entity_kind": "Video",
        "is_essential": true,
        "sort_order": 0
      },
      {
        "entity_id": "/v/why-carrying-works/",
        "entity_kind": "Video",
        "is_essential": true,
        "sort_order": 1
      },
      {
        "entity_id": "/v/multiplication-as-groups-of-objects/",
        "entity_kind": "Video",
        "is_essential": true,
        "sort_order": 2
      }
    ],
    "id": "g4_tp1",
    "show": true,
    "tag": "Grade 4",
    "title": "Playlist Teacher 1 : Unit 1"
  },
  {
    "entries": [
      {
        "entity_id": "/v/divisibility-tests-for-2--3--4--5--6--9--10/",
        "entity_kind": "Video",
        "is_essential": true,
        "sort_order": 0
      },
      {
        "entity_id": "/v/recognizing-divisibility/",
        "entity_kind": "Video",
        "is_essential": true,
        "sort_order": 1
      },
      {
        "entity_id": "/e/divisibility_tests/",
        "entity_kind": "Exercise",
        "is_essential": true,
        "sort_order": 2
      },
      {
        "entity_id": "/v/prime-numbers/",
        "entity_kind": "Video",
        "is_essential": true,
        "sort_order": 3
      },
      {
        "entity_id": "/e/prime_numbers/",
        "entity_kind": "Exercise",
        "is_essential": true,
        "sort_order": 4
      },
      {
        "entity_id": "/v/recognizing-prime-numbers/",
        "entity_kind": "Video",
        "is_essential": true,
        "sort_order": 5
      },
      {
        "entity_id": "/e/composite_numbers/",
        "entity_kind": "Exercise",
        "is_essential": true,
        "sort_order": 6
      },
      {
        "entity_id": "/v/prime-factorization/",
        "entity_kind": "Video",
        "is_essential": true,
        "sort_order": 7
      },
      {
        "entity_id": "/v/prime-factorization-exercise/",
        "entity_kind": "Video",
        "is_essential": true,
        "sort_order": 8
      },
      {
        "entity_id": "/e/prime_factorization/",
        "entity_kind": "Exercise",
        "is_essential": true,
        "sort_order": 9
      }
    ],
    "id": "g6_p1",
    "show": true,
    "tag": "Grade 6",
    "title": "Playlist 1: Test of divisibility and prime numbers"
  },
  {
    "entries": [
      {
        "entity_id": "/v/least-common-multiple--lcm/",
        "entity_kind": "Video",
        "is_essential": true,
        "sort_order": 0
      },
      {
        "entity_id": "/v/least-common-multiple-exercise/",
        "entity_kind": "Video",
        "is_essential": true,
        "sort_order": 1
      },
      {
        "entity_id": "/e/least_common_multiple/",
        "entity_kind": "Exercise",
        "is_essential": true,
        "sort_order": 2
      },
      {
        "entity_id": "/v/greatest-common-divisor-factor-exercise/",
        "entity_kind": "Video",
        "is_essential": true,
        "sort_order": 3
      },
      {
        "entity_id": "/e/greatest_common_divisor/",
        "entity_kind": "Exercise",
        "is_essential": true,
        "sort_order": 4
      },
      {
        "entity_id": "/v/lcm-and-gcf-greatest-common-factor--word-problems/",
        "entity_kind": "Video",
        "is_essential": true,
        "sort_order": 5
      },
      {
        "entity_id": "/e/least_common_multiple_and_greatest_common_divisor_word_problems/",
        "entity_kind": "Exercise",
        "is_essential": true,
        "sort_order": 6
      }
    ],
    "id": "g6_p2",
    "show": true,
    "tag": "Grade 6",
    "title": "Playlist 2: LCM and GCF"
  },
  {
    "entries": [
      {
        "entity_id": "/v/constructing-numerical-expressions-example/",
        "entity_kind": "Video",
        "is_essential": true,
        "sort_order": 0
      },
      {
        "entity_id": "/v/introduction-to-order-of-operations/",
        "entity_kind": "Video",
        "is_essential": true,
        "sort_order": 1
      },
      {
        "entity_id": "/v/order-of-operations/",
        "entity_kind": "Video",
        "is_essential": true,
        "sort_order": 2
      }
    ],
    "id": "g6_p3",
    "show": true,
    "tag": "Grade 6",
    "title": "Playlist 3: Order of operations"
  },
  {
    "entries": [
      {
        "entity_id": "/v/the-why-of-the-3-divisibility-rule/",
        "entity_kind": "Video",
        "is_essential": true,
        "sort_order": 0
      },
      {
        "entity_id": "/v/the-why-of-the-9-divisibility-rule/",
        "entity_kind": "Video",
        "is_essential": true,
        "sort_order": 1
      },
      {
        "entity_id": "/v/common-divisibility-examples/",
        "entity_kind": "Video",
        "is_essential": true,
        "sort_order": 2
      },
      {
        "entity_id": "/e/divisibility/",
        "entity_kind": "Exercise",
        "is_essential": true,
        "sort_order": 3
      },
      {
        "entity_id": "/v/evaluating-an-expression-with-and-without-parentheses/",
        "entity_kind": "Video",
        "is_essential": true,
        "sort_order": 4
      },
      {
        "entity_id": "/v/order-of-operations-1/",
        "entity_kind": "Video",
        "is_essential": true,
        "sort_order": 5
      },
      {
        "entity_id": "/v/more-complicated-order-of-operations-example",
        "entity_kind": "Video",
        "is_essential": true,
        "sort_order": 6
      },
      {
        "entity_id": "/v/order-of-operations-example",
        "entity_kind": "Video",
        "is_essential": true,
        "sort_order": 7
      },
      {
        "entity_id": "/v/raising-a-number-to-the-0th-and-1st-power/",
        "entity_kind": "Video",
        "is_essential": true,
        "sort_order": 8
      },
      {
        "entity_id": "/v/powers-of-1-and---1/",
        "entity_kind": "Video",
        "is_essential": true,
        "sort_order": 10
      },
      {
        "entity_id": "/v/powers-of-zero/",
        "entity_kind": "Video",
        "is_essential": true,
        "sort_order": 11
      },
      {
        "entity_id": "/v/adding-integers-with-different-signs/",
        "entity_kind": "Video",
        "is_essential": true,
        "sort_order": 12
      },
      {
        "entity_id": "/v/why-a-negative-times-a-negative-makes-intuitive-sense/",
        "entity_kind": "Video",
        "is_essential": true,
        "sort_order": 13
      }
    ],
    "id": "g6_tp1",
    "show": true,
    "tag": "Grade 6",
    "title": "Playlist Teacher 1 : Unit 1"
  },
  {
    "entries": [
      {
        "entity_id": "/v/the-distributive-property/",
        "entity_kind": "Video",
        "is_essential": true,
        "sort_order": 0
      },
      {
        "entity_id": "/v/the-distributive-property-2/",
        "entity_kind": "Video",
        "is_essential": true,
        "sort_order": 1
      },
      {
        "entity_id": "/e/distributive_property/",
        "entity_kind": "Exercise",
        "is_essential": true,
        "sort_order": 2
      },
      {
        "entity_id": "/v/commutative-law-of-addition/",
        "entity_kind": "Video",
        "is_essential": true,
        "sort_order": 3
      },
      {
        "entity_id": "/v/commutative-law-of-multiplication/",
        "entity_kind": "Video",
        "is_essential": true,
        "sort_order": 4
      },
      {
        "entity_id": "/v/associative-law-of-addition/",
        "entity_kind": "Video",
        "is_essential": true,
        "sort_order": 5
      },
      {
        "entity_id": "/v/associative-law-of-multiplication/",
        "entity_kind": "Video",
        "is_essential": true,
        "sort_order": 6
      }
    ],
    "id": "g6_p4",
    "show": true,
    "tag": "Grade 6",
    "title": "Playlist 4: Commutative. distributive and associative properties"
  },
  {
    "entries": [
      {
        "entity_id": "/v/introduction-to-exponents/",
        "entity_kind": "Video",
        "is_essential": true,
        "sort_order": 0
      },
      {
        "entity_id": "/v/powers-of-fractions/",
        "entity_kind": "Video",
        "is_essential": true,
        "sort_order": 1
      },
      {
        "entity_id": "/v/understanding-exponents-2/",
        "entity_kind": "Video",
        "is_essential": true,
        "sort_order": 2
      },
      {
        "entity_id": "/e/exponents_1/",
        "entity_kind": "Exercise",
        "is_essential": true,
        "sort_order": 3
      },
      {
        "entity_id": "/v/understanding-exponents/",
        "entity_kind": "Video",
        "is_essential": true,
        "sort_order": 4
      }
    ],
    "id": "g6_p5",
    "show": true,
    "tag": "Grade 6",
    "title": "Playlist 5: Write and identify a number using the base/index notation"
  },
  {
    "entries": [
      {
        "entity_id": "/v/understanding-square-roots/",
        "entity_kind": "Video",
        "is_essential": true,
        "sort_order": 0
      },
      {
        "entity_id": "/e/square_roots/",
        "entity_kind": "Exercise",
        "is_essential": true,
        "sort_order": 1
      }
    ],
    "id": "g6_p6",
    "show": true,
    "tag": "Grade 6",
    "title": "Playlist 6: Square and square roots"
  },
  {
    "entries": [
      {
        "entity_id": "/v/negative-numbers-introduction/",
        "entity_kind": "Video",
        "is_essential": true,
        "sort_order": 0
      },
      {
        "entity_id": "/v/number-line-3-exercise-example/",
        "entity_kind": "Video",
        "is_essential": true,
        "sort_order": 1
      },
      {
        "entity_id": "/e/number_line_2/",
        "entity_kind": "Exercise",
        "is_essential": true,
        "sort_order": 2
      },
      {
        "entity_id": "/e/number_line_3/",
        "entity_kind": "Exercise",
        "is_essential": true,
        "sort_order": 3
      },
      {
        "entity_id": "/v/ordering-negative-numbers/",
        "entity_kind": "Video",
        "is_essential": true,
        "sort_order": 4
      },
      {
        "entity_id": "/e/ordering_negative_numbers/",
        "entity_kind": "Exercise",
        "is_essential": true,
        "sort_order": 5
      },
      {
        "entity_id": "/v/adding-negative-numbers/",
        "entity_kind": "Video",
        "is_essential": true,
        "sort_order": 6
      },
      {
        "entity_id": "/e/adding_negative_numbers/",
        "entity_kind": "Exercise",
        "is_essential": true,
        "sort_order": 7
      },
      {
        "entity_id": "/v/adding-and-subtracting-negative-number-examples/",
        "entity_kind": "Video",
        "is_essential": true,
        "sort_order": 8
      },
      {
        "entity_id": "/e/adding_and_subtracting_negative_numbers/",
        "entity_kind": "Exercise",
        "is_essential": true,
        "sort_order": 9
      }
    ],
    "id": "g6_p7",
    "show": true,
    "tag": "Grade 6",
    "title": "Playlist 7: Integer and integer operations - Part 1"
  },
  {
    "entries": [
      {
        "entity_id": "/v/negative-number-word-problems-1/",
        "entity_kind": "Video",
        "is_essential": true,
        "sort_order": 0
      },
      {
        "entity_id": "/e/negative_number_word_problems/",
        "entity_kind": "Exercise",
        "is_essential": true,
        "sort_order": 1
      },
      {
        "entity_id": "/v/u09-l1-t2-we4-adding-real-numbers-application/",
        "entity_kind": "Video",
        "is_essential": true,
        "sort_order": 2
      },
      {
        "entity_id": "/v/why-a-negative-times-a-negative-is-a-positive/",
        "entity_kind": "Video",
        "is_essential": true,
        "sort_order": 3
      },
      {
        "entity_id": "/v/multiplying-positive-and-negative-numbers/",
        "entity_kind": "Video",
        "is_essential": true,
        "sort_order": 4
      },
      {
        "entity_id": "/v/dividing-positive-and-negative-numbers/",
        "entity_kind": "Video",
        "is_essential": true,
        "sort_order": 5
      },
      {
        "entity_id": "/v/multiplying-negative-real-numbers/",
        "entity_kind": "Video",
        "is_essential": true,
        "sort_order": 6
<<<<<<< HEAD
      },
      {
        "entity_id": "/e/arithmetic_word_problems/",
        "entity_kind": "Exercise",
        "is_essential": true,
        "sort_order": 7
      },
      {
        "entity_id": "/v/multi-step-word-problems-with-whole-numbers-exercise-1/",
        "entity_kind": "Video",
        "is_essential": true,
        "sort_order": 8
      },
      {
        "entity_id": "/v/multi-step-word-problems-with-whole-numbers-exercise-t2/",
        "entity_kind": "Video",
        "is_essential": true,
        "sort_order": 9
      },
      {
        "entity_id": "/v/multi-step-word-problems-with-whole-numbers-exercise-3/",
        "entity_kind": "Video",
        "is_essential": true,
        "sort_order": 10
      },
      {
        "entity_id": "/v/constructing-numerical-expressions-example/",
        "entity_kind": "Video",
        "is_essential": true,
        "sort_order": 11
      },
      {
        "entity_id": "/v/evaluating-an-expression-with-and-without-parentheses/",
        "entity_kind": "Video",
        "is_essential": true,
        "sort_order": 12
      },
      {
        "entity_id": "Quiz",
        "entity_kind": "Quiz",
        "sort_order": 13
      }
    ],
    "id": "g4_p10",
    "show": false,
    "tag": "Grade 4",
    "title": "Playlist 10: Division word problems- revision of multiplication & division",
    "unit": 4
  },
  {
    "entries": [
      {
        "entity_id": "Subtitle: Week 16",
        "entity_kind": "Divider",
        "sort_order": 0
      },
      {
        "entity_id": "/v/reading-tables-1/",
        "entity_kind": "Video",
        "is_essential": true,
        "sort_order": 1
      },
      {
        "entity_id": "/e/reading_tables_1/",
        "entity_kind": "Exercise",
        "is_essential": true,
        "sort_order": 2
      },
      {
        "entity_id": "/v/u08-l1-t2-we3-stem-and-leaf-plots/",
        "entity_kind": "Video",
        "is_essential": true,
        "sort_order": 3
      },
      {
        "entity_id": "/v/reading-pictographs/",
        "entity_kind": "Video",
        "is_essential": true,
        "sort_order": 4
      },
      {
        "entity_id": "/e/reading_pictographs_1/",
        "entity_kind": "Exercise",
        "is_essential": true,
        "sort_order": 5
      },
      {
        "entity_id": "/e/reading_pictographs_2/",
        "entity_kind": "Exercise",
        "is_essential": true,
        "sort_order": 6
      },
      {
        "entity_id": "Quiz",
        "entity_kind": "Quiz",
        "sort_order": 7
      },
      {
        "entity_id": "Subtitle: Week 17",
        "entity_kind": "Divider",
        "sort_order": 8
      },
      {
        "entity_id": "/v/reading-bar-graphs/",
        "entity_kind": "Video",
        "is_essential": true,
        "sort_order": 9
      },
      {
        "entity_id": "/v/reading-bar-charts-1/",
        "entity_kind": "Video",
        "is_essential": true,
        "sort_order": 10
      },
      {
        "entity_id": "/e/reading_bar_charts_1/",
        "entity_kind": "Exercise",
        "is_essential": true,
        "sort_order": 11
      },
      {
        "entity_id": "/v/creating-bar-charts-1/",
        "entity_kind": "Video",
        "is_essential": true,
        "sort_order": 12
      },
      {
        "entity_id": "/e/creating_bar_charts_1/",
        "entity_kind": "Exercise",
        "is_essential": true,
        "sort_order": 13
      },
      {
        "entity_id": "/v/reading-bar-charts-2/",
        "entity_kind": "Video",
        "is_essential": true,
        "sort_order": 14
      },
      {
        "entity_id": "/e/reading_bar_charts_2/",
        "entity_kind": "Exercise",
        "is_essential": true,
        "sort_order": 15
      },
      {
        "entity_id": "Quiz",
        "entity_kind": "Quiz",
        "sort_order": 16
      }
    ],
    "id": "g4_p11",
    "show": false,
    "tag": "Grade 4",
    "title": "Playlist 11: Tables & bar graphs",
    "unit": 5
  },
  {
    "entries": [
      {
        "entity_id": "Subtitle: Week 19",
        "entity_kind": "Divider",
        "sort_order": 0
      },
      {
        "entity_id": "/v/figuring-out-days-of-the-week/",
        "entity_kind": "Video",
        "is_essential": true,
        "sort_order": 1
      },
      {
        "entity_id": "/v/telling-time-exercise-example-1/",
        "entity_kind": "Video",
        "is_essential": true,
        "sort_order": 2
      },
      {
        "entity_id": "/v/telling-time-exercise-example-2/",
        "entity_kind": "Video",
        "is_essential": true,
        "sort_order": 3
      },
      {
        "entity_id": "/e/telling_time_0.5/",
        "entity_kind": "Exercise",
        "is_essential": true,
        "sort_order": 4
      },
      {
        "entity_id": "Subtitle: Week 20",
        "entity_kind": "Divider",
        "sort_order": 5
      },
      {
        "entity_id": "/e/telling_time/",
        "entity_kind": "Exercise",
        "is_essential": true,
        "sort_order": 6
      },
      {
        "entity_id": "/e/telling_time_2/",
        "entity_kind": "Exercise",
        "is_essential": true,
        "sort_order": 7
      },
      {
        "entity_id": "Quiz",
        "entity_kind": "Quiz",
        "sort_order": 8
      }
    ],
    "id": "g4_p12",
    "show": false,
    "tag": "Grade 4",
    "title": "Playlist 12: Telling time",
    "unit": 5
  },
  {
    "entries": [
      {
        "entity_id": "Subtitle: Week 21",
        "entity_kind": "Divider",
        "sort_order": 0
      },
      {
        "entity_id": "/v/introduction-to-fractions/",
        "entity_kind": "Video",
        "is_essential": true,
        "sort_order": 1
      },
      {
        "entity_id": "/v/identifying-fraction-parts/",
        "entity_kind": "Video",
        "is_essential": true,
        "sort_order": 2
      },
      {
        "entity_id": "/v/recognizing-fractions-exercise/",
        "entity_kind": "Video",
        "is_essential": true,
        "sort_order": 3
      },
      {
        "entity_id": "/e/recognizing_fractions_0.5/",
        "entity_kind": "Exercise",
        "is_essential": true,
        "sort_order": 4
      },
      {
        "entity_id": "/v/numerator-and-denominator-of-a-fraction/",
        "entity_kind": "Video",
        "is_essential": true,
        "sort_order": 5
      },
      {
        "entity_id": "/e/recognizing_fractions/",
        "entity_kind": "Exercise",
        "is_essential": true,
        "sort_order": 6
      },
      {
        "entity_id": "/v/plotting-basic-fractions-on-the-number-line/",
        "entity_kind": "Video",
        "is_essential": true,
        "sort_order": 7
      },
      {
        "entity_id": "/e/fractions_on_the_number_line_1/",
        "entity_kind": "Exercise",
        "is_essential": true,
        "sort_order": 8
      },
      {
        "entity_id": "/v/fraction-word-problems-1-exercise/",
        "entity_kind": "Video",
        "is_essential": true,
        "sort_order": 9
      },
      {
        "entity_id": "/e/fraction_word_problems_1/",
        "entity_kind": "Exercise",
        "is_essential": true,
        "sort_order": 10
      },
      {
        "entity_id": "Quiz",
        "entity_kind": "Quiz",
        "sort_order": 11
      }
    ],
    "id": "g4_p13",
    "show": false,
    "tag": "Grade 4",
    "title": "Playlist 13: Understanding fractions",
    "unit": 6
  },
  {
    "entries": [
      {
        "entity_id": "Subtitle: Week 22",
        "entity_kind": "Divider",
        "sort_order": 0
      },
      {
        "entity_id": "/v/visualizing-equivalent-fractions/",
        "entity_kind": "Video",
        "is_essential": true,
        "sort_order": 1
      },
      {
        "entity_id": "/v/equivalent-fraction-word-problem-example/",
        "entity_kind": "Video",
        "is_essential": true,
        "sort_order": 2
      },
      {
        "entity_id": "/v/equivalent-fraction-word-problem-example-2/",
        "entity_kind": "Video",
        "is_essential": true,
        "sort_order": 3
      },
      {
        "entity_id": "/v/equivalent-fraction-word-problem-example-3/",
        "entity_kind": "Video",
        "is_essential": true,
        "sort_order": 4
      },
      {
        "entity_id": "/v/fractions-cut-and-copy-1-exercise/",
        "entity_kind": "Video",
        "is_essential": true,
        "sort_order": 5
      },
      {
        "entity_id": "/e/fractions_cut_and_copy_1/",
        "entity_kind": "Exercise",
        "is_essential": true,
        "sort_order": 6
      },
      {
        "entity_id": "/v/comparing-fractions-with-greater-than-and-less-than-symbols/",
        "entity_kind": "Video",
        "is_essential": true,
        "sort_order": 7
      },
      {
        "entity_id": "/v/fractions-with-like-denominators-numerators/",
        "entity_kind": "Video",
        "is_essential": true,
        "sort_order": 8
      },
      {
        "entity_id": "/v/comparing-fractions/",
        "entity_kind": "Video",
        "is_essential": true,
        "sort_order": 9
      },
      {
        "entity_id": "/e/comparing_fractions_1/",
        "entity_kind": "Exercise",
        "is_essential": true,
        "sort_order": 10
      },
      {
        "entity_id": "/v/decomposing-a-fraction-visually/",
        "entity_kind": "Video",
        "is_essential": true,
        "sort_order": 11
      },
      {
        "entity_id": "/v/decomposing-a-mixed-number/",
        "entity_kind": "Video",
        "is_essential": true,
        "sort_order": 12
      },
      {
        "entity_id": "/v/adding-up-to-a-fraction-drag-and-drop-example/",
        "entity_kind": "Video",
        "is_essential": true,
        "sort_order": 13
      },
      {
        "entity_id": "Quiz",
        "entity_kind": "Quiz",
        "sort_order": 14
      }
    ],
    "id": "g4_p14",
    "show": false,
    "tag": "Grade 4",
    "title": "Playlist 14: Visualizing, comparing & decomposing fractions",
    "unit": 6
  },
  {
    "entries": [
      {
        "entity_id": "Subtitle: Week 23",
        "entity_kind": "Divider",
        "sort_order": 0
      },
      {
        "entity_id": "/v/adding-fractions-with-like-denominators/",
        "entity_kind": "Video",
        "is_essential": true,
        "sort_order": 1
      },
      {
        "entity_id": "/v/subtracting--fractions/",
        "entity_kind": "Video",
        "is_essential": true,
        "sort_order": 2
      },
      {
        "entity_id": "/v/adding-and-subtracting-fractions/",
        "entity_kind": "Video",
        "is_essential": true,
        "sort_order": 3
      },
      {
        "entity_id": "/e/adding_fractions_with_common_denominators/",
        "entity_kind": "Exercise",
        "is_essential": true,
        "sort_order": 4
      },
      {
        "entity_id": "/e/subtracting_fractions_with_common_denominators/",
        "entity_kind": "Exercise",
        "is_essential": true,
        "sort_order": 5
      },
      {
        "entity_id": "/v/comparing-improper-fractions-and-mixed-numbers/",
        "entity_kind": "Video",
        "is_essential": true,
        "sort_order": 6
      },
      {
        "entity_id": "/e/comparing_improper_fractions_and_mixed_numbers/",
        "entity_kind": "Exercise",
        "is_essential": true,
        "sort_order": 7
      },
      {
        "entity_id": "/v/mixed-numbers-and-improper-fractions/",
        "entity_kind": "Video",
        "is_essential": true,
        "sort_order": 8
      },
      {
        "entity_id": "/v/proper-and-improper-fractions/",
        "entity_kind": "Video",
        "is_essential": true,
        "sort_order": 9
      },
      {
        "entity_id": "Quiz",
        "entity_kind": "Quiz",
        "sort_order": 10
      },
      {
        "entity_id": "Subtitle: Week 24",
        "entity_kind": "Divider",
        "sort_order": 11
      },
      {
        "entity_id": "/v/converting-mixed-numbers-to-improper-fractions/",
        "entity_kind": "Video",
        "is_essential": true,
        "sort_order": 12
      },
      {
        "entity_id": "/e/converting_mixed_numbers_and_improper_fractions/",
        "entity_kind": "Exercise",
        "is_essential": true,
        "sort_order": 13
      },
      {
        "entity_id": "/v/changing-a-mixed-number-to-an-improper-fraction/",
        "entity_kind": "Video",
        "is_essential": true,
        "sort_order": 14
      },
      {
        "entity_id": "/v/changing-an-improper-fraction-to-a-mixed-number/",
        "entity_kind": "Video",
        "is_essential": true,
        "sort_order": 15
      },
      {
        "entity_id": "/v/postive-improper-fractions-on-the-number-line/",
        "entity_kind": "Video",
        "is_essential": true,
        "sort_order": 16
      },
      {
        "entity_id": "/e/fractions_on_the_number_line_2/",
        "entity_kind": "Exercise",
        "is_essential": true,
        "sort_order": 17
      },
      {
        "entity_id": "/v/ordering-improper-fractions-and-mixed-numbers/",
        "entity_kind": "Video",
        "is_essential": true,
        "sort_order": 18
      },
      {
        "entity_id": "/e/ordering_improper_fractions_and_mixed_numbers/",
        "entity_kind": "Exercise",
        "is_essential": true,
        "sort_order": 19
      },
      {
        "entity_id": "/v/fractions-cut-and-copy-2-exercise-example/",
        "entity_kind": "Video",
        "is_essential": true,
        "sort_order": 20
      },
      {
        "entity_id": "/v/adding-mixed-numbers/",
        "entity_kind": "Video",
        "is_essential": true,
        "sort_order": 21
      },
      {
        "entity_id": "Quiz",
        "entity_kind": "Quiz",
        "sort_order": 22
      }
    ],
    "id": "g4_p15",
    "show": false,
    "tag": "Grade 4",
    "title": "Playlist 15: Adding & subtracting fractions",
    "unit": 6
  },
  {
    "entries": [
      {
        "entity_id": "Subtitle: Week 25",
        "entity_kind": "Divider",
        "sort_order": 0
      },
      {
        "entity_id": "/v/quadrilateral-overview/",
        "entity_kind": "Video",
        "is_essential": true,
        "sort_order": 1
      },
      {
        "entity_id": "/v/quadrilateral-properties/",
        "entity_kind": "Video",
        "is_essential": true,
        "sort_order": 2
      },
      {
        "entity_id": "/v/perimeter-of-a-polygon/",
        "entity_kind": "Video",
        "is_essential": true,
        "sort_order": 3
      },
      {
        "entity_id": "Subtitle: Week 26",
        "entity_kind": "Divider",
        "sort_order": 4
      },
      {
        "entity_id": "/v/angle-basics/",
        "entity_kind": "Video",
        "is_essential": true,
        "sort_order": 5
      },
      {
        "entity_id": "/v/measuring-angles-in-degrees/",
        "entity_kind": "Video",
        "is_essential": true,
        "sort_order": 6
      },
      {
        "entity_id": "/v/using-a-protractor/",
        "entity_kind": "Video",
        "is_essential": true,
        "sort_order": 7
      },
      {
        "entity_id": "/v/measuring-angles/",
        "entity_kind": "Video",
        "is_essential": true,
        "sort_order": 8
      },
      {
        "entity_id": "/e/measuring_angles/",
        "entity_kind": "Exercise",
        "is_essential": true,
        "sort_order": 9
      },
      {
        "entity_id": "/v/acute-right-and-obtuse-angles/",
        "entity_kind": "Video",
        "is_essential": true,
        "sort_order": 10
      },
      {
        "entity_id": "/e/angle_types/",
        "entity_kind": "Exercise",
        "is_essential": true,
        "sort_order": 11
      },
      {
        "entity_id": "/v/vertical--adjacent-and-linearly-paired-angles/",
        "entity_kind": "Video",
        "is_essential": true,
        "sort_order": 12
      },
      {
        "entity_id": "/e/exploring_angle_pairs_1/",
        "entity_kind": "Exercise",
        "is_essential": true,
        "sort_order": 13
      },
      {
        "entity_id": "Quiz",
        "entity_kind": "Quiz",
        "sort_order": 14
      }
    ],
    "id": "g4_p16",
    "show": false,
    "tag": "Grade 4",
    "title": "Playlist 16: Non-standard shapes- angle basics & measurements",
    "unit": 7
  },
  {
    "entries": [
      {
        "entity_id": "Subtitle: Week 26",
        "entity_kind": "Divider",
        "sort_order": 0
      },
      {
        "entity_id": "/v/conditional-statements-and-deductive-reasoning/",
        "entity_kind": "Video",
        "is_essential": false,
        "sort_order": 1
      },
      {
        "entity_id": "/v/conditional-statements-exercise-examples/",
        "entity_kind": "Video",
        "is_essential": false,
        "sort_order": 2
      },
      {
        "entity_id": "/v/logical-argument-and-deductive-reasoning-exercise-example/",
        "entity_kind": "Video",
        "is_essential": false,
        "sort_order": 3
      },
      {
        "entity_id": "/e/conditional_statements_2/",
        "entity_kind": "Exercise",
        "is_essential": false,
        "sort_order": 4
      },
      {
        "entity_id": "/e/logical_arguments_deductive_reasoning/",
        "entity_kind": "Exercise",
        "is_essential": false,
        "sort_order": 5
      },
      {
        "entity_id": "\n/e/conditional_statements_and_truth_value/",
        "entity_kind": "Exercise",
        "is_essential": false,
        "sort_order": 6
      }
    ],
    "id": "g4_p17",
    "show": false,
    "tag": "Grade 4",
    "title": "Playlist 17: Logical reasoning",
    "unit": 7
  },
  {
    "entries": [
      {
        "entity_id": "Subtitle: Week 27",
        "entity_kind": "Divider",
        "sort_order": 0
      },
      {
        "entity_id": "/v/subtraction-word-problem/",
        "entity_kind": "Video",
        "is_essential": true,
        "sort_order": 1
      },
      {
        "entity_id": "/e/arithmetic_word_problems_1/",
        "entity_kind": "Exercise",
        "is_essential": true,
        "sort_order": 2
      },
      {
        "entity_id": "Subtitle: Week 30",
        "entity_kind": "Divider",
        "sort_order": 3
      },
      {
        "entity_id": "/v/circles--radius--diameter-and-circumference/",
        "entity_kind": "Video",
        "is_essential": true,
        "sort_order": 4
      },
      {
        "entity_id": "/v/parts-of-a-circle/",
        "entity_kind": "Video",
        "is_essential": true,
        "sort_order": 5
      },
      {
        "entity_id": "/e/radius_diameter_and_circumference/",
        "entity_kind": "Exercise",
        "is_essential": true,
        "sort_order": 6
      },
      {
        "entity_id": "/v/language-and-notation-of-the-circle/",
        "entity_kind": "Video",
        "is_essential": true,
        "sort_order": 7
      },
      {
        "entity_id": "/v/circles--radius--diameter-and-circumference/",
        "entity_kind": "Video",
        "is_essential": true,
        "sort_order": 8
      },
      {
        "entity_id": "/v/parts-of-a-circle/",
        "entity_kind": "Video",
        "is_essential": true,
        "sort_order": 9
      }
    ],
    "id": "g4_p18",
    "show": false,
    "tag": "Grade 4",
    "title": "Playlist 18: Addition & subtraction word problems- circumference & area of circles",
    "unit": 7
  },
  {
    "entries": [
      {
        "entity_id": "/v/regrouping-numbers-intro-various-place-values/\n",
        "entity_kind": "Video",
        "is_essential": true,
        "sort_order": 0
      },
      {
        "entity_id": "/v/comparing-whole-number-place-values/",
        "entity_kind": "Video",
        "is_essential": true,
        "sort_order": 1
      },
      {
        "entity_id": "/v/largest-possible-number-from-4-digits-example/",
        "entity_kind": "Video",
        "is_essential": true,
        "sort_order": 2
      },
      {
        "entity_id": "/v/counting-1-exercise/",
        "entity_kind": "Video",
        "is_essential": true,
        "sort_order": 3
      },
      {
        "entity_id": "/e/counting_1/",
        "entity_kind": "Exercise",
        "is_essential": true,
        "sort_order": 4
      },
      {
        "entity_id": "Quiz",
        "entity_kind": "Quiz",
        "sort_order": 5
      },
      {
        "entity_id": "Subtitle: Week 2",
        "entity_kind": "Divider",
        "sort_order": 6
      },
      {
        "entity_id": "/v/regrouping-whole-numbers/",
        "entity_kind": "Video",
        "is_essential": true,
        "sort_order": 7
      },
      {
        "entity_id": "/v/regrouping-whole-numbers-example-1/",
        "entity_kind": "Video",
        "is_essential": true,
        "sort_order": 8
      },
      {
        "entity_id": "/v/regrouping-whole-numbers-example-2/",
        "entity_kind": "Video",
        "is_essential": true,
        "sort_order": 9
      },
      {
        "entity_id": "/v/greater-than-and-less-than-symbols/",
        "entity_kind": "Video",
        "is_essential": true,
        "sort_order": 10
      },
      {
        "entity_id": "/v/plotting-inequalities-on-a-number-line/",
        "entity_kind": "Video",
        "is_essential": true,
        "sort_order": 11
      },
      {
        "entity_id": "/v/writing-numerical-inequalities-exercise/",
        "entity_kind": "Video",
        "is_essential": true,
        "sort_order": 12
      },
      {
        "entity_id": "/v/inequalities-in-one-variable-1-exercise/\n",
        "entity_kind": "Video",
        "is_essential": true,
        "sort_order": 13
      },
      {
        "entity_id": "/v/inequalities-on-a-number-line/",
        "entity_kind": "Video",
        "is_essential": true,
        "sort_order": 14
      },
      {
        "entity_id": "/e/comparing_whole_numbers/",
        "entity_kind": "Exercise",
        "is_essential": true,
        "sort_order": 15
      },
      {
        "entity_id": "/e/inequalities_on_a_number_line/",
        "entity_kind": "Exercise",
        "is_essential": true,
        "sort_order": 16
      },
      {
        "entity_id": "Quiz",
        "entity_kind": "Quiz",
        "sort_order": 17
      }
    ],
    "id": "g4_p2",
    "show": false,
    "tag": "Grade 4",
    "title": "Playlist 2: Understanding & regrouping whole numbers- counting and greater than/less than basics",
    "unit": 1
  },
  {
    "entries": [
      {
        "entity_id": "Subtitle: Week 3",
        "entity_kind": "Divider",
        "sort_order": 0
      },
      {
        "entity_id": "/v/basic-addition/",
        "entity_kind": "Video",
        "is_essential": true,
        "sort_order": 1
      },
      {
        "entity_id": "/v/basic-subtraction/",
        "entity_kind": "Video",
        "is_essential": true,
        "sort_order": 2
      },
      {
        "entity_id": "/e/addition_1/",
        "entity_kind": "Exercise",
        "is_essential": true,
        "sort_order": 3
      },
      {
        "entity_id": "/e/subtraction_1/",
        "entity_kind": "Exercise",
        "is_essential": true,
        "sort_order": 4
      },
      {
        "entity_id": "/v/adding-whole-numbers-and-applications-1/",
        "entity_kind": "Video",
        "is_essential": true,
        "sort_order": 5
      },
      {
        "entity_id": "/v/subtraction-2/",
        "entity_kind": "Video",
        "is_essential": true,
        "sort_order": 6
      },
      {
        "entity_id": "/v/subtracting-whole-numbers/",
        "entity_kind": "Video",
        "is_essential": true,
        "sort_order": 7
      },
      {
        "entity_id": "/v/level-2-addition/",
        "entity_kind": "Video",
        "is_essential": true,
        "sort_order": 8
      },
      {
        "entity_id": "/e/addition_2/",
        "entity_kind": "Exercise",
        "is_essential": true,
        "sort_order": 9
      },
      {
        "entity_id": "/e/subtraction_2/",
        "entity_kind": "Exercise",
        "is_essential": true,
        "sort_order": 10
      },
      {
        "entity_id": "/v/carrying-when-adding-three-digit-numbers/",
        "entity_kind": "Video",
        "is_essential": true,
        "sort_order": 11
      },
      {
        "entity_id": "/v/why-carrying-works/",
        "entity_kind": "Video",
        "is_essential": true,
        "sort_order": 12
      },
      {
        "entity_id": "/v/example-adding-with-carrying/",
        "entity_kind": "Video",
        "is_essential": true,
        "sort_order": 13
      },
      {
        "entity_id": "/v/addition-4/",
        "entity_kind": "Video",
        "is_essential": true,
        "sort_order": 14
      },
      {
        "entity_id": "/e/addition_3/",
        "entity_kind": "Exercise",
        "is_essential": true,
        "sort_order": 15
      },
      {
        "entity_id": "/e/addition_4/",
        "entity_kind": "Exercise",
        "is_essential": true,
        "sort_order": 16
      },
      {
        "entity_id": "Quiz",
        "entity_kind": "Quiz",
        "sort_order": 17
      }
    ],
    "id": "g4_p3",
    "show": false,
    "tag": "Grade 4",
    "title": "Playlist 3:  Addition & subtraction- addition with carrying",
    "unit": 1
  },
  {
    "entries": [
      {
        "entity_id": "Subtitle: Week 4",
        "entity_kind": "Divider",
        "sort_order": 0
      },
      {
        "entity_id": "/v/basic-regrouping-or-borrowing-when-subtracting-three-digit-numbers/",
        "entity_kind": "Video",
        "is_essential": true,
        "sort_order": 1
      },
      {
        "entity_id": "/v/regrouping-when-subtracting-three-digit-numbers/",
        "entity_kind": "Video",
        "is_essential": true,
        "sort_order": 2
      },
      {
        "entity_id": "/v/regrouping-twice-when-subtracting-three-digit-numbers/",
        "entity_kind": "Video",
        "is_essential": true,
        "sort_order": 3
      },
      {
        "entity_id": "/v/regrouping-from-0-when-subtracting-three-digit-numbers/",
        "entity_kind": "Video",
        "is_essential": true,
        "sort_order": 4
      },
      {
        "entity_id": "/v/borrowing-once-example-1/\n",
        "entity_kind": "Video",
        "is_essential": true,
        "sort_order": 5
      },
      {
        "entity_id": "/v/borrowing-once-example-2/",
        "entity_kind": "Video",
        "is_essential": true,
        "sort_order": 6
      },
      {
        "entity_id": "/v/regrouping--borrowing--twice-example/",
        "entity_kind": "Video",
        "is_essential": true,
        "sort_order": 7
      },
      {
        "entity_id": "/v/alternate-mental-subtraction-method/",
        "entity_kind": "Video",
        "is_essential": true,
        "sort_order": 8
      },
      {
        "entity_id": "/e/subtraction_3/",
        "entity_kind": "Exercise",
        "is_essential": true,
        "sort_order": 9
      },
      {
        "entity_id": "/e/subtraction_4/",
        "entity_kind": "Exercise",
        "is_essential": true,
        "sort_order": 10
      },
      {
        "entity_id": "/v/subtraction-word-problem/",
        "entity_kind": "Video",
        "is_essential": true,
        "sort_order": 11
      },
      {
        "entity_id": "/e/arithmetic_word_problems_1/",
        "entity_kind": "Exercise",
        "is_essential": true,
        "sort_order": 12
      },
      {
        "entity_id": "Quiz",
        "entity_kind": "Quiz",
        "sort_order": 13
      }
    ],
    "id": "g4_p4",
    "show": false,
    "tag": "Grade 4",
    "title": "Playlist 4:  Subtraction with carrying- addition & subtraction word problems",
    "unit": 2
  },
  {
    "entries": [
      {
        "entity_id": "Subtitle: Week 5",
        "entity_kind": "Divider",
        "sort_order": 0
      },
      {
        "entity_id": "/v/multiplication-intro/",
        "entity_kind": "Video",
        "is_essential": true,
        "sort_order": 1
      },
      {
        "entity_id": "/v/multiplication-as-groups-of-objects/",
        "entity_kind": "Video",
        "is_essential": true,
        "sort_order": 2
      },
      {
        "entity_id": "/v/more-on-the-concept-of-multiplication/",
        "entity_kind": "Video",
        "is_essential": true,
        "sort_order": 3
      },
      {
        "entity_id": "/v/number-line-1/",
        "entity_kind": "Video",
        "is_essential": true,
        "sort_order": 4
      },
      {
        "entity_id": "/v/basic-multiplication/",
        "entity_kind": "Video",
        "is_essential": true,
        "sort_order": 5
      },
      {
        "entity_id": "/v/multiplication-2--the-multiplication-tables/",
        "entity_kind": "Video",
        "is_essential": true,
        "sort_order": 6
      },
      {
        "entity_id": "/v/multiplying-whole-numbers-and-applications-1/",
        "entity_kind": "Video",
        "is_essential": true,
        "sort_order": 7
      },
      {
        "entity_id": "/v/multiplication-3--10-11-12-times-tables/",
        "entity_kind": "Video",
        "is_essential": true,
        "sort_order": 8
      },
      {
        "entity_id": "/e/number_line/",
        "entity_kind": "Exercise",
        "is_essential": true,
        "sort_order": 9
      },
      {
        "entity_id": "/e/multiplication_0.5/",
        "entity_kind": "Exercise",
        "is_essential": true,
        "sort_order": 10
      },
      {
        "entity_id": "Quiz",
        "entity_kind": "Quiz",
        "sort_order": 11
      }
    ],
    "id": "g4_p5",
    "show": false,
    "tag": "Grade 4",
    "title": "Playlist 5: Concept of multiplication- basic multiplication",
    "unit": 2
  },
  {
    "entries": [
      {
        "entity_id": "Subtitle: Week 6",
        "entity_kind": "Divider",
        "sort_order": 0
      },
      {
        "entity_id": "/v/multiplying-by-multiples-of-10/",
        "entity_kind": "Video",
        "is_essential": true,
        "sort_order": 1
      },
      {
        "entity_id": "/v/more-on-the-concept-of-multiplication/",
        "entity_kind": "Video",
        "is_essential": true,
        "sort_order": 2
      },
      {
        "entity_id": "/v/more-on-the-concept-of-multiplication/",
        "entity_kind": "Video",
        "is_essential": true,
        "sort_order": 3
      },
      {
        "entity_id": "/v/number-line-1/",
        "entity_kind": "Video",
        "is_essential": true,
        "sort_order": 4
      },
      {
        "entity_id": "/v/3-digit-times-1-digit-example/",
        "entity_kind": "Video",
        "is_essential": true,
        "sort_order": 5
      },
      {
        "entity_id": "/v/4-digit-times-1-digit-example/",
        "entity_kind": "Video",
        "is_essential": true,
        "sort_order": 6
      },
      {
        "entity_id": "/v/multiplication-5---2-digit-times-a-2-digit-number/",
        "entity_kind": "Video",
        "is_essential": true,
        "sort_order": 7
      },
      {
        "entity_id": "/v/multiplying-whole-numbers-and-applications-2/",
        "entity_kind": "Video",
        "is_essential": true,
        "sort_order": 8
      },
      {
        "entity_id": "/v/multiplication-6--multiple-digit-numbers/",
        "entity_kind": "Video",
        "is_essential": true,
        "sort_order": 9
      },
      {
        "entity_id": "/v/multiplying-whole-numbers-and-applications-4/",
        "entity_kind": "Video",
        "is_essential": true,
        "sort_order": 10
      },
      {
        "entity_id": "/v/multiplication-7--old-video-giving-more-examples/",
        "entity_kind": "Video",
        "is_essential": true,
        "sort_order": 11
      },
      {
        "entity_id": "/e/multiplication_1/",
        "entity_kind": "Exercise",
        "is_essential": true,
        "sort_order": 12
      },
      {
        "entity_id": "/e/multiplication_1.5/",
        "entity_kind": "Exercise",
        "is_essential": true,
        "sort_order": 13
      },
      {
        "entity_id": "/e/multiplication_2/",
        "entity_kind": "Exercise",
        "is_essential": true,
        "sort_order": 14
      },
      {
        "entity_id": "/e/multiplication_3/",
        "entity_kind": "Exercise",
        "is_essential": true,
        "sort_order": 15
      },
      {
        "entity_id": "/e/multiplication_4/",
        "entity_kind": "Exercise",
        "is_essential": true,
        "sort_order": 16
      },
      {
        "entity_id": "/v/lattice-multiplication/",
        "entity_kind": "Video",
        "is_essential": true,
        "sort_order": 17
      },
      {
        "entity_id": "/v/why-lattice-multiplication-works/",
        "entity_kind": "Video",
        "is_essential": true,
        "sort_order": 18
      },
      {
        "entity_id": "Quiz",
        "entity_kind": "Quiz",
        "sort_order": 19
      }
    ],
    "id": "g4_p6",
    "show": false,
    "tag": "Grade 4",
    "title": "Playlist 6: Multi-digit multiplication- lattice multiplication",
    "unit": 3
  },
  {
    "entries": [
      {
        "entity_id": "Subtitle: Week 7",
        "entity_kind": "Divider",
        "sort_order": 0
      },
      {
        "entity_id": "/v/comparing-with-multiplication-exercise/",
        "entity_kind": "Video",
        "is_essential": true,
        "sort_order": 1
      },
      {
        "entity_id": "/v/multiplying-whole-numbers-and-applications-6/",
        "entity_kind": "Video",
        "is_essential": true,
        "sort_order": 2
      },
      {
        "entity_id": "/v/multiplication-word-problem-example-1/",
        "entity_kind": "Video",
        "is_essential": true,
        "sort_order": 3
      },
      {
        "entity_id": "/v/division-word-problem-example-1/",
        "entity_kind": "Video",
        "is_essential": true,
        "sort_order": 4
      },
      {
        "entity_id": "/v/multiplication-and-division-word-problems-2/",
        "entity_kind": "Video",
        "is_essential": true,
        "sort_order": 5
      },
      {
        "entity_id": "/e/arithmetic_word_problems_2/",
        "entity_kind": "Exercise",
        "is_essential": true,
        "sort_order": 6
      },
      {
        "entity_id": "/e/arithmetic_word_problems/",
        "entity_kind": "Exercise",
        "is_essential": true,
        "sort_order": 7
      },
      {
        "entity_id": "Quiz",
        "entity_kind": "Quiz",
        "sort_order": 8
      },
      {
        "entity_id": "Subtitle: Week 8",
        "entity_kind": "Divider",
        "sort_order": 9
      },
      {
        "entity_id": "/v/multi-step-word-problems-with-whole-numbers-exercise-1/",
        "entity_kind": "Video",
        "is_essential": true,
        "sort_order": 10
      },
      {
        "entity_id": "/v/multi-step-word-problems-with-whole-numbers-exercise-t2/",
        "entity_kind": "Video",
        "is_essential": true,
        "sort_order": 11
      },
      {
        "entity_id": "/v/multi-step-word-problems-with-whole-numbers-exercise-3/",
        "entity_kind": "Video",
        "is_essential": true,
        "sort_order": 12
      },
      {
        "entity_id": "/v/understanding-multiplication-through-area-models/",
        "entity_kind": "Video",
        "is_essential": true,
        "sort_order": 13
      },
      {
        "entity_id": "/v/area-model-for-multiplication/",
        "entity_kind": "Video",
        "is_essential": true,
        "sort_order": 14
      },
      {
        "entity_id": "/v/multistep-word-problems-example-1/",
        "entity_kind": "Video",
        "is_essential": true,
        "sort_order": 15
      },
      {
        "entity_id": "/v/multistep-word-problems-example-2/",
        "entity_kind": "Video",
        "is_essential": true,
        "sort_order": 16
      },
      {
        "entity_id": "/v/multistep-word-problems-example-3/",
        "entity_kind": "Video",
        "is_essential": true,
        "sort_order": 17
      }
    ],
    "id": "g4_p7",
    "show": false,
    "tag": "Grade 4",
    "title": "Playlist 7: Multiplication word problems",
    "unit": 3
  },
  {
    "entries": [
      {
        "entity_id": "Subtitle: Week 9",
        "entity_kind": "Divider",
        "sort_order": 0
      },
      {
        "entity_id": "/v/measuring-segments/",
        "entity_kind": "Video",
        "is_essential": false,
        "sort_order": 1
      },
      {
        "entity_id": "/v/congruent-segments/",
        "entity_kind": "Video",
        "is_essential": false,
        "sort_order": 2
      },
      {
        "entity_id": "/e/measuring_segments/",
        "entity_kind": "Exercise",
        "is_essential": false,
        "sort_order": 3
      },
      {
        "entity_id": "/e/congruent_segments/",
        "entity_kind": "Exercise",
        "is_essential": false,
        "sort_order": 4
      },
      {
        "entity_id": "/v/figuring-out-days-of-the-week/",
        "entity_kind": "Video",
        "is_essential": false,
        "sort_order": 5
      },
      {
        "entity_id": "/v/math-patterns-example-1/",
        "entity_kind": "Video",
        "is_essential": false,
        "sort_order": 6
      },
      {
        "entity_id": "/v/math-patterns-example-2/",
        "entity_kind": "Video",
        "is_essential": false,
        "sort_order": 7
      },
      {
        "entity_id": "/v/relationships-between-patterns/",
        "entity_kind": "Video",
        "is_essential": false,
        "sort_order": 8
      },
      {
        "entity_id": "/v/interpreting-relationships-between-patterns/",
        "entity_kind": "Video",
        "is_essential": false,
        "sort_order": 9
      },
      {
        "entity_id": "/v/interpreting-and-graphing-relationships-between-patterns/",
        "entity_kind": "Video",
        "is_essential": false,
        "sort_order": 10
      }
    ],
    "id": "g4_p8",
    "show": false,
    "tag": "Grade 4",
    "title": "Playlist 8: Measuring segments- number patterns",
    "unit": 3
  },
  {
    "entries": [
      {
        "entity_id": "Subtitle: Week 10",
        "entity_kind": "Divider",
        "sort_order": 0
      },
      {
        "entity_id": "/v/the-idea-of-division/",
        "entity_kind": "Video",
        "is_essential": true,
        "sort_order": 1
      },
      {
        "entity_id": "/v/division-1/",
        "entity_kind": "Video",
        "is_essential": true,
        "sort_order": 2
      },
      {
        "entity_id": "/v/dividing-whole-numbers-and-applications-1/",
        "entity_kind": "Video",
        "is_essential": true,
        "sort_order": 3
      },
      {
        "entity_id": "/e/division_0.5/",
        "entity_kind": "Exercise",
        "is_essential": true,
        "sort_order": 4
      },
      {
        "entity_id": "/e/division_1/",
        "entity_kind": "Exercise",
        "is_essential": true,
        "sort_order": 5
      },
      {
        "entity_id": "Quiz",
        "entity_kind": "Quiz",
        "sort_order": 6
      },
      {
        "entity_id": "Subtitle: Week 11",
        "entity_kind": "Divider",
        "sort_order": 7
      },
      {
        "entity_id": "/v/division-2/",
        "entity_kind": "Video",
        "is_essential": true,
        "sort_order": 8
      },
      {
        "entity_id": "/v/introduction-to-remainders/",
        "entity_kind": "Video",
        "is_essential": true,
        "sort_order": 9
      },
      {
        "entity_id": "/v/long-division-with-remainder-example/",
        "entity_kind": "Video",
        "is_essential": true,
        "sort_order": 10
      },
      {
        "entity_id": "/v/division-3--more-long-division-and-remainder-examples/",
        "entity_kind": "Video",
        "is_essential": true,
        "sort_order": 11
      },
      {
        "entity_id": "/v/dividing-by-a-two-digit-number/",
        "entity_kind": "Video",
        "is_essential": true,
        "sort_order": 12
      },
      {
        "entity_id": "/v/level-4-division/",
        "entity_kind": "Video",
        "is_essential": true,
        "sort_order": 13
      },
      {
        "entity_id": "/e/division_1.5/",
        "entity_kind": "Exercise",
        "is_essential": true,
        "sort_order": 14
      },
      {
        "entity_id": "/e/division_2/",
        "entity_kind": "Exercise",
        "is_essential": true,
        "sort_order": 15
      },
      {
        "entity_id": "Subtitle: Week 12",
        "entity_kind": "Divider",
        "sort_order": 16
      },
      {
        "entity_id": "/e/division_3/",
        "entity_kind": "Exercise",
        "is_essential": true,
        "sort_order": 17
      },
      {
        "entity_id": "/e/division_4/",
        "entity_kind": "Exercise",
        "is_essential": true,
        "sort_order": 18
      },
      {
        "entity_id": "/v/partial-quotient-division/",
        "entity_kind": "Video",
        "is_essential": true,
        "sort_order": 19
      },
      {
        "entity_id": "/v/partial-quotient-method-of-division-2/",
        "entity_kind": "Video",
        "is_essential": true,
        "sort_order": 20
      },
      {
        "entity_id": "Quiz",
        "entity_kind": "Quiz",
        "sort_order": 21
      }
    ],
    "id": "g4_p9",
    "show": false,
    "tag": "Grade 4",
    "title": "Playlist 9: Division",
    "unit": 4
  },
  {
    "entries": [
      {
        "entity_id": "/e/equivalent_fractions/",
        "entity_kind": "Exercise",
        "is_essential": false,
        "sort_order": 0
      },
      {
        "entity_id": "/e/simplifying_fractions/",
        "entity_kind": "Exercise",
        "is_essential": false,
        "sort_order": 1
      },
      {
        "entity_id": "/e/comparing_fractions_2/",
        "entity_kind": "Exercise",
        "is_essential": false,
        "sort_order": 2
      },
      {
        "entity_id": "/e/adding_and_subtracting_fractions/",
        "entity_kind": "Exercise",
        "is_essential": false,
        "sort_order": 3
      },
      {
        "entity_id": "/e/adding_subtracting_mixed_numbers_0.5/",
        "entity_kind": "Exercise",
        "is_essential": false,
        "sort_order": 4
      },
      {
        "entity_id": "/e/multiplying_fractions_by_integers/",
        "entity_kind": "Exercise",
        "is_essential": false,
        "sort_order": 5
      },
      {
        "entity_id": "/e/multiplying_fractions_0.5/",
        "entity_kind": "Exercise",
        "is_essential": false,
        "sort_order": 6
      },
      {
        "entity_id": "/e/dividing_fractions_0.5/",
        "entity_kind": "Exercise",
        "is_essential": false,
        "sort_order": 7
      },
      {
        "entity_id": "/e/dividing_fractions/",
        "entity_kind": "Exercise",
        "is_essential": false,
        "sort_order": 8
      }
    ],
    "id": "g4_u400_ap1",
    "show": true,
    "tag": "Grade 4",
    "title": "Playlist Optional Advanced: Fractions",
    "unit": 100
  },
  {
    "entries": [
      {
        "entity_id": "/e/dividing_decimals_0.5/",
        "entity_kind": "Exercise",
        "is_essential": false,
        "sort_order": 0
      },
      {
        "entity_id": "/e/decimals_on_the_number_line_2/",
        "entity_kind": "Exercise",
        "is_essential": false,
        "sort_order": 1
      },
      {
        "entity_id": "/e/understanding_decimals_place_value/",
        "entity_kind": "Exercise",
        "is_essential": false,
        "sort_order": 2
      },
      {
        "entity_id": "/e/converting_decimals_to_fractions_1/",
        "entity_kind": "Exercise",
        "is_essential": false,
        "sort_order": 3
      },
      {
        "entity_id": "/e/comparing_decimals_1/",
        "entity_kind": "Exercise",
        "is_essential": false,
        "sort_order": 4
      },
      {
        "entity_id": "/e/comparing_decimals_2/",
        "entity_kind": "Exercise",
        "is_essential": false,
        "sort_order": 5
      },
      {
        "entity_id": "/e/adding_decimals_0.5/",
        "entity_kind": "Exercise",
        "is_essential": false,
        "sort_order": 6
      },
      {
        "entity_id": "/e/adding_decimals/",
        "entity_kind": "Exercise",
        "is_essential": false,
        "sort_order": 7
      },
      {
        "entity_id": "/e/adding_decimals_2/",
        "entity_kind": "Exercise",
        "is_essential": false,
        "sort_order": 8
      },
      {
        "entity_id": "/e/subtracting_decimals_0.5/",
        "entity_kind": "Exercise",
        "is_essential": false,
        "sort_order": 9
      },
      {
        "entity_id": "/e/subtracting_decimals/",
        "entity_kind": "Exercise",
        "is_essential": false,
        "sort_order": 10
      }
    ],
    "id": "g4_u400_ap2",
    "show": true,
    "tag": "Grade 4",
    "title": "Playlist Optional Advanced: Decimals",
    "unit": 100
  },
  {
    "entries": [
      {
        "entity_id": "/e/recognizing_rays_lines_and_line_segments/",
        "entity_kind": "Exercise",
        "is_essential": false,
        "sort_order": 0
      }
    ],
    "id": "g4_u400_ap3",
    "show": true,
    "tag": "Grade 4",
    "title": "Playlist Optional Advanced: Geometry",
    "unit": 100
  },
  {
    "entries": [
      {
        "entity_id": "/e/multiplication_4/",
        "entity_kind": "Exercise",
        "is_essential": false,
        "sort_order": 0
      },
      {
        "entity_id": "/e/arithmetic_word_problems_2/",
        "entity_kind": "Exercise",
        "is_essential": false,
        "sort_order": 1
      },
      {
        "entity_id": "/e/arithmetic_word_problems/",
        "entity_kind": "Exercise",
        "is_essential": false,
        "sort_order": 2
      },
      {
        "entity_id": "/e/division_4/",
        "entity_kind": "Exercise",
        "is_essential": false,
        "sort_order": 3
      }
    ],
    "id": "g4_u400_ap4",
    "show": true,
    "tag": "Grade 4",
    "title": "Playlist Optional Advanced: Multiplication and Division",
    "unit": 100
  },
  {
    "entries": [
      {
        "entity_id": "/e/place_value",
        "entity_kind": "Exercise",
        "is_essential": false,
        "sort_order": 0
      },
      {
        "entity_id": "/e/comparing_whole_numbers/",
        "entity_kind": "Exercise",
        "is_essential": false,
        "sort_order": 1
      },
      {
        "entity_id": "/e/counting_1/",
        "entity_kind": "Exercise",
        "is_essential": false,
        "sort_order": 2
      },
      {
        "entity_id": "/e/rounding_whole_numbers/",
        "entity_kind": "Exercise",
        "is_essential": false,
        "sort_order": 3
      }
    ],
    "id": "g4_u400_p1",
    "show": true,
    "tag": "Grade 4",
    "title": "Playlist Optional Prerequisite: Place Value",
    "unit": 100
  },
  {
    "entries": [
      {
        "entity_id": "/e/addition_1/",
        "entity_kind": "Exercise",
        "is_essential": false,
        "sort_order": 0
      },
      {
        "entity_id": "/e/subtraction_1",
        "entity_kind": "Exercise",
        "is_essential": false,
        "sort_order": 1
      },
      {
        "entity_id": "/e/addition_2/",
        "entity_kind": "Exercise",
        "is_essential": false,
        "sort_order": 2
      },
      {
        "entity_id": "/e/subtraction_2/",
        "entity_kind": "Exercise",
        "is_essential": false,
        "sort_order": 3
      },
      {
        "entity_id": "/e/addition_3/",
        "entity_kind": "Exercise",
        "is_essential": false,
        "sort_order": 4
      },
      {
        "entity_id": "/e/addition_4/",
        "entity_kind": "Exercise",
        "is_essential": false,
        "sort_order": 5
      },
      {
        "entity_id": "/e/subtraction_3/",
        "entity_kind": "Exercise",
        "is_essential": false,
        "sort_order": 6
      },
      {
        "entity_id": "/e/subtraction_4",
        "entity_kind": "Exercise",
        "is_essential": false,
        "sort_order": 7
      },
      {
        "entity_id": "/e/arithmetic_word_problems_1/",
        "entity_kind": "Exercise",
        "is_essential": false,
        "sort_order": 8
      }
    ],
    "id": "g4_u400_p2",
    "show": true,
    "tag": "Grade 4",
    "title": "Playlist Optional Prerequisite: Addition and Subtraction",
    "unit": 100
  },
  {
    "entries": [
      {
        "entity_id": "/e/number_line/",
        "entity_kind": "Exercise",
        "is_essential": false,
        "sort_order": 0
      },
      {
        "entity_id": "/e/multiplication_0.5/",
        "entity_kind": "Exercise",
        "is_essential": false,
        "sort_order": 1
      },
      {
        "entity_id": "/e/multiplication_1/",
        "entity_kind": "Exercise",
        "is_essential": false,
        "sort_order": 2
      },
      {
        "entity_id": "/e/division_0.5/",
        "entity_kind": "Exercise",
        "is_essential": false,
        "sort_order": 3
      },
      {
        "entity_id": "/e/division_1/",
        "entity_kind": "Exercise",
        "is_essential": false,
        "sort_order": 4
      }
    ],
    "id": "g4_u400_p3",
    "show": true,
    "tag": "Grade 4",
    "title": "Playlist Optional Prerequisite: Multiplication and Division",
    "unit": 100
  },
  {
    "entries": [
      {
        "entity_id": "/e/equivalent_fractions/",
        "entity_kind": "Exercise",
        "is_essential": false,
        "sort_order": 0
      },
      {
        "entity_id": "/e/simplifying_fractions/",
        "entity_kind": "Exercise",
        "is_essential": false,
        "sort_order": 1
      },
      {
        "entity_id": "/e/comparing_fractions_2/",
        "entity_kind": "Exercise",
        "is_essential": false,
        "sort_order": 2
      },
      {
        "entity_id": "/e/adding_and_subtracting_fractions/",
        "entity_kind": "Exercise",
        "is_essential": false,
        "sort_order": 3
      },
      {
        "entity_id": "e/adding_subtracting_mixed_numbers_0.5/",
        "entity_kind": "Exercise",
        "is_essential": false,
        "sort_order": 4
      },
      {
        "entity_id": "/e/multiplying_fractions_by_integers/",
        "entity_kind": "Exercise",
        "is_essential": false,
        "sort_order": 5
      },
      {
        "entity_id": "/e/multiplying_fractions_0.5/",
        "entity_kind": "Exercise",
        "is_essential": false,
        "sort_order": 6
      },
      {
        "entity_id": "/e/dividing_fractions_0.5/",
        "entity_kind": "Exercise",
        "is_essential": false,
        "sort_order": 7
      },
      {
        "entity_id": "/e/dividing_fractions/",
        "entity_kind": "Exercise",
        "is_essential": false,
        "sort_order": 8
      }
    ],
    "id": "g4_u401_ap1",
    "show": false,
    "tag": "Grade 4",
    "title": "Playlist AP: Fractions",
    "unit": 102
  },
  {
    "entries": [
      {
        "entity_id": "/e/telling_time_0.5/",
        "entity_kind": "Exercise",
        "is_essential": true,
        "sort_order": 0
      },
      {
        "entity_id": "/e/telling_time/",
        "entity_kind": "Exercise",
        "is_essential": true,
        "sort_order": 1
      },
      {
        "entity_id": "/e/telling_time_2/",
        "entity_kind": "Exercise",
        "is_essential": true,
        "sort_order": 2
      },
      {
        "entity_id": "/e/reading_tables_1/",
        "entity_kind": "Exercise",
        "is_essential": true,
        "sort_order": 3
      },
      {
        "entity_id": "/e/reading_pictographs_1/",
        "entity_kind": "Exercise",
        "is_essential": true,
        "sort_order": 4
      },
      {
        "entity_id": "/e/reading_pictographs_2/",
        "entity_kind": "Exercise",
        "is_essential": true,
        "sort_order": 5
      },
      {
        "entity_id": "/e/reading_bar_charts_1/",
        "entity_kind": "Exercise",
        "is_essential": true,
        "sort_order": 6
      },
      {
        "entity_id": "/e/creating_bar_charts_1/",
        "entity_kind": "Exercise",
        "is_essential": true,
        "sort_order": 7
      }
    ],
    "id": "g4_u401_p1",
    "show": true,
    "tag": "Grade 4",
    "title": "Playlist Core: Telling time, Bar graphs",
    "unit": 101
  },
  {
    "entries": [
      {
        "entity_id": "/e/reading_tables_1/",
        "entity_kind": "Exercise",
        "is_essential": true,
        "sort_order": 0
      },
      {
        "entity_id": "/e/reading_pictographs_1/",
        "entity_kind": "Exercise",
        "is_essential": true,
        "sort_order": 1
      },
      {
        "entity_id": "/e/reading_pictographs_2/",
        "entity_kind": "Exercise",
        "is_essential": true,
        "sort_order": 2
      },
      {
        "entity_id": "/e/reading_bar_charts_1/",
        "entity_kind": "Exercise",
        "is_essential": true,
        "sort_order": 3
      },
      {
        "entity_id": "/e/creating_bar_charts_1/",
        "entity_kind": "Exercise",
        "is_essential": true,
        "sort_order": 4
      }
    ],
    "id": "g4_u401_p2",
    "show": false,
    "tag": "Grade 4",
    "title": "Playlist 2: Bar Graphs",
    "unit": 101
  },
  {
    "entries": [
      {
        "entity_id": "/e/dividing_decimals_0.5/",
        "entity_kind": "Exercise",
        "is_essential": false,
        "sort_order": 0
      },
      {
        "entity_id": "/e/decimals_on_the_number_line_2/",
        "entity_kind": "Exercise",
        "is_essential": false,
        "sort_order": 1
      },
      {
        "entity_id": "/e/understanding_decimals_place_value/",
        "entity_kind": "Exercise",
        "is_essential": false,
        "sort_order": 2
      },
      {
        "entity_id": "/e/converting_decimals_to_fractions_1/",
        "entity_kind": "Exercise",
        "is_essential": false,
        "sort_order": 3
      },
      {
        "entity_id": "/e/comparing_decimals_1/",
        "entity_kind": "Exercise",
        "is_essential": false,
        "sort_order": 4
      },
      {
        "entity_id": "/e/comparing_decimals_2/",
        "entity_kind": "Exercise",
        "is_essential": false,
        "sort_order": 5
      },
      {
        "entity_id": "/e/adding_decimals_0.5/",
        "entity_kind": "Exercise",
        "is_essential": false,
        "sort_order": 6
      },
      {
        "entity_id": "/e/adding_decimals/",
        "entity_kind": "Exercise",
        "is_essential": false,
        "sort_order": 7
      },
      {
        "entity_id": "/e/adding_decimals_2/",
        "entity_kind": "Exercise",
        "is_essential": false,
        "sort_order": 8
      },
      {
        "entity_id": "/e/subtracting_decimals_0.5/",
        "entity_kind": "Exercise",
        "is_essential": false,
        "sort_order": 9
      },
      {
        "entity_id": "/e/subtracting_decimals/",
        "entity_kind": "Exercise",
        "is_essential": false,
        "sort_order": 10
      }
    ],
    "id": "g4_u402_ap1",
    "show": false,
    "tag": "Grade 4",
    "title": "Playlist AP: Decimals",
    "unit": 102
  },
  {
    "entries": [
      {
        "entity_id": "/e/recognizing_fractions_0.5/",
        "entity_kind": "Exercise",
        "is_essential": true,
        "sort_order": 0
      },
      {
        "entity_id": "/e/recognizing_fractions/",
        "entity_kind": "Exercise",
        "is_essential": true,
        "sort_order": 1
      },
      {
        "entity_id": "/e/fractions_on_the_number_line_1/",
        "entity_kind": "Exercise",
        "is_essential": true,
        "sort_order": 2
      },
      {
        "entity_id": "/e/fraction_word_problems_1/",
        "entity_kind": "Exercise",
        "is_essential": true,
        "sort_order": 3
      },
      {
        "entity_id": "/e/comparing_fractions_1/",
        "entity_kind": "Exercise",
        "is_essential": true,
        "sort_order": 4
      },
      {
        "entity_id": "/e/adding_fractions_with_common_denominators/",
        "entity_kind": "Exercise",
        "is_essential": true,
        "sort_order": 5
      },
      {
        "entity_id": "/e/subtracting_fractions_with_common_denominators/",
        "entity_kind": "Exercise",
        "is_essential": true,
        "sort_order": 6
      },
      {
        "entity_id": "/e/converting_mixed_numbers_and_improper_fractions/",
        "entity_kind": "Exercise",
        "is_essential": true,
        "sort_order": 7
      }
    ],
    "id": "g4_u402_p1",
    "show": true,
    "tag": "Grade 4",
    "title": "Playlist Core: Fractions",
    "unit": 102
  },
  {
    "entries": [
      {
        "entity_id": "/e/comparing_fractions_1/",
        "entity_kind": "Exercise",
        "is_essential": true,
        "sort_order": 0
      },
      {
        "entity_id": "/e/adding_fractions_with_common_denominators/",
        "entity_kind": "Exercise",
        "is_essential": true,
        "sort_order": 1
      },
      {
        "entity_id": "/e/subtracting_fractions_with_common_denominators/",
        "entity_kind": "Exercise",
        "is_essential": true,
        "sort_order": 2
      },
      {
        "entity_id": "/e/converting_mixed_numbers_and_improper_fractions/",
        "entity_kind": "Exercise",
        "is_essential": true,
        "sort_order": 3
      },
      {
        "entity_id": "/e/fractions_on_the_number_line_2/",
        "entity_kind": "Exercise",
        "is_essential": true,
        "sort_order": 4
      }
    ],
    "id": "g4_u402_p2",
    "show": false,
    "tag": "Grade 4",
    "title": "Playlist 2: Fractions Operations and Types of Fractions",
    "unit": 102
  },
  {
    "entries": [
      {
        "entity_id": "/e/multi-digit-multiplication/",
        "entity_kind": "Exercise",
        "is_essential": false,
        "sort_order": 0
      },
      {
        "entity_id": "/e/multiplication-and-division-word-problems/",
        "entity_kind": "Exercise",
        "is_essential": false,
        "sort_order": 1
      },
      {
        "entity_id": "/e/multiplication-and-division-word-problems-2/",
        "entity_kind": "Exercise",
        "is_essential": false,
        "sort_order": 2
      },
      {
        "entity_id": "/e/multi-digit-division/",
        "entity_kind": "Exercise",
        "is_essential": false,
        "sort_order": 3
      }
    ],
    "id": "g4_u403_ap1",
    "show": false,
    "tag": "Grade 4",
    "title": "Playlist AP: Multiplication and Division",
    "unit": 103
  },
  {
    "entries": [
      {
        "entity_id": "/e/multiplication_1.5/",
        "entity_kind": "Exercise",
        "is_essential": true,
        "sort_order": 0
      },
      {
        "entity_id": "/e/multiplication_2/",
        "entity_kind": "Exercise",
        "is_essential": true,
        "sort_order": 1
      },
      {
        "entity_id": "/e/multiplication_3/",
        "entity_kind": "Exercise",
        "is_essential": true,
        "sort_order": 2
      },
      {
        "entity_id": "/e/division_1.5/",
        "entity_kind": "Exercise",
        "is_essential": true,
        "sort_order": 3
      },
      {
        "entity_id": "/e/division_2/",
        "entity_kind": "Exercise",
        "is_essential": true,
        "sort_order": 4
      },
      {
        "entity_id": "/e/division_3/",
        "entity_kind": "Exercise",
        "is_essential": true,
        "sort_order": 5
      },
      {
        "entity_id": "/e/arithmetic_word_problems_2/",
        "entity_kind": "Exercise",
        "is_essential": true,
        "sort_order": 6
      },
      {
        "entity_id": "/e/arithmetic_word_problems/",
        "entity_kind": "Exercise",
        "is_essential": true,
        "sort_order": 7
      }
    ],
    "id": "g4_u403_p1",
    "show": true,
    "tag": "Grade 4",
    "title": "Playlist Core: Multiplication and division",
    "unit": 103
  },
  {
    "entries": [
      {
        "entity_id": "/e/division_2/",
        "entity_kind": "Exercise",
        "is_essential": true,
        "sort_order": 0
      },
      {
        "entity_id": "e/division_3/",
        "entity_kind": "Exercise",
        "is_essential": true,
        "sort_order": 1
      },
      {
        "entity_id": "/e/arithmetic_word_problems_2/",
        "entity_kind": "Exercise",
        "is_essential": true,
        "sort_order": 2
      },
      {
        "entity_id": "/e/arithmetic_word_problems/",
        "entity_kind": "Exercise",
        "is_essential": true,
        "sort_order": 3
      }
    ],
    "id": "g4_u403_p2",
    "show": false,
    "tag": "Grade 4",
    "title": "Playlist 2: Division with remainders and Word Problems",
    "unit": 103
  },
  {
    "entries": [
      {
        "entity_id": "/e/recognizing_rays_lines_and_line_segments/",
        "entity_kind": "Exercise",
        "is_essential": false,
        "sort_order": 0
      }
    ],
    "id": "g4_u404_ap1",
    "show": false,
    "tag": "Grade 4",
    "title": "Playlist AP: Geometry",
    "unit": 104
  },
  {
    "entries": [
      {
        "entity_id": "/e/measuring_angles/",
        "entity_kind": "Exercise",
        "is_essential": true,
        "sort_order": 0
      },
      {
        "entity_id": "/e/angle_types/",
        "entity_kind": "Exercise",
        "is_essential": true,
        "sort_order": 1
      },
      {
        "entity_id": "/e/triangle_types/",
        "entity_kind": "Exercise",
        "is_essential": true,
        "sort_order": 2
      },
      {
        "entity_id": "/e/axis_of_symmetry/",
        "entity_kind": "Exercise",
        "is_essential": true,
        "sort_order": 3
      },
      {
        "entity_id": "/e/perimeter_1/",
        "entity_kind": "Exercise",
        "is_essential": true,
        "sort_order": 4
      },
      {
        "entity_id": "/e/perimeter_of_squares_and_rectangles/",
        "entity_kind": "Exercise",
        "is_essential": true,
        "sort_order": 5
      },
      {
        "entity_id": "/e/radius_diameter_and_circumference/",
        "entity_kind": "Exercise",
        "is_essential": true,
        "sort_order": 6
      }
    ],
    "id": "g4_u404_p1",
    "show": true,
    "tag": "Grade 4",
    "title": "Playlist Core: Angles,Triangles,Perimeter, Circles",
    "unit": 104
  },
  {
    "entries": [
      {
        "entity_id": "/e/perimeter_1/",
        "entity_kind": "Exercise",
        "is_essential": true,
        "sort_order": 0
      },
      {
        "entity_id": "/e/perimeter_of_squares_and_rectangles/",
        "entity_kind": "Exercise",
        "is_essential": true,
        "sort_order": 1
      },
      {
        "entity_id": "/e/radius_diameter_and_circumference/",
        "entity_kind": "Exercise",
        "is_essential": true,
        "sort_order": 2
      }
    ],
    "id": "g4_u404_p2",
    "show": false,
    "tag": "Grade 4",
    "title": "Playlist 2: Perimeter, Circles",
    "unit": 104
  },
  {
    "entries": [
      {
        "entity_id": "Subtitle:Week 1",
        "entity_kind": "Divider",
        "sort_order": 0
      },
      {
        "entity_id": "/v/place-value-1/",
        "entity_kind": "Video",
        "is_essential": true,
        "sort_order": 1
      },
      {
        "entity_id": "/v/place-value-2/",
        "entity_kind": "Video",
        "is_essential": true,
        "sort_order": 2
      },
      {
        "entity_id": "/v/representing-numbers/",
        "entity_kind": "Video",
        "is_essential": true,
        "sort_order": 3
      },
      {
        "entity_id": "/v/comparing-place-values/",
        "entity_kind": "Video",
        "is_essential": true,
        "sort_order": 4
      },
      {
        "entity_id": "/v/understanding-place-value-1-exercise/",
        "entity_kind": "Video",
        "is_essential": true,
        "sort_order": 5
      },
      {
        "entity_id": "/v/place-value-relationships-example/",
        "entity_kind": "Video",
        "is_essential": true,
        "sort_order": 6
      },
      {
        "entity_id": "/e/place_value",
        "entity_kind": "Exercise",
        "is_essential": true,
        "sort_order": 7
      },
      {
        "entity_id": "/v/regrouping-numbers-intro-various-place-values/",
        "entity_kind": "Video",
        "is_essential": true,
        "sort_order": 8
      },
      {
        "entity_id": "/v/comparing-whole-number-place-values/",
        "entity_kind": "Video",
        "is_essential": true,
        "sort_order": 9
      },
      {
        "entity_id": "/v/largest-possible-number-from-4-digits-example/",
        "entity_kind": "Video",
        "is_essential": true,
        "sort_order": 10
      },
      {
        "entity_id": "/v/counting-1-exercise/",
        "entity_kind": "Video",
        "is_essential": true,
        "sort_order": 11
      },
      {
        "entity_id": "/e/counting_1/",
        "entity_kind": "Exercise",
        "is_essential": true,
        "sort_order": 12
      }
    ],
    "id": "g5_p1",
    "show": false,
    "tag": "Grade 5",
    "title": "Playlist 1: Place values",
    "unit": 1
  },
  {
    "entries": [
      {
        "entity_id": "Subtitle: Week 12",
        "entity_kind": "Divider",
        "sort_order": 0
      },
      {
        "entity_id": "/v/perimeter-and-area-basics/",
        "entity_kind": "Video",
        "is_essential": true,
        "sort_order": 1
      },
      {
        "entity_id": "/v/triangle-area-proofs/",
        "entity_kind": "Video",
        "is_essential": false,
        "sort_order": 2
      },
      {
        "entity_id": "/v/interesting-perimeter-and-area-problems/",
        "entity_kind": "Video",
        "is_essential": true,
        "sort_order": 3
      },
      {
        "entity_id": "/v/area-of-diagonal-generated-triangles-of-rectangle-are-equal/",
        "entity_kind": "Video",
        "is_essential": true,
        "sort_order": 4
      },
      {
        "entity_id": "/v/area-of-an-equilateral-triangle/",
        "entity_kind": "Video",
        "is_essential": true,
        "sort_order": 5
      },
      {
        "entity_id": "/v/area-of-shaded-region-made-from-equilateral-triangles/",
        "entity_kind": "Video",
        "is_essential": true,
        "sort_order": 6
      },
      {
        "entity_id": "/v/challenging-perimeter-problem/",
        "entity_kind": "Video",
        "is_essential": false,
        "sort_order": 7
      },
      {
        "entity_id": "/e/area_of_triangles_1/",
        "entity_kind": "Exercise",
        "is_essential": true,
        "sort_order": 8
      },
      {
        "entity_id": "/e/shaded_areas/",
        "entity_kind": "Exercise",
        "is_essential": true,
        "sort_order": 9
      },
      {
        "entity_id": "/v/quadrilateral-overview/",
        "entity_kind": "Video",
        "is_essential": false,
        "sort_order": 10
      },
      {
        "entity_id": "/v/quadrilateral-properties/",
        "entity_kind": "Video",
        "is_essential": false,
        "sort_order": 11
      },
      {
        "entity_id": "/v/perimeter-of-a-polygon/",
        "entity_kind": "Video",
        "is_essential": false,
        "sort_order": 12
      },
      {
        "entity_id": "/v/area-of-a-kite/",
        "entity_kind": "Video",
        "is_essential": false,
        "sort_order": 13
      }
    ],
    "id": "g5_p10",
    "show": false,
    "tag": "Grade 5",
    "title": "Playlist 10: Perimeter, area and volume- ratio and proportion",
    "unit": 3
  },
  {
    "entries": [
      {
        "entity_id": "Subtitle: Week 13",
        "entity_kind": "Divider",
        "sort_order": 0
      },
      {
        "entity_id": "/v/understanding-multiplication-through-area-models/",
        "entity_kind": "Video",
        "is_essential": true,
        "sort_order": 1
      },
      {
        "entity_id": "/v/area-model-for-multiplication/",
        "entity_kind": "Video",
        "is_essential": true,
        "sort_order": 2
      },
      {
        "entity_id": "/v/quadrilateral-overview/",
        "entity_kind": "Video",
        "is_essential": true,
        "sort_order": 3
      },
      {
        "entity_id": "/v/quadrilateral-properties/",
        "entity_kind": "Video",
        "is_essential": true,
        "sort_order": 4
      },
      {
        "entity_id": "/v/kites-as-a-mathematical-shape/",
        "entity_kind": "Video",
        "is_essential": true,
        "sort_order": 5
      },
      {
        "entity_id": "/v/quadrilateral-types-exercise/",
        "entity_kind": "Video",
        "is_essential": true,
        "sort_order": 6
      },
      {
        "entity_id": "/v/proof---opposite-sides-of-parallelogram-congruent/",
        "entity_kind": "Video",
        "is_essential": false,
        "sort_order": 7
      },
      {
        "entity_id": "/v/proof---diagonals-of-a-parallelogram-bisect-each-other/",
        "entity_kind": "Video",
        "is_essential": false,
        "sort_order": 8
      },
      {
        "entity_id": "/v/proof---opposite-angles-of-parallelogram-congruent/",
        "entity_kind": "Video",
        "is_essential": false,
        "sort_order": 9
      },
      {
        "entity_id": "/v/proof---rhombus-diagonals-are-perpendicular-bisectors/",
        "entity_kind": "Video",
        "is_essential": false,
        "sort_order": 10
      },
      {
        "entity_id": "/v/proof---rhombus-area-half-product-of-diagonal-length/",
        "entity_kind": "Video",
        "is_essential": false,
        "sort_order": 11
      },
      {
        "entity_id": "/v/area-of-a-parallelogram/",
        "entity_kind": "Video",
        "is_essential": true,
        "sort_order": 12
      },
      {
        "entity_id": "/e/quadrilateral_types/",
        "entity_kind": "Exercise",
        "is_essential": true,
        "sort_order": 13
      },
      {
        "entity_id": "/e/quadrilateral_angles/",
        "entity_kind": "Exercise",
        "is_essential": true,
        "sort_order": 14
      },
      {
        "entity_id": "Subtitle: week 14",
        "entity_kind": "Divider",
        "sort_order": 15
      },
      {
        "entity_id": "/v/telling-time-exercise-example-1/",
        "entity_kind": "Video",
        "is_essential": true,
        "sort_order": 16
      },
      {
        "entity_id": "/v/telling-time-exercise-example-2/",
        "entity_kind": "Video",
        "is_essential": true,
        "sort_order": 17
      },
      {
        "entity_id": "/e/telling_time_0.5/",
        "entity_kind": "Exercise",
        "is_essential": true,
        "sort_order": 18
      },
      {
        "entity_id": "/e/telling_time/",
        "entity_kind": "Exercise",
        "is_essential": true,
        "sort_order": 19
      },
      {
        "entity_id": "/e/telling_time_2",
        "entity_kind": "Exercise",
        "is_essential": true,
        "sort_order": 20
      },
      {
        "entity_id": "Quiz",
        "entity_kind": "Quiz",
        "sort_order": 21
      }
    ],
    "id": "g5_p11",
    "show": false,
    "tag": "Grade 5",
    "title": "Playlist 11- Quadrilaterals & telling time",
    "unit": 3
  },
  {
    "entries": [
      {
        "entity_id": "Subtitle: week 15",
        "entity_kind": "Divider",
        "sort_order": 0
      },
      {
        "entity_id": "/v/introduction-to-fractions/",
        "entity_kind": "Video",
        "is_essential": true,
        "sort_order": 1
      },
      {
        "entity_id": "/v/identifying-fraction-parts/",
        "entity_kind": "Video",
        "is_essential": true,
        "sort_order": 2
      },
      {
        "entity_id": "/v/recognizing-fractions-exercise/",
        "entity_kind": "Video",
        "is_essential": true,
        "sort_order": 3
      },
      {
        "entity_id": "/v/numerator-and-denominator-of-a-fraction/",
        "entity_kind": "Video",
        "is_essential": true,
        "sort_order": 4
      },
      {
        "entity_id": "/v/plotting-basic-fractions-on-the-number-line/",
        "entity_kind": "Video",
        "is_essential": true,
        "sort_order": 5
      },
      {
        "entity_id": "/v/fraction-word-problems-1-exercise/",
        "entity_kind": "Video",
        "is_essential": true,
        "sort_order": 6
      },
      {
        "entity_id": "/e/recognizing_fractions_0.5/",
        "entity_kind": "Exercise",
        "is_essential": true,
        "sort_order": 7
      },
      {
        "entity_id": "/e/recognizing_fractions/",
        "entity_kind": "Exercise",
        "is_essential": true,
        "sort_order": 8
      },
      {
        "entity_id": "/e/fractions_on_the_number_line_1/",
        "entity_kind": "Exercise",
        "is_essential": true,
        "sort_order": 9
      },
      {
        "entity_id": "/e/fraction_word_problems_1/",
        "entity_kind": "Exercise",
        "is_essential": true,
        "sort_order": 10
      },
      {
        "entity_id": "e/fractions_cut_and_copy_1/",
        "entity_kind": "Exercise",
        "is_essential": true,
        "sort_order": 11
      },
      {
        "entity_id": "Subtitle:week 16",
        "entity_kind": "Divider",
        "sort_order": 12
      },
      {
        "entity_id": "/v/visualizing-equivalent-fractions/",
        "entity_kind": "Video",
        "is_essential": true,
        "sort_order": 13
      },
      {
        "entity_id": "/v/equivalent-fraction-word-problem-example/",
        "entity_kind": "Video",
        "is_essential": true,
        "sort_order": 14
      },
      {
        "entity_id": "/v/equivalent-fraction-word-problem-example-2/",
        "entity_kind": "Video",
        "is_essential": true,
        "sort_order": 15
      },
      {
        "entity_id": "/v/equivalent-fraction-word-problem-example-3/",
        "entity_kind": "Video",
        "is_essential": true,
        "sort_order": 16
      },
      {
        "entity_id": "/v/fractions-cut-and-copy-1-exercise/",
        "entity_kind": "Video",
        "is_essential": true,
        "sort_order": 17
      },
      {
        "entity_id": "/v/fractions-in-lowest-terms/",
        "entity_kind": "Video",
        "is_essential": true,
        "sort_order": 18
      },
      {
        "entity_id": "/v/equivalent-fractions/",
        "entity_kind": "Video",
        "is_essential": true,
        "sort_order": 19
      },
      {
        "entity_id": "/v/equivalent-fractions-example/",
        "entity_kind": "Video",
        "is_essential": true,
        "sort_order": 20
      },
      {
        "entity_id": "/e/equivalent_fractions_2/",
        "entity_kind": "Exercise",
        "is_essential": true,
        "sort_order": 21
      },
      {
        "entity_id": "/e/simplifying_fractions/",
        "entity_kind": "Exercise",
        "is_essential": true,
        "sort_order": 22
      },
      {
        "entity_id": "/e/equivalent_fractions/",
        "entity_kind": "Exercise",
        "is_essential": true,
        "sort_order": 23
      },
      {
        "entity_id": "Quiz",
        "entity_kind": "Quiz",
        "sort_order": 24
      }
    ],
    "id": "g5_p12",
    "show": false,
    "tag": "Grade 5",
    "title": "Playlist 12- Understanding fractions & equivalent fractions",
    "unit": 3
  },
  {
    "entries": [
      {
        "entity_id": "Subtitle week 17",
        "entity_kind": "Divider",
        "sort_order": 0
      },
      {
        "entity_id": "/v/finding-common-denominators/",
        "entity_kind": "Video",
        "is_essential": true,
        "sort_order": 1
      },
      {
        "entity_id": "/v/comparing-fractions-with-greater-than-and-less-than-symbols/",
        "entity_kind": "Video",
        "is_essential": true,
        "sort_order": 2
      },
      {
        "entity_id": "/v/fractions-with-like-denominators-numerators/",
        "entity_kind": "Video",
        "is_essential": true,
        "sort_order": 3
      },
      {
        "entity_id": "/v/comparing-fractions/",
        "entity_kind": "Video",
        "is_essential": true,
        "sort_order": 4
      },
      {
        "entity_id": "/v/comparing-fractions-2/",
        "entity_kind": "Video",
        "is_essential": true,
        "sort_order": 5
      },
      {
        "entity_id": "/v/ordering-fractions/",
        "entity_kind": "Video",
        "is_essential": true,
        "sort_order": 6
      },
      {
        "entity_id": "/e/comparing_fractions_1/",
        "entity_kind": "Exercise",
        "is_essential": true,
        "sort_order": 7
      },
      {
        "entity_id": "/e/comparing_fractions_2/",
        "entity_kind": "Exercise",
        "is_essential": true,
        "sort_order": 8
      },
      {
        "entity_id": "/e/ordering_fractions/",
        "entity_kind": "Exercise",
        "is_essential": true,
        "sort_order": 9
      },
      {
        "entity_id": "/v/decomposing-a-fraction-visually/",
        "entity_kind": "Video",
        "is_essential": true,
        "sort_order": 10
      },
      {
        "entity_id": "/v/decomposing-a-mixed-number/",
        "entity_kind": "Video",
        "is_essential": true,
        "sort_order": 11
      },
      {
        "entity_id": "Subtitle week 18",
        "entity_kind": "Divider",
        "sort_order": 12
      },
      {
        "entity_id": "/v/adding-up-to-a-fraction-drag-and-drop-example/",
        "entity_kind": "Video",
        "is_essential": true,
        "sort_order": 13
      },
      {
        "entity_id": "/v/adding-fractions-with-like-denominators/",
        "entity_kind": "Video",
        "is_essential": true,
        "sort_order": 14
      },
      {
        "entity_id": "/v/subtracting--fractions/",
        "entity_kind": "Video",
        "is_essential": true,
        "sort_order": 15
      },
      {
        "entity_id": "/v/adding-and-subtracting-fractions/",
        "entity_kind": "Video",
        "is_essential": true,
        "sort_order": 16
      },
      {
        "entity_id": "/v/adding-fractions-with-unlike-denominators/",
        "entity_kind": "Video",
        "is_essential": true,
        "sort_order": 17
      },
      {
        "entity_id": "/v/adding-fractions--ex-1/",
        "entity_kind": "Video",
        "is_essential": true,
        "sort_order": 18
      },
      {
        "entity_id": "v/subtracting-fractions-with-unlike-denominators/",
        "entity_kind": "Video",
        "is_essential": true,
        "sort_order": 19
      },
      {
        "entity_id": "/v/adding-fractions-with-different-signs/",
        "entity_kind": "Video",
        "is_essential": true,
        "sort_order": 20
      },
      {
        "entity_id": "/v/addition-of-rational--numbers/",
        "entity_kind": "Video",
        "is_essential": true,
        "sort_order": 21
      },
      {
        "entity_id": "/v/adding-fractions-word-problem-1/",
        "entity_kind": "Video",
        "is_essential": true,
        "sort_order": 22
      },
      {
        "entity_id": "/v/subtracting-fractions-word-problem-1/",
        "entity_kind": "Video",
        "is_essential": true,
        "sort_order": 23
      },
      {
        "entity_id": "/v/adding-fractions-word-problem-2/",
        "entity_kind": "Video",
        "is_essential": true,
        "sort_order": 24
      },
      {
        "entity_id": "/v/adding-fractions-with-unlike-denominators-word-problem/",
        "entity_kind": "Video",
        "is_essential": true,
        "sort_order": 25
      },
      {
        "entity_id": "/v/subtracting-fractions-with-unlike-denominators-word-problem/",
        "entity_kind": "Video",
        "is_essential": true,
        "sort_order": 26
      },
      {
        "entity_id": "/e/adding_fractions_with_common_denominators/",
        "entity_kind": "Exercise",
        "is_essential": true,
        "sort_order": 27
      },
      {
        "entity_id": "/e/subtracting_fractions_with_common_denominators/",
        "entity_kind": "Exercise",
        "is_essential": true,
        "sort_order": 28
      },
      {
        "entity_id": "/e/adding_fractions/",
        "entity_kind": "Exercise",
        "is_essential": true,
        "sort_order": 29
      },
      {
        "entity_id": "/e/subtracting_fractions/",
        "entity_kind": "Exercise",
        "is_essential": true,
        "sort_order": 30
      },
      {
        "entity_id": "/e/adding_and_subtracting_fractions/",
        "entity_kind": "Exercise",
        "is_essential": true,
        "sort_order": 31
      },
      {
        "entity_id": "Quiz",
        "entity_kind": "Quiz",
        "sort_order": 32
      }
    ],
    "id": "g5_p13",
    "show": false,
    "tag": "Grade 5",
    "title": "Playlist 13 - Comparing fractions, decomposing fractions, factors and multiples, adding and subtracting fractions",
    "unit": 4
  },
  {
    "entries": [
      {
        "entity_id": "Subtitle week 19",
        "entity_kind": "Divider",
        "sort_order": 0
      },
      {
        "entity_id": "/v/multiplying-fractions-and-whole-numbers/",
        "entity_kind": "Video",
        "is_essential": true,
        "sort_order": 1
      },
      {
        "entity_id": "/v/multiplying-a-fraction-by-a-fraction/",
        "entity_kind": "Video",
        "is_essential": true,
        "sort_order": 2
      },
      {
        "entity_id": "/v/multiplying-fractions/",
        "entity_kind": "Video",
        "is_essential": true,
        "sort_order": 3
      },
      {
        "entity_id": "/v/multiplying-negative-and-positive-fractions/",
        "entity_kind": "Video",
        "is_essential": true,
        "sort_order": 4
      },
      {
        "entity_id": "/v/multiplication-as-scaling/",
        "entity_kind": "Video",
        "is_essential": true,
        "sort_order": 5
      },
      {
        "entity_id": "/e/multiplying_fractions_by_integers/",
        "entity_kind": "Exercise",
        "is_essential": true,
        "sort_order": 6
      },
      {
        "entity_id": "/e/multiplying_fractions_0.5/",
        "entity_kind": "Exercise",
        "is_essential": true,
        "sort_order": 7
      },
      {
        "entity_id": "/e/multiplying_fractions/",
        "entity_kind": "Exercise",
        "is_essential": true,
        "sort_order": 8
      },
      {
        "entity_id": "/v/creating-a-fraction-through-division-of-whole-numbers/",
        "entity_kind": "Video",
        "is_essential": true,
        "sort_order": 9
      },
      {
        "entity_id": "/v/my-share-of-soap-as-a-mixed-number-on-a-number-line/",
        "entity_kind": "Video",
        "is_essential": true,
        "sort_order": 10
      },
      {
        "entity_id": "/v/dividing-a-whole-number-by-a-fraction-word-problem/",
        "entity_kind": "Video",
        "is_essential": true,
        "sort_order": 11
      },
      {
        "entity_id": "/v/dividing-a-fraction-by-a-whole-number-word-problem/",
        "entity_kind": "Video",
        "is_essential": true,
        "sort_order": 12
      },
      {
        "entity_id": "/v/dividing-fractions/",
        "entity_kind": "Video",
        "is_essential": true,
        "sort_order": 13
      },
      {
        "entity_id": "/v/dividing-fractions-example/",
        "entity_kind": "Video",
        "is_essential": true,
        "sort_order": 14
      },
      {
        "entity_id": "/e/dividing_fractions_0.5/",
        "entity_kind": "Exercise",
        "is_essential": true,
        "sort_order": 15
      },
      {
        "entity_id": "/e/dividing_fractions/",
        "entity_kind": "Exercise",
        "is_essential": true,
        "sort_order": 16
      },
      {
        "entity_id": "/e/dividing_fractions_2/",
        "entity_kind": "Exercise",
        "is_essential": true,
        "sort_order": 17
      },
      {
        "entity_id": "/v/multiplying-fractions-word-problem-2/",
        "entity_kind": "Video",
        "is_essential": true,
        "sort_order": 18
      },
      {
        "entity_id": "/v/multiplying-fractions-word-problem-3/",
        "entity_kind": "Video",
        "is_essential": true,
        "sort_order": 19
      },
      {
        "entity_id": "/v/multiplying-fractions-word-problem-1/",
        "entity_kind": "Video",
        "is_essential": true,
        "sort_order": 20
      },
      {
        "entity_id": "/v/multiplying-fractions-word-problem/",
        "entity_kind": "Video",
        "is_essential": true,
        "sort_order": 21
      },
      {
        "entity_id": "/v/multiplying-fractions-word-problem-4/",
        "entity_kind": "Video",
        "is_essential": true,
        "sort_order": 22
      },
      {
        "entity_id": "/v/multiplying-fractions-word-problem-5/",
        "entity_kind": "Video",
        "is_essential": true,
        "sort_order": 23
      }
    ],
    "id": "g5_p14",
    "show": false,
    "tag": "Grade 5",
    "title": "Playlist 14 - Multiplying and dividing fractions",
    "unit": 4
  },
  {
    "entries": [
      {
        "entity_id": "Subtitle: week 20",
        "entity_kind": "Divider",
        "sort_order": 0
      },
      {
        "entity_id": "/v/comparing-improper-fractions-and-mixed-numbers/",
        "entity_kind": "Video",
        "is_essential": true,
        "sort_order": 1
      },
      {
        "entity_id": "/v/mixed-numbers-and-improper-fractions/",
        "entity_kind": "Video",
        "is_essential": true,
        "sort_order": 2
      },
      {
        "entity_id": "/v/proper-and-improper-fractions/",
        "entity_kind": "Video",
        "is_essential": true,
        "sort_order": 3
      },
      {
        "entity_id": "/v/converting-mixed-numbers-to-improper-fractions/",
        "entity_kind": "Video",
        "is_essential": true,
        "sort_order": 4
      },
      {
        "entity_id": "/v/changing-a-mixed-number-to-an-improper-fraction/",
        "entity_kind": "Video",
        "is_essential": true,
        "sort_order": 5
      },
      {
        "entity_id": "/v/changing-an-improper-fraction-to-a-mixed-number/",
        "entity_kind": "Video",
        "is_essential": true,
        "sort_order": 6
      },
      {
        "entity_id": "/v/postive-improper-fractions-on-the-number-line/",
        "entity_kind": "Video",
        "is_essential": true,
        "sort_order": 7
      },
      {
        "entity_id": "/v/ordering-improper-fractions-and-mixed-numbers/",
        "entity_kind": "Video",
        "is_essential": true,
        "sort_order": 8
      },
      {
        "entity_id": "/v/fractions-cut-and-copy-2-exercise-example/",
        "entity_kind": "Video",
        "is_essential": true,
        "sort_order": 9
      },
      {
        "entity_id": "/v/points-on-a-number-line/",
        "entity_kind": "Video",
        "is_essential": true,
        "sort_order": 10
      },
      {
        "entity_id": "/e/converting_mixed_numbers_and_improper_fractions/",
        "entity_kind": "Exercise",
        "is_essential": true,
        "sort_order": 11
      },
      {
        "entity_id": "/e/fractions_on_the_number_line_2/",
        "entity_kind": "Exercise",
        "is_essential": true,
        "sort_order": 12
      },
      {
        "entity_id": "/e/comparing_improper_fractions_and_mixed_numbers/",
        "entity_kind": "Exercise",
        "is_essential": true,
        "sort_order": 13
      },
      {
        "entity_id": "/e/ordering_improper_fractions_and_mixed_numbers/",
        "entity_kind": "Exercise",
        "is_essential": true,
        "sort_order": 14
      },
      {
        "entity_id": "/e/fractions_cut_and_copy_2/",
        "entity_kind": "Exercise",
        "is_essential": true,
        "sort_order": 15
      },
      {
        "entity_id": "/e/fractions_on_the_number_line_3/",
        "entity_kind": "Exercise",
        "is_essential": true,
        "sort_order": 16
      },
      {
        "entity_id": "Quiz",
        "entity_kind": "Quiz",
        "sort_order": 17
      }
    ],
    "id": "g5_p15",
    "show": false,
    "tag": "Grade 5",
    "title": "Playlist 15 - Mixed fractions and improper fractions",
    "unit": 5
  },
  {
    "entries": [
      {
        "entity_id": "Subtitle: Week 21",
        "entity_kind": "Divider",
        "sort_order": 0
      },
      {
        "entity_id": "/v/adding-mixed-numbers/",
        "entity_kind": "Video",
        "is_essential": true,
        "sort_order": 1
      },
      {
        "entity_id": "/v/adding-mixed-numbers-with-unlike-denominators/",
        "entity_kind": "Video",
        "is_essential": true,
        "sort_order": 2
      },
      {
        "entity_id": "/v/adding-mixed-numbers-word-problem/",
        "entity_kind": "Video",
        "is_essential": true,
        "sort_order": 3
      },
      {
        "entity_id": "/v/subtracting-mixed-numbers/",
        "entity_kind": "Video",
        "is_essential": true,
        "sort_order": 4
      },
      {
        "entity_id": "/v/subtracting-mixed-numbers-2/",
        "entity_kind": "Video",
        "is_essential": true,
        "sort_order": 5
      },
      {
        "entity_id": "/v/subtracting-mixed-numbers-word-problem/",
        "entity_kind": "Video",
        "is_essential": true,
        "sort_order": 6
      },
      {
        "entity_id": "/v/adding-subtracting-mixed-numbers-0-5--ex-1/",
        "entity_kind": "Video",
        "is_essential": true,
        "sort_order": 7
      },
      {
        "entity_id": "/v/adding-subtracting-mixed-numbers-0-5--ex-2/",
        "entity_kind": "Video",
        "is_essential": true,
        "sort_order": 8
      },
      {
        "entity_id": "/v/adding-subtracting-mixed-numbers-1--ex-1/",
        "entity_kind": "Video",
        "is_essential": true,
        "sort_order": 9
      },
      {
        "entity_id": "/v/adding-subtracting-mixed-numbers-1--ex-2/",
        "entity_kind": "Video",
        "is_essential": true,
        "sort_order": 10
      },
      {
        "entity_id": "e/adding_subtracting_mixed_numbers_0.5/",
        "entity_kind": "Exercise",
        "is_essential": true,
        "sort_order": 11
      },
      {
        "entity_id": "e/adding_subtracting_mixed_numbers_1/",
        "entity_kind": "Exercise",
        "is_essential": true,
        "sort_order": 12
      },
      {
        "entity_id": "/v/multiplying-fractions-and-mixed-numbers/",
        "entity_kind": "Video",
        "is_essential": true,
        "sort_order": 13
      },
      {
        "entity_id": "/v/multiplying--mixed-numbers/",
        "entity_kind": "Video",
        "is_essential": true,
        "sort_order": 14
      },
      {
        "entity_id": "/e/multiplying_mixed_numbers_1/",
        "entity_kind": "Exercise",
        "is_essential": true,
        "sort_order": 15
      },
      {
        "entity_id": "Quiz",
        "entity_kind": "Quiz",
        "sort_order": 16
      }
    ],
    "id": "g5_p16",
    "show": false,
    "tag": "Grade 5",
    "title": "Playlist 16- Mixed fractions and improper fractions- addition, subtraction, multiplication and division",
    "unit": 5
  },
  {
    "entries": [
      {
        "entity_id": "Subtitle : Week 22",
        "entity_kind": "Divider",
        "sort_order": 0
      },
      {
        "entity_id": "/v/decimal-place-value/",
        "entity_kind": "Video",
        "is_essential": true,
        "sort_order": 1
      },
      {
        "entity_id": "/v/decimal-place-value-2/",
        "entity_kind": "Video",
        "is_essential": true,
        "sort_order": 2
      },
      {
        "entity_id": "/v/writing-out-a-decimal-in-words/",
        "entity_kind": "Video",
        "is_essential": true,
        "sort_order": 3
      },
      {
        "entity_id": "/v/expanding-out-a-decimal-by-place-value/",
        "entity_kind": "Video",
        "is_essential": true,
        "sort_order": 4
      },
      {
        "entity_id": "/v/writing-a-decimal-to-represent-a-quantity/",
        "entity_kind": "Video",
        "is_essential": true,
        "sort_order": 5
      },
      {
        "entity_id": "/v/comparing-place-values-in-decimals/",
        "entity_kind": "Video",
        "is_essential": true,
        "sort_order": 6
      },
      {
        "entity_id": "/v/understanding-decimal-place-value-exercise/",
        "entity_kind": "Video",
        "is_essential": true,
        "sort_order": 7
      },
      {
        "entity_id": "/e/understanding_decimals_place_value/",
        "entity_kind": "Exercise",
        "is_essential": true,
        "sort_order": 8
      }
    ],
    "id": "g5_p17",
    "show": false,
    "tag": "Grade 5",
    "title": "Playlist 17 - Conceptualizing decimals and place notation, decimals and fractions, regrouping and comparing",
    "unit": 5
  },
  {
    "entries": [
      {
        "entity_id": "Subtitle : Week 23",
        "entity_kind": "Divider",
        "sort_order": 0
      },
      {
        "entity_id": "/v/adding-decimals-example-1/",
        "entity_kind": "Video",
        "is_essential": true,
        "sort_order": 1
      },
      {
        "entity_id": "/v/adding-decimals-example-2/",
        "entity_kind": "Video",
        "is_essential": true,
        "sort_order": 2
      },
      {
        "entity_id": "/v/adding-decimals/",
        "entity_kind": "Video",
        "is_essential": true,
        "sort_order": 3
      },
      {
        "entity_id": "/v/subtracting-decimals/",
        "entity_kind": "Video",
        "is_essential": true,
        "sort_order": 4
      },
      {
        "entity_id": "/v/adding-decimals-word-problem/",
        "entity_kind": "Video",
        "is_essential": true,
        "sort_order": 5
      },
      {
        "entity_id": "/v/subtracting-decimals-word-problem/",
        "entity_kind": "Video",
        "is_essential": true,
        "sort_order": 6
      },
      {
        "entity_id": "/v/subtracting-decimals--old/",
        "entity_kind": "Video",
        "is_essential": true,
        "sort_order": 7
      },
      {
        "entity_id": "/e/adding_decimals_0.5/",
        "entity_kind": "Exercise",
        "is_essential": true,
        "sort_order": 8
      },
      {
        "entity_id": "/e/adding_decimals/",
        "entity_kind": "Exercise",
        "is_essential": true,
        "sort_order": 9
      },
      {
        "entity_id": "/e/adding_decimals_2/",
        "entity_kind": "Exercise",
        "is_essential": true,
        "sort_order": 10
      },
      {
        "entity_id": "/e/subtracting_decimals_0.5/",
        "entity_kind": "Exercise",
        "is_essential": true,
        "sort_order": 11
      },
      {
        "entity_id": "/e/subtracting_decimals/",
        "entity_kind": "Exercise",
        "is_essential": true,
        "sort_order": 12
      },
      {
        "entity_id": "/v/multiplying-decimals/",
        "entity_kind": "Video",
        "is_essential": true,
        "sort_order": 13
      },
      {
        "entity_id": "/v/mulitplyling-decimals-3/",
        "entity_kind": "Video",
        "is_essential": true,
        "sort_order": 14
      },
      {
        "entity_id": "/v/mulitplication-8--multiplying-decimals--old-video/",
        "entity_kind": "Video",
        "is_essential": false,
        "sort_order": 15
      },
      {
        "entity_id": "Quiz",
        "entity_kind": "Quiz",
        "sort_order": 16
      }
    ],
    "id": "g5_p18",
    "show": false,
    "tag": "Grade 5",
    "title": "Playlist 18 - Decimal operations- addition, subtraction and multiplication of decimals \n",
    "unit": 6
  },
  {
    "entries": [
      {
        "entity_id": "Subtitle : Week 24",
        "entity_kind": "Divider",
        "sort_order": 0
      },
      {
        "entity_id": "/v/converting-fractions-to-decimals-example/",
        "entity_kind": "Video",
        "is_essential": true,
        "sort_order": 1
      },
      {
        "entity_id": "/v/converting-fractions-to-decimals--ex1/",
        "entity_kind": "Video",
        "is_essential": true,
        "sort_order": 2
      },
      {
        "entity_id": "/v/converting-fractions-to-decimals--ex2/",
        "entity_kind": "Video",
        "is_essential": true,
        "sort_order": 3
      },
      {
        "entity_id": "/v/converting-fractions-to-decimals/",
        "entity_kind": "Video",
        "is_essential": true,
        "sort_order": 4
      },
      {
        "entity_id": "/v/representing-a-number-as-a-decimal--percent--and-fraction-2/",
        "entity_kind": "Video",
        "is_essential": true,
        "sort_order": 5
      },
      {
        "entity_id": "/v/representing-a-number-as-a-decimal--percent--and-fraction/",
        "entity_kind": "Video",
        "is_essential": true,
        "sort_order": 6
      },
      {
        "entity_id": "/e/converting_fractions_to_decimals/",
        "entity_kind": "Exercise",
        "is_essential": true,
        "sort_order": 7
      },
      {
        "entity_id": "/v/converting-decimals-to-fractions-1--ex-2/",
        "entity_kind": "Video",
        "is_essential": true,
        "sort_order": 8
      },
      {
        "entity_id": "/v/converting-decimals-to-fractions-1--ex-3/",
        "entity_kind": "Video",
        "is_essential": true,
        "sort_order": 9
      },
      {
        "entity_id": "/v/converting-decimals-to-fractions-2--ex-1/",
        "entity_kind": "Video",
        "is_essential": true,
        "sort_order": 10
      },
      {
        "entity_id": "/v/converting-decimals-to-fractions-2--ex-2/",
        "entity_kind": "Video",
        "is_essential": true,
        "sort_order": 11
      },
      {
        "entity_id": "e/converting_decimals_to_fractions_1/",
        "entity_kind": "Exercise",
        "is_essential": true,
        "sort_order": 12
      },
      {
        "entity_id": "/e/converting_decimals_to_fractions_2/",
        "entity_kind": "Exercise",
        "is_essential": true,
        "sort_order": 13
      },
      {
        "entity_id": "/v/ordering-numeric-expressions_DUP_3/",
        "entity_kind": "Video",
        "is_essential": true,
        "sort_order": 14
      },
      {
        "entity_id": "/v/adding-decimals-example-1/",
        "entity_kind": "Video",
        "is_essential": true,
        "sort_order": 15
      },
      {
        "entity_id": "/v/converting-a-fraction-to-a-repeating-decimal/",
        "entity_kind": "Video",
        "is_essential": true,
        "sort_order": 16
      },
      {
        "entity_id": "/v/regrouping-with-decimals/",
        "entity_kind": "Video",
        "is_essential": true,
        "sort_order": 17
      },
      {
        "entity_id": "/v/regrouping-with-decimals-example/",
        "entity_kind": "Video",
        "is_essential": true,
        "sort_order": 18
      },
      {
        "entity_id": "/v/regrouping-decimals-example-2/",
        "entity_kind": "Video",
        "is_essential": true,
        "sort_order": 19
      },
      {
        "entity_id": "Quiz",
        "entity_kind": "Quiz",
        "sort_order": 20
      }
    ],
    "id": "g5_p19",
    "show": false,
    "tag": "Grade 5",
    "title": "Playlist 19 - Conversion of decimals",
    "unit": 6
  },
  {
    "entries": [
      {
        "entity_id": "Subtitle:Week 2",
        "entity_kind": "Divider",
        "sort_order": 0
      },
      {
        "entity_id": "/v/regrouping-whole-numbers/",
        "entity_kind": "Video",
        "is_essential": true,
        "sort_order": 1
      },
      {
        "entity_id": "/v/regrouping-whole-numbers-example-1/",
        "entity_kind": "Video",
        "is_essential": true,
        "sort_order": 2
      },
      {
        "entity_id": "/v/regrouping-whole-numbers-example-2/",
        "entity_kind": "Video",
        "is_essential": true,
        "sort_order": 3
      },
      {
        "entity_id": "/v/greater-than-and-less-than-symbols/",
        "entity_kind": "Video",
        "is_essential": true,
        "sort_order": 4
      },
      {
        "entity_id": "/v/plotting-inequalities-on-a-number-line/",
        "entity_kind": "Video",
        "is_essential": false,
        "sort_order": 5
      },
      {
        "entity_id": "/v/writing-numerical-inequalities-exercise/",
        "entity_kind": "Video",
        "is_essential": true,
        "sort_order": 6
      },
      {
        "entity_id": "/v/inequalities-in-one-variable-1-exercise/",
        "entity_kind": "Video",
        "is_essential": true,
        "sort_order": 7
      },
      {
        "entity_id": "/v/inequalities-on-a-number-line/",
        "entity_kind": "Video",
        "is_essential": true,
        "sort_order": 8
      },
      {
        "entity_id": "/v/figuring-out-days-of-the-week/",
        "entity_kind": "Video",
        "is_essential": true,
        "sort_order": 9
      },
      {
        "entity_id": "/e/comparing_whole_numbers/",
        "entity_kind": "Exercise",
        "is_essential": true,
        "sort_order": 10
      },
      {
        "entity_id": "/e/inequalities_on_a_number_line/",
        "entity_kind": "Exercise",
        "is_essential": true,
        "sort_order": 11
      },
      {
        "entity_id": "Quiz",
        "entity_kind": "Quiz",
        "sort_order": 12
      }
    ],
    "id": "g5_p2",
    "show": false,
    "tag": "Grade 5",
    "title": "Playlist 2: Understanding & regrouping whole numbers- counting and inequalities",
    "unit": 1
  },
  {
    "entries": [
      {
        "entity_id": "/v/angle-basics/",
        "entity_kind": "Video",
        "is_essential": true,
        "sort_order": 0
      },
      {
        "entity_id": "/v/measuring-angles-in-degrees/",
        "entity_kind": "Video",
        "is_essential": true,
        "sort_order": 1
      },
      {
        "entity_id": "/v/using-a-protractor/",
        "entity_kind": "Video",
        "is_essential": true,
        "sort_order": 2
      },
      {
        "entity_id": "/v/measuring-angles/",
        "entity_kind": "Video",
        "is_essential": true,
        "sort_order": 3
      },
      {
        "entity_id": "/e/measuring_angles/",
        "entity_kind": "Exercise",
        "is_essential": true,
        "sort_order": 4
      },
      {
        "entity_id": "/v/acute-right-and-obtuse-angles/",
        "entity_kind": "Video",
        "is_essential": true,
        "sort_order": 5
      },
      {
        "entity_id": "/e/angle_types/",
        "entity_kind": "Exercise",
        "is_essential": true,
        "sort_order": 6
      },
      {
        "entity_id": "/v/vertical--adjacent-and-linearly-paired-angles/",
        "entity_kind": "Video",
        "is_essential": true,
        "sort_order": 7
      },
      {
        "entity_id": "/e/exploring_angle_pairs_1/",
        "entity_kind": "Exercise",
        "is_essential": true,
        "sort_order": 8
      }
    ],
    "id": "g5_p20",
    "show": false,
    "tag": "Grade 5",
    "title": "Playlist 20: Measuring angles",
    "unit": 7
  },
  {
    "entries": [
      {
        "entity_id": "Subtitle : Week 25",
        "entity_kind": "Divider",
        "sort_order": 0
      },
      {
        "entity_id": "/v/language-and-notation-of-the-circle/",
        "entity_kind": "Video",
        "is_essential": true,
        "sort_order": 1
      },
      {
        "entity_id": "/v/circles--radius--diameter-and-circumference/",
        "entity_kind": "Video",
        "is_essential": true,
        "sort_order": 2
      },
      {
        "entity_id": "/v/length-of-an-arc-that-subtends-a-central-angle/",
        "entity_kind": "Video",
        "is_essential": false,
        "sort_order": 3
      },
      {
        "entity_id": "/v/finding-central-angle-measure-given-arc-length/",
        "entity_kind": "Video",
        "is_essential": false,
        "sort_order": 4
      },
      {
        "entity_id": "/v/parts-of-a-circle/",
        "entity_kind": "Video",
        "is_essential": true,
        "sort_order": 5
      },
      {
        "entity_id": "/v/area-of-a-circle/",
        "entity_kind": "Video",
        "is_essential": true,
        "sort_order": 6
      },
      {
        "entity_id": "/v/area-of-a-sector-given-a-central-angle",
        "entity_kind": "Video",
        "is_essential": false,
        "sort_order": 7
      },
      {
        "entity_id": "/e/circles_and_arcs/",
        "entity_kind": "Exercise",
        "is_essential": false,
        "sort_order": 8
      },
      {
        "entity_id": "/e/areas_of_circles_and_sectors/",
        "entity_kind": "Exercise",
        "is_essential": false,
        "sort_order": 9
      },
      {
        "entity_id": "Quiz",
        "entity_kind": "Quiz",
        "sort_order": 10
      }
    ],
    "id": "g5_p21",
    "show": false,
    "tag": "Grade 5",
    "title": "Playlist 21: Circles",
    "unit": 7
  },
  {
    "entries": [
      {
        "entity_id": "Subtitle: Week 3",
        "entity_kind": "Divider",
        "sort_order": 0
      },
      {
        "entity_id": "/v/basic-addition/",
        "entity_kind": "Video",
        "is_essential": true,
        "sort_order": 1
      },
      {
        "entity_id": "/v/basic-subtraction/",
        "entity_kind": "Video",
        "is_essential": true,
        "sort_order": 2
      },
      {
        "entity_id": "e/addition_1/",
        "entity_kind": "Exercise",
        "is_essential": true,
        "sort_order": 3
      },
      {
        "entity_id": "/e/subtraction_1",
        "entity_kind": "Exercise",
        "is_essential": true,
        "sort_order": 4
      },
      {
        "entity_id": "/v/adding-whole-numbers-and-applications-1/",
        "entity_kind": "Video",
        "is_essential": true,
        "sort_order": 5
      },
      {
        "entity_id": "/v/subtraction-2/",
        "entity_kind": "Video",
        "is_essential": true,
        "sort_order": 6
      },
      {
        "entity_id": "/v/subtracting-whole-numbers/",
        "entity_kind": "Video",
        "is_essential": true,
        "sort_order": 7
      },
      {
        "entity_id": "/v/level-2-addition/",
        "entity_kind": "Video",
        "is_essential": true,
        "sort_order": 8
      },
      {
        "entity_id": "/e/addition_2/",
        "entity_kind": "Exercise",
        "is_essential": true,
        "sort_order": 9
      },
      {
        "entity_id": "/e/subtraction_2/",
        "entity_kind": "Exercise",
        "is_essential": true,
        "sort_order": 10
      },
      {
        "entity_id": "/v/carrying-when-adding-three-digit-numbers/",
        "entity_kind": "Video",
        "is_essential": true,
        "sort_order": 11
      },
      {
        "entity_id": "/v/why-carrying-works/",
        "entity_kind": "Video",
        "is_essential": true,
        "sort_order": 12
      },
      {
        "entity_id": "/v/example-adding-with-carrying/",
        "entity_kind": "Video",
        "is_essential": true,
        "sort_order": 13
      },
      {
        "entity_id": "/v/addition-4/",
        "entity_kind": "Video",
        "is_essential": true,
        "sort_order": 14
      },
      {
        "entity_id": "/e/addition_3/",
        "entity_kind": "Exercise",
        "is_essential": true,
        "sort_order": 15
      },
      {
        "entity_id": "/e/addition_4/",
        "entity_kind": "Exercise",
        "is_essential": true,
        "sort_order": 16
      },
      {
        "entity_id": "Subtitle: Week 4",
        "entity_kind": "Divider",
        "sort_order": 17
      },
      {
        "entity_id": "/v/basic-regrouping-or-borrowing-when-subtracting-three-digit-numbers/",
        "entity_kind": "Video",
        "is_essential": true,
        "sort_order": 18
      },
      {
        "entity_id": "/v/regrouping-when-subtracting-three-digit-numbers/",
        "entity_kind": "Video",
        "is_essential": true,
        "sort_order": 19
      },
      {
        "entity_id": "/v/regrouping-twice-when-subtracting-three-digit-numbers/",
        "entity_kind": "Video",
        "is_essential": true,
        "sort_order": 20
      },
      {
        "entity_id": "/v/regrouping-from-0-when-subtracting-three-digit-numbers/",
        "entity_kind": "Video",
        "is_essential": true,
        "sort_order": 21
      },
      {
        "entity_id": "/v/borrowing-once-example-1/",
        "entity_kind": "Video",
        "is_essential": true,
        "sort_order": 22
      },
      {
        "entity_id": "/v/regrouping--borrowing--twice-example/",
        "entity_kind": "Video",
        "is_essential": true,
        "sort_order": 23
      },
      {
        "entity_id": "/e/subtraction_3/",
        "entity_kind": "Exercise",
        "is_essential": true,
        "sort_order": 24
      },
      {
        "entity_id": "/e/subtraction_4",
        "entity_kind": "Exercise",
        "is_essential": true,
        "sort_order": 25
      },
      {
        "entity_id": "/v/subtraction-word-problem/",
        "entity_kind": "Video",
        "is_essential": true,
        "sort_order": 26
      },
      {
        "entity_id": "/e/arithmetic_word_problems_1/",
        "entity_kind": "Exercise",
        "is_essential": true,
        "sort_order": 27
      },
      {
        "entity_id": "Quiz",
        "entity_kind": "Quiz",
        "sort_order": 28
      }
    ],
    "id": "g5_p3",
    "show": false,
    "tag": "Grade 5",
    "title": "Playlist 3: Addition & subtraction- addition with carrying",
    "unit": 1
  },
  {
    "entries": [
      {
        "entity_id": "Subtitle: Week 5",
        "entity_kind": "Divider",
        "sort_order": 0
      },
      {
        "entity_id": "/v/multiplication-intro/",
        "entity_kind": "Video",
        "is_essential": true,
        "sort_order": 1
      },
      {
        "entity_id": "/v/multiplication-as-groups-of-objects/",
        "entity_kind": "Video",
        "is_essential": true,
        "sort_order": 2
      },
      {
        "entity_id": "/v/more-on-the-concept-of-multiplication/",
        "entity_kind": "Video",
        "is_essential": true,
        "sort_order": 3
      },
      {
        "entity_id": "/v/number-line-1/",
        "entity_kind": "Video",
        "is_essential": true,
        "sort_order": 4
      },
      {
        "entity_id": "/v/basic-multiplication/",
        "entity_kind": "Video",
        "is_essential": true,
        "sort_order": 5
      },
      {
        "entity_id": "/v/multiplication-2--the-multiplication-tables/",
        "entity_kind": "Video",
        "is_essential": true,
        "sort_order": 6
      },
      {
        "entity_id": "/v/multiplying-whole-numbers-and-applications-1/",
        "entity_kind": "Video",
        "is_essential": true,
        "sort_order": 7
      },
      {
        "entity_id": "/v/multiplication-3--10-11-12-times-tables/",
        "entity_kind": "Video",
        "is_essential": true,
        "sort_order": 8
      },
      {
        "entity_id": "/e/number_line/",
        "entity_kind": "Exercise",
        "is_essential": true,
        "sort_order": 9
      },
      {
        "entity_id": "/e/multiplication_0.5/",
        "entity_kind": "Exercise",
        "is_essential": true,
        "sort_order": 10
      }
    ],
    "id": "g5_p4",
    "show": false,
    "tag": "Grade 5",
    "title": "Playlist 4: Concept of multiplication- basics of multiplication",
    "unit": 1
  },
  {
    "entries": [
      {
        "entity_id": "Subtitle: Week 6",
        "entity_kind": "Divider",
        "sort_order": 0
      },
      {
        "entity_id": "/v/multiplying-by-multiples-of-10/",
        "entity_kind": "Video",
        "is_essential": false,
        "sort_order": 1
      },
      {
        "entity_id": "/v/more-on-the-concept-of-multiplication/",
        "entity_kind": "Video",
        "is_essential": true,
        "sort_order": 2
      },
      {
        "entity_id": "/v/more-on-the-concept-of-multiplication/",
        "entity_kind": "Video",
        "is_essential": true,
        "sort_order": 3
      },
      {
        "entity_id": "/v/number-line-1/",
        "entity_kind": "Video",
        "is_essential": true,
        "sort_order": 4
      },
      {
        "entity_id": "/v/3-digit-times-1-digit-example/",
        "entity_kind": "Video",
        "is_essential": true,
        "sort_order": 5
      },
      {
        "entity_id": "/v/4-digit-times-1-digit-example/",
        "entity_kind": "Video",
        "is_essential": true,
        "sort_order": 6
      },
      {
        "entity_id": "/v/multiplication-5---2-digit-times-a-2-digit-number/",
        "entity_kind": "Video",
        "is_essential": true,
        "sort_order": 7
      },
      {
        "entity_id": "/v/multiplying-whole-numbers-and-applications-2/",
        "entity_kind": "Video",
        "is_essential": true,
        "sort_order": 8
      },
      {
        "entity_id": "/v/multiplication-6--multiple-digit-numbers/",
        "entity_kind": "Video",
        "is_essential": true,
        "sort_order": 9
      },
      {
        "entity_id": "/v/multiplying-whole-numbers-and-applications-4/",
        "entity_kind": "Video",
        "is_essential": true,
        "sort_order": 10
      },
      {
        "entity_id": "/v/multiplication-7--old-video-giving-more-examples/",
        "entity_kind": "Video",
        "is_essential": true,
        "sort_order": 11
      },
      {
        "entity_id": "/e/multiplication_1/",
        "entity_kind": "Exercise",
        "is_essential": true,
        "sort_order": 12
      },
      {
        "entity_id": "/e/multiplication_1.5/",
        "entity_kind": "Exercise",
        "is_essential": true,
        "sort_order": 13
      },
      {
        "entity_id": "/e/multiplication_2/",
        "entity_kind": "Exercise",
        "is_essential": true,
        "sort_order": 14
      },
      {
        "entity_id": "/e/multiplication_3/",
        "entity_kind": "Exercise",
        "is_essential": true,
        "sort_order": 15
      },
      {
        "entity_id": "/e/multiplication_4/",
        "entity_kind": "Exercise",
        "is_essential": true,
        "sort_order": 16
      },
      {
        "entity_id": "/v/lattice-multiplication/",
        "entity_kind": "Video",
        "is_essential": true,
        "sort_order": 17
      },
      {
        "entity_id": "/v/why-lattice-multiplication-works/",
        "entity_kind": "Video",
        "is_essential": true,
        "sort_order": 18
      },
      {
        "entity_id": "Quiz",
        "entity_kind": "Quiz",
        "sort_order": 19
      }
    ],
    "id": "g5_p5",
    "show": false,
    "tag": "Grade 5",
    "title": "Playlist 5: Multi-digit multiplication- lattice multiplication",
    "unit": 2
  },
  {
    "entries": [
      {
        "entity_id": "Subtitle: Week 7",
        "entity_kind": "Divider",
        "sort_order": 0
      },
      {
        "entity_id": "/v/comparing-with-multiplication-exercise/",
        "entity_kind": "Video",
        "is_essential": true,
        "sort_order": 1
      },
      {
        "entity_id": "/v/multiplying-whole-numbers-and-applications-6/",
        "entity_kind": "Video",
        "is_essential": true,
        "sort_order": 2
      },
      {
        "entity_id": "/v/multiplication-word-problem-example-1/",
        "entity_kind": "Video",
        "is_essential": true,
        "sort_order": 3
      },
      {
        "entity_id": "/v/division-word-problem-example-1/",
        "entity_kind": "Video",
        "is_essential": true,
        "sort_order": 4
      },
      {
        "entity_id": "/v/multiplication-and-division-word-problems-2/",
        "entity_kind": "Video",
        "is_essential": true,
        "sort_order": 5
      },
      {
        "entity_id": "/e/arithmetic_word_problems_2/",
        "entity_kind": "Exercise",
        "is_essential": true,
        "sort_order": 6
      },
      {
        "entity_id": "/e/arithmetic_word_problems/",
        "entity_kind": "Exercise",
        "is_essential": true,
        "sort_order": 7
      },
      {
        "entity_id": "Subtitle: Week 8",
        "entity_kind": "Divider",
        "sort_order": 8
      },
      {
        "entity_id": "/v/multi-step-word-problems-with-whole-numbers-exercise-1/",
        "entity_kind": "Video",
        "is_essential": true,
        "sort_order": 9
      },
      {
        "entity_id": "/v/multi-step-word-problems-with-whole-numbers-exercise-t2/",
        "entity_kind": "Video",
        "is_essential": true,
        "sort_order": 10
      },
      {
        "entity_id": "/v/multi-step-word-problems-with-whole-numbers-exercise-3/",
        "entity_kind": "Video",
        "is_essential": true,
        "sort_order": 11
      },
      {
        "entity_id": "/v/understanding-multiplication-through-area-models/",
        "entity_kind": "Video",
        "is_essential": true,
        "sort_order": 12
      },
      {
        "entity_id": "/v/area-model-for-multiplication/",
        "entity_kind": "Video",
        "is_essential": true,
        "sort_order": 13
      },
      {
        "entity_id": "/v/multistep-word-problems-example-1/",
        "entity_kind": "Video",
        "is_essential": true,
        "sort_order": 14
      },
      {
        "entity_id": "/v/multistep-word-problems-example-2/",
        "entity_kind": "Video",
        "is_essential": true,
        "sort_order": 15
      },
      {
        "entity_id": "/v/multistep-word-problems-example-3/",
        "entity_kind": "Video",
        "is_essential": true,
        "sort_order": 16
      }
    ],
    "id": "g5_p6",
    "show": false,
    "tag": "Grade 5",
    "title": "Playlist 6: Multiplication and division word problems",
    "unit": 2
  },
  {
    "entries": [
      {
        "entity_id": "Subtitle:week 9",
        "entity_kind": "Divider",
        "sort_order": 0
      },
      {
        "entity_id": "/v/measuring-segments/",
        "entity_kind": "Video",
        "is_essential": true,
        "sort_order": 1
      },
      {
        "entity_id": "/v/congruent-segments/",
        "entity_kind": "Video",
        "is_essential": true,
        "sort_order": 2
      },
      {
        "entity_id": "/congruent_segments/",
        "entity_kind": "Exercise",
        "is_essential": true,
        "sort_order": 3
      },
      {
        "entity_id": "/e/measuring_segments/",
        "entity_kind": "Exercise",
        "is_essential": true,
        "sort_order": 4
      },
      {
        "entity_id": "/v/figuring-out-days-of-the-week/",
        "entity_kind": "Video",
        "is_essential": true,
        "sort_order": 5
      },
      {
        "entity_id": "/v/math-patterns-example-1/",
        "entity_kind": "Video",
        "is_essential": true,
        "sort_order": 6
      },
      {
        "entity_id": "/v/math-patterns-example-2/",
        "entity_kind": "Video",
        "is_essential": true,
        "sort_order": 7
      },
      {
        "entity_id": "/v/relationships-between-patterns/",
        "entity_kind": "Video",
        "is_essential": true,
        "sort_order": 8
      },
      {
        "entity_id": "/v/interpreting-relationships-between-patterns/",
        "entity_kind": "Video",
        "is_essential": true,
        "sort_order": 9
      },
      {
        "entity_id": "/v/interpreting-and-graphing-relationships-between-patterns/",
        "entity_kind": "Video",
        "is_essential": true,
        "sort_order": 10
      }
    ],
    "id": "g5_p7",
    "show": false,
    "tag": "Grade 5",
    "title": "Playlist 7: Points, lines and planes- number patterns",
    "unit": 2
  },
  {
    "entries": [
      {
        "entity_id": "Subtitle: week 10",
        "entity_kind": "Divider",
        "sort_order": 0
      },
      {
        "entity_id": "/v/divisibility-tests-for-2--3--4--5--6--9--10/",
        "entity_kind": "Video",
        "is_essential": true,
        "sort_order": 1
      },
      {
        "entity_id": "/v/recognizing-divisibility/",
        "entity_kind": "Video",
        "is_essential": true,
        "sort_order": 2
      },
      {
        "entity_id": "/v/the-why-of-the-3-divisibility-rule/",
        "entity_kind": "Video",
        "is_essential": true,
        "sort_order": 3
      },
      {
        "entity_id": "/v/the-why-of-the-9-divisibility-rule/",
        "entity_kind": "Video",
        "is_essential": true,
        "sort_order": 4
      },
      {
        "entity_id": "/v/finding-factors-of-a-number/",
        "entity_kind": "Video",
        "is_essential": true,
        "sort_order": 5
      },
      {
        "entity_id": "/e/divisibility_tests/",
        "entity_kind": "Exercise",
        "is_essential": true,
        "sort_order": 6
      },
      {
        "entity_id": "/e/divisibility_0.5/",
        "entity_kind": "Exercise",
        "is_essential": true,
        "sort_order": 7
      },
      {
        "entity_id": "/v/prime-numbers/",
        "entity_kind": "Video",
        "is_essential": true,
        "sort_order": 8
      },
      {
        "entity_id": "/v/recognizing-prime-numbers/",
        "entity_kind": "Video",
        "is_essential": true,
        "sort_order": 9
      },
      {
        "entity_id": "/e/prime_numbers/",
        "entity_kind": "Exercise",
        "is_essential": true,
        "sort_order": 10
      },
      {
        "entity_id": "/e/composite_numbers/",
        "entity_kind": "Exercise",
        "is_essential": true,
        "sort_order": 11
      },
      {
        "entity_id": "Quiz",
        "entity_kind": "Quiz",
        "sort_order": 12
      }
    ],
    "id": "g5_p8",
    "show": false,
    "tag": "Grade 5",
    "title": "Playlist 8:Factors and multiples",
    "unit": 2
  },
  {
    "entries": [
      {
        "entity_id": "Subtitle: week 11",
        "entity_kind": "Divider",
        "sort_order": 0
      },
      {
        "entity_id": "/v/reading-tables-1/",
        "entity_kind": "Video",
        "is_essential": true,
        "sort_order": 1
      },
      {
        "entity_id": "/v/reading-tables-2/",
        "entity_kind": "Video",
        "is_essential": true,
        "sort_order": 2
      },
      {
        "entity_id": "/e/reading_tables_1/",
        "entity_kind": "Exercise",
        "is_essential": true,
        "sort_order": 3
      },
      {
        "entity_id": "/e/reading_tables_2/",
        "entity_kind": "Exercise",
        "is_essential": true,
        "sort_order": 4
      },
      {
        "entity_id": "/v/u08-l1-t2-we3-stem-and-leaf-plots/",
        "entity_kind": "Video",
        "is_essential": true,
        "sort_order": 5
      },
      {
        "entity_id": "/v/reading-stem-and-leaf-plots/",
        "entity_kind": "Video",
        "is_essential": true,
        "sort_order": 6
      },
      {
        "entity_id": "/v/reading-pictographs/",
        "entity_kind": "Video",
        "is_essential": true,
        "sort_order": 7
      },
      {
        "entity_id": "/v/reading-bar-graphs/",
        "entity_kind": "Video",
        "is_essential": true,
        "sort_order": 8
      },
      {
        "entity_id": "/v/histograms/",
        "entity_kind": "Video",
        "is_essential": true,
        "sort_order": 9
      },
      {
        "entity_id": "/e/reading_stem_and_leaf_plots/",
        "entity_kind": "Exercise",
        "is_essential": true,
        "sort_order": 10
      },
      {
        "entity_id": "/e/reading_pictographs_1/",
        "entity_kind": "Exercise",
        "is_essential": true,
        "sort_order": 11
      },
      {
        "entity_id": "/e/reading_pictographs_2/",
        "entity_kind": "Exercise",
        "is_essential": true,
        "sort_order": 12
      },
      {
        "entity_id": "/v/reading-bar-charts-1/",
        "entity_kind": "Video",
        "is_essential": true,
        "sort_order": 13
      },
      {
        "entity_id": "/v/creating-bar-charts-1/",
        "entity_kind": "Video",
        "is_essential": true,
        "sort_order": 14
      },
      {
        "entity_id": "/v/reading-bar-charts-2/",
        "entity_kind": "Video",
        "is_essential": true,
        "sort_order": 15
      },
      {
        "entity_id": "/v/reading-bar-charts-3/",
        "entity_kind": "Video",
        "is_essential": true,
        "sort_order": 16
      },
      {
        "entity_id": "Quiz",
        "entity_kind": "Quiz",
        "sort_order": 17
      }
    ],
    "id": "g5_p9",
    "show": false,
    "tag": "Grade 5",
    "title": "Playlist 9:Reading and interpreting data",
    "unit": 2
  },
  {
    "entries": [
      {
        "entity_id": "/e/equivalent_fractions_2/",
        "entity_kind": "Exercise",
        "is_essential": false,
        "sort_order": 0
      },
      {
        "entity_id": "/e/fractions_cut_and_copy_1/",
        "entity_kind": "Exercise",
        "is_essential": false,
        "sort_order": 1
      },
      {
        "entity_id": "/e/ordering_fractions/",
        "entity_kind": "Exercise",
        "is_essential": false,
        "sort_order": 2
      },
      {
        "entity_id": "/e/multiplying_fractions/",
        "entity_kind": "Exercise",
        "is_essential": false,
        "sort_order": 3
      },
      {
        "entity_id": "/e/dividing_fractions_2/",
        "entity_kind": "Exercise",
        "is_essential": false,
        "sort_order": 4
      },
      {
        "entity_id": "/e/fractions_on_the_number_line_2/",
        "entity_kind": "Exercise",
        "is_essential": false,
        "sort_order": 5
      },
      {
        "entity_id": "/e/comparing_improper_fractions_and_mixed_numbers/",
        "entity_kind": "Exercise",
        "is_essential": false,
        "sort_order": 6
      },
      {
        "entity_id": "/e/ordering_improper_fractions_and_mixed_numbers/",
        "entity_kind": "Exercise",
        "is_essential": false,
        "sort_order": 7
      },
      {
        "entity_id": "/e/fractions_cut_and_copy_2/",
        "entity_kind": "Exercise",
        "is_essential": false,
        "sort_order": 8
      },
      {
        "entity_id": "/e/fractions_on_the_number_line_3/",
        "entity_kind": "Exercise",
        "is_essential": false,
        "sort_order": 9
      },
      {
        "entity_id": "/e/adding_subtracting_mixed_numbers_1/",
        "entity_kind": "Exercise",
        "is_essential": false,
        "sort_order": 10
      },
      {
        "entity_id": "/e/multiplying_mixed_numbers_1/",
        "entity_kind": "Exercise",
        "is_essential": false,
        "sort_order": 11
      },
      {
        "entity_id": "/e/converting_fractions_to_decimals/",
        "entity_kind": "Exercise",
        "is_essential": false,
        "sort_order": 12
      },
      {
        "entity_id": "/e/converting_decimals_to_fractions_2/",
        "entity_kind": "Exercise",
        "is_essential": false,
        "sort_order": 13
      },
      {
        "entity_id": "/e/ordering_numbers/",
        "entity_kind": "Exercise",
        "is_essential": false,
        "sort_order": 14
      }
    ],
    "id": "g5_u500_ap1",
    "show": true,
    "tag": "Grade 5",
    "title": "Playlist Optional Advanced: Fractions",
    "unit": 100
  },
  {
    "entries": [
      {
        "entity_id": "/e/decimals_on_the_number_line_3/",
        "entity_kind": "Exercise",
        "is_essential": false,
        "sort_order": 0
      },
      {
        "entity_id": "/e/adding_and_subtracting_decimals_word_problems/",
        "entity_kind": "Exercise",
        "is_essential": false,
        "sort_order": 1
      },
      {
        "entity_id": "/e/multiplying_decimals/",
        "entity_kind": "Exercise",
        "is_essential": false,
        "sort_order": 2
      },
      {
        "entity_id": "/e/dividing_decimals_1/",
        "entity_kind": "Exercise",
        "is_essential": false,
        "sort_order": 3
      },
      {
        "entity_id": "/e/dividing_decimals_2/",
        "entity_kind": "Exercise",
        "is_essential": false,
        "sort_order": 4
      },
      {
        "entity_id": "/e/converting_decimals_to_fractions_2/",
        "entity_kind": "Exercise",
        "is_essential": false,
        "sort_order": 5
      },
      {
        "entity_id": "/e/estimation_with_decimals/",
        "entity_kind": "Exercise",
        "is_essential": false,
        "sort_order": 6
      },
      {
        "entity_id": "/e/adding_and_subtracting_rational_numbers/",
        "entity_kind": "Exercise",
        "is_essential": false,
        "sort_order": 7
      }
    ],
    "id": "g5_u500_ap2",
    "show": true,
    "tag": "Grade 5",
    "title": "Playlist Optional Advanced: Decimals",
    "unit": 100
  },
  {
    "entries": [
      {
        "entity_id": "/e/converting_decimals_to_percents/",
        "entity_kind": "Exercise",
        "is_essential": false,
        "sort_order": 0
      },
      {
        "entity_id": "/e/converting_percents_to_decimals/",
        "entity_kind": "Exercise",
        "is_essential": false,
        "sort_order": 1
      },
      {
        "entity_id": "/e/finding_percents/",
        "entity_kind": "Exercise",
        "is_essential": false,
        "sort_order": 2
      },
      {
        "entity_id": "/e/discount_tax_and_tip_word_problems/",
        "entity_kind": "Exercise",
        "is_essential": false,
        "sort_order": 3
      },
      {
        "entity_id": "/e/markup_and_commission_word_problems/",
        "entity_kind": "Exercise",
        "is_essential": false,
        "sort_order": 4
      }
    ],
    "id": "g5_u500_ap3",
    "show": true,
    "tag": "Grade 5",
    "title": "Playlist Optional Advanced: Percentages",
    "unit": 100
  },
  {
    "entries": [
      {
        "entity_id": "/e/points_lines_and_planes/",
        "entity_kind": "Exercise",
        "is_essential": false,
        "sort_order": 0
      },
      {
        "entity_id": "/e/measuring_segments/",
        "entity_kind": "Exercise",
        "is_essential": false,
        "sort_order": 1
      },
      {
        "entity_id": "/e/congruent_segments/",
        "entity_kind": "Exercise",
        "is_essential": false,
        "sort_order": 2
      },
      {
        "entity_id": "/e/vertical_angles/",
        "entity_kind": "Exercise",
        "is_essential": false,
        "sort_order": 3
      },
      {
        "entity_id": "/e/congruent_angles/",
        "entity_kind": "Exercise",
        "is_essential": false,
        "sort_order": 4
      },
      {
        "entity_id": "/e/parallel_lines_1/",
        "entity_kind": "Exercise",
        "is_essential": false,
        "sort_order": 5
      },
      {
        "entity_id": "/e/complementary_and_supplementary_angles/",
        "entity_kind": "Exercise",
        "is_essential": false,
        "sort_order": 6
      },
      {
        "entity_id": "/e/exploring_angle_pairs_1/",
        "entity_kind": "Exercise",
        "is_essential": false,
        "sort_order": 7
      },
      {
        "entity_id": "/e/radius_diameter_and_circumference/",
        "entity_kind": "Exercise",
        "is_essential": false,
        "sort_order": 8
      },
      {
        "entity_id": "/e/area_of_a_circle/",
        "entity_kind": "Exercise",
        "is_essential": false,
        "sort_order": 9
      },
      {
        "entity_id": "/e/area_1/",
        "entity_kind": "Exercise",
        "is_essential": false,
        "sort_order": 10
      },
      {
        "entity_id": "/e/area_of_squares_and_rectangles/",
        "entity_kind": "Exercise",
        "is_essential": false,
        "sort_order": 11
      }
    ],
    "id": "g5_u500_ap4",
    "show": true,
    "tag": "Grade 5",
    "title": "Playlist Optional Advanced: Geometry",
    "unit": 100
  },
  {
    "entries": [
      {
        "entity_id": "/e/place_value",
        "entity_kind": "Exercise",
        "is_essential": false,
        "sort_order": 0
      },
      {
        "entity_id": "/e/comparing_whole_numbers/",
        "entity_kind": "Exercise",
        "is_essential": false,
        "sort_order": 1
      },
      {
        "entity_id": "/e/counting_1/",
        "entity_kind": "Exercise",
        "is_essential": false,
        "sort_order": 2
      },
      {
        "entity_id": "/e/rounding_whole_numbers/",
        "entity_kind": "Exercise",
        "is_essential": false,
        "sort_order": 3
      }
    ],
    "id": "g5_u500_p1",
    "show": true,
    "tag": "Grade 5",
    "title": "Playlist Optional Prerequisite: Place Value",
    "unit": 100
  },
  {
    "entries": [
      {
        "entity_id": "e/addition_1/",
        "entity_kind": "Exercise",
        "is_essential": false,
        "sort_order": 0
      },
      {
        "entity_id": "/e/subtraction_1",
        "entity_kind": "Exercise",
        "is_essential": false,
        "sort_order": 1
      },
      {
        "entity_id": "/e/addition_2/",
        "entity_kind": "Exercise",
        "is_essential": false,
        "sort_order": 2
      },
      {
        "entity_id": "/e/subtraction_2/",
        "entity_kind": "Exercise",
        "is_essential": false,
        "sort_order": 3
      },
      {
        "entity_id": "/e/addition_3/",
        "entity_kind": "Exercise",
        "is_essential": false,
        "sort_order": 4
      },
      {
        "entity_id": "/e/addition_4/",
        "entity_kind": "Exercise",
        "is_essential": false,
        "sort_order": 5
      },
      {
        "entity_id": "/e/subtraction_3/",
        "entity_kind": "Exercise",
        "is_essential": false,
        "sort_order": 6
      },
      {
        "entity_id": "/e/subtraction_4",
        "entity_kind": "Exercise",
        "is_essential": false,
        "sort_order": 7
      },
      {
        "entity_id": "/e/arithmetic_word_problems_1/",
        "entity_kind": "Exercise",
        "is_essential": false,
        "sort_order": 8
      }
    ],
    "id": "g5_u500_p2",
    "show": true,
    "tag": "Grade 5",
    "title": "Playlist Optional Prerequisite: Addition and Subtraction",
    "unit": 100
  },
  {
    "entries": [
      {
        "entity_id": "/e/number_line/",
        "entity_kind": "Exercise",
        "is_essential": false,
        "sort_order": 0
      },
      {
        "entity_id": "/e/multiplication_0.5/",
        "entity_kind": "Exercise",
        "is_essential": false,
        "sort_order": 1
      },
      {
        "entity_id": "/e/multiplication_1/",
        "entity_kind": "Exercise",
        "is_essential": false,
        "sort_order": 2
      },
      {
        "entity_id": "/e/multiplication_1.5/",
        "entity_kind": "Exercise",
        "is_essential": false,
        "sort_order": 3
      },
      {
        "entity_id": "/e/multiplication_2/",
        "entity_kind": "Exercise",
        "is_essential": false,
        "sort_order": 4
      },
      {
        "entity_id": "/e/multiplication_3/",
        "entity_kind": "Exercise",
        "is_essential": false,
        "sort_order": 5
      },
      {
        "entity_id": "/e/multiplication_4/",
        "entity_kind": "Exercise",
        "is_essential": false,
        "sort_order": 6
      },
      {
        "entity_id": "/e/arithmetic_word_problems_2/",
        "entity_kind": "Exercise",
        "is_essential": false,
        "sort_order": 7
      },
      {
        "entity_id": "/e/arithmetic_word_problems/",
        "entity_kind": "Exercise",
        "is_essential": false,
        "sort_order": 8
      }
    ],
    "id": "g5_u500_p3",
    "show": true,
    "tag": "Grade 5",
    "title": "Playlist Optional Prerequisite Multiplication",
    "unit": 100
  },
  {
    "entries": [
      {
        "entity_id": "/e/division_0.5/",
        "entity_kind": "Exercise",
        "is_essential": false,
        "sort_order": 0
      },
      {
        "entity_id": "/e/division_1/",
        "entity_kind": "Exercise",
        "is_essential": false,
        "sort_order": 1
      },
      {
        "entity_id": "/e/division_1.5/",
        "entity_kind": "Exercise",
        "is_essential": false,
        "sort_order": 2
      },
      {
        "entity_id": "/e/division_2/",
        "entity_kind": "Exercise",
        "is_essential": false,
        "sort_order": 3
      },
      {
        "entity_id": "/e/division_3/",
        "entity_kind": "Exercise",
        "is_essential": false,
        "sort_order": 4
      },
      {
        "entity_id": "/e/division_4/",
        "entity_kind": "Exercise",
        "is_essential": false,
        "sort_order": 5
      }
    ],
    "id": "g5_u500_p4",
    "show": true,
    "tag": "Grade 5",
    "title": "Playlist Optional Prerequisite: Division",
    "unit": 100
  },
  {
    "entries": [
      {
        "entity_id": "/e/recognizing_fractions_0.5/",
        "entity_kind": "Exercise",
        "is_essential": false,
        "sort_order": 0
      },
      {
        "entity_id": "/e/recognizing_fractions/",
        "entity_kind": "Exercise",
        "is_essential": false,
        "sort_order": 1
      },
      {
        "entity_id": "/e/fractions_on_the_number_line_1/",
        "entity_kind": "Exercise",
        "is_essential": false,
        "sort_order": 2
      },
      {
        "entity_id": "/e/fraction_word_problems_1/",
        "entity_kind": "Exercise",
        "is_essential": false,
        "sort_order": 3
      },
      {
        "entity_id": "/e/comparing_fractions_1/",
        "entity_kind": "Exercise",
        "is_essential": false,
        "sort_order": 4
      },
      {
        "entity_id": "/e/adding_fractions/",
        "entity_kind": "Exercise",
        "is_essential": false,
        "sort_order": 5
      },
      {
        "entity_id": "/e/subtracting_fractions/",
        "entity_kind": "Exercise",
        "is_essential": false,
        "sort_order": 6
      }
    ],
    "id": "g5_u500_p5",
    "show": true,
    "tag": "Grade 5",
    "title": "Playlist Optional Prerequisite: Basic Fraction",
    "unit": 100
  },
  {
    "entries": [
      {
        "entity_id": "/e/dividing_decimals_0.5/",
        "entity_kind": "Exercise",
        "is_essential": false,
        "sort_order": 0
      },
      {
        "entity_id": "/e/decimals_on_the_number_line_1/",
        "entity_kind": "Exercise",
        "is_essential": false,
        "sort_order": 1
      },
      {
        "entity_id": "/e/significant_figures_1/",
        "entity_kind": "Exercise",
        "is_essential": false,
        "sort_order": 2
      },
      {
        "entity_id": "/e/understanding_moving_the_decimal/",
        "entity_kind": "Exercise",
        "is_essential": false,
        "sort_order": 3
      },
      {
        "entity_id": "/e/converting_fractions_to_decimals_0.5/",
        "entity_kind": "Exercise",
        "is_essential": false,
        "sort_order": 4
      }
    ],
    "id": "g5_u500_p6",
    "show": true,
    "tag": "Grade 5",
    "title": "Playlist Optional Prerequisite: Decimals",
    "unit": 100
  },
  {
    "entries": [
      {
        "entity_id": "/e/equivalent_fractions_2/",
        "entity_kind": "Exercise",
        "is_essential": false,
        "sort_order": 0
      },
      {
        "entity_id": "/e/fractions_cut_and_copy_1/",
        "entity_kind": "Exercise",
        "is_essential": false,
        "sort_order": 1
      },
      {
        "entity_id": "/e/ordering_fractions/",
        "entity_kind": "Exercise",
        "is_essential": false,
        "sort_order": 2
      },
      {
        "entity_id": "/e/multiplying_fractions/",
        "entity_kind": "Exercise",
        "is_essential": false,
        "sort_order": 3
      },
      {
        "entity_id": "/e/dividing_fractions_2/",
        "entity_kind": "Exercise",
        "is_essential": false,
        "sort_order": 4
      },
      {
        "entity_id": "/e/fractions_on_the_number_line_2/",
        "entity_kind": "Exercise",
        "is_essential": false,
        "sort_order": 5
      },
      {
        "entity_id": "/e/comparing_improper_fractions_and_mixed_numbers/",
        "entity_kind": "Exercise",
        "is_essential": false,
        "sort_order": 6
      },
      {
        "entity_id": "/e/ordering_improper_fractions_and_mixed_numbers/",
        "entity_kind": "Exercise",
        "is_essential": false,
        "sort_order": 7
      },
      {
        "entity_id": "/e/fractions_cut_and_copy_2/",
        "entity_kind": "Exercise",
        "is_essential": false,
        "sort_order": 8
      },
      {
        "entity_id": "/e/fractions_on_the_number_line_3/",
        "entity_kind": "Exercise",
        "is_essential": false,
        "sort_order": 9
      },
      {
        "entity_id": "/e/adding_subtracting_mixed_numbers_1/",
        "entity_kind": "Exercise",
        "is_essential": false,
        "sort_order": 10
      },
      {
        "entity_id": "/e/multiplying_mixed_numbers_1/",
        "entity_kind": "Exercise",
        "is_essential": false,
        "sort_order": 11
      },
      {
        "entity_id": "/e/converting_fractions_to_decimals/",
        "entity_kind": "Exercise",
        "is_essential": false,
        "sort_order": 12
      },
      {
        "entity_id": "/e/converting_decimals_to_fractions_2/",
        "entity_kind": "Exercise",
        "is_essential": false,
        "sort_order": 13
      },
      {
        "entity_id": "/e/ordering_numbers/",
        "entity_kind": "Exercise",
        "is_essential": false,
        "sort_order": 14
      }
    ],
    "id": "g5_u501_ap1",
    "show": false,
    "tag": "Grade 5",
    "title": "Playlist AP: Fractions",
    "unit": 101
  },
  {
    "entries": [
      {
        "entity_id": "/e/adding_fractions_with_common_denominators/",
        "entity_kind": "Exercise",
        "is_essential": true,
        "sort_order": 0
      },
      {
        "entity_id": "/e/subtracting_fractions_with_common_denominators/",
        "entity_kind": "Exercise",
        "is_essential": true,
        "sort_order": 1
      },
      {
        "entity_id": "/e/converting_mixed_numbers_and_improper_fractions/",
        "entity_kind": "Exercise",
        "is_essential": true,
        "sort_order": 2
      },
      {
        "entity_id": "/e/equivalent_fractions/",
        "entity_kind": "Exercise",
        "is_essential": true,
        "sort_order": 3
      },
      {
        "entity_id": "/e/simplifying_fractions/",
        "entity_kind": "Exercise",
        "is_essential": true,
        "sort_order": 4
      },
      {
        "entity_id": "/e/comparing_fractions_2/",
        "entity_kind": "Exercise",
        "is_essential": true,
        "sort_order": 5
      },
      {
        "entity_id": "/e/adding_and_subtracting_fractions/",
        "entity_kind": "Exercise",
        "is_essential": true,
        "sort_order": 6
      },
      {
        "entity_id": "/e/adding_subtracting_mixed_numbers_0.5/",
        "entity_kind": "Exercise",
        "is_essential": true,
        "sort_order": 7
      }
    ],
    "id": "g5_u501_p1",
    "show": true,
    "tag": "Grade 5",
    "title": "Playlist Core: Fractions",
    "unit": 101
  },
  {
    "entries": [
      {
        "entity_id": "/e/adding_fractions/",
        "entity_kind": "Exercise",
        "is_essential": true,
        "sort_order": 0
      },
      {
        "entity_id": "/e/subtracting_fractions/",
        "entity_kind": "Exercise",
        "is_essential": true,
        "sort_order": 1
      },
      {
        "entity_id": "/e/adding_and_subtracting_fractions/",
        "entity_kind": "Exercise",
        "is_essential": true,
        "sort_order": 2
      },
      {
        "entity_id": "/e/fractions_on_the_number_line_3/",
        "entity_kind": "Exercise",
        "is_essential": true,
        "sort_order": 3
      },
      {
        "entity_id": "/e/adding_subtracting_mixed_numbers_0.5/",
        "entity_kind": "Exercise",
        "is_essential": true,
        "sort_order": 4
      },
      {
        "entity_id": "/e/adding_subtracting_mixed_numbers_1/",
        "entity_kind": "Exercise",
        "is_essential": true,
        "sort_order": 5
      }
    ],
    "id": "g5_u501_p2",
    "show": false,
    "tag": "Grade 5",
    "title": "Playlist 2: Fractions Addition and Subtraction",
    "unit": 101
  },
  {
    "entries": [
      {
        "entity_id": "/e/decimals_on_the_number_line_3/",
        "entity_kind": "Exercise",
        "is_essential": false,
        "sort_order": 0
      },
      {
        "entity_id": "/e/adding_and_subtracting_decimals_word_problems/",
        "entity_kind": "Exercise",
        "is_essential": false,
        "sort_order": 1
      },
      {
        "entity_id": "/e/multiplying_decimals/",
        "entity_kind": "Exercise",
        "is_essential": false,
        "sort_order": 2
      },
      {
        "entity_id": "/e/dividing_decimals_1/",
        "entity_kind": "Exercise",
        "is_essential": false,
        "sort_order": 3
      },
      {
        "entity_id": "/e/dividing_decimals_2/",
        "entity_kind": "Exercise",
        "is_essential": false,
        "sort_order": 4
      },
      {
        "entity_id": "/e/converting_decimals_to_fractions_2/",
        "entity_kind": "Exercise",
        "is_essential": false,
        "sort_order": 5
      },
      {
        "entity_id": "/e/estimation_with_decimals/",
        "entity_kind": "Exercise",
        "is_essential": false,
        "sort_order": 6
      },
      {
        "entity_id": "/e/adding_and_subtracting_rational_numbers/",
        "entity_kind": "Exercise",
        "is_essential": false,
        "sort_order": 7
      }
    ],
    "id": "g5_u502_ap1",
    "show": false,
    "tag": "Grade 5",
    "title": "Playlist AP: Decimals",
    "unit": 102
  },
  {
    "entries": [
      {
        "entity_id": "/e/multiplying_fractions_by_integers/",
        "entity_kind": "Exercise",
        "is_essential": true,
        "sort_order": 0
      },
      {
        "entity_id": "/e/multiplying_fractions_0.5/",
        "entity_kind": "Exercise",
        "is_essential": true,
        "sort_order": 1
      },
      {
        "entity_id": "/e/dividing_fractions_0.5/",
        "entity_kind": "Exercise",
        "is_essential": true,
        "sort_order": 2
      },
      {
        "entity_id": "/e/dividing_fractions/",
        "entity_kind": "Exercise",
        "is_essential": true,
        "sort_order": 3
      },
      {
        "entity_id": "/e/decimals_on_the_number_line_2/",
        "entity_kind": "Exercise",
        "is_essential": true,
        "sort_order": 4
      },
      {
        "entity_id": "/e/understanding_decimals_place_value/",
        "entity_kind": "Exercise",
        "is_essential": true,
        "sort_order": 5
      },
      {
        "entity_id": "/e/rounding_numbers/",
        "entity_kind": "Exercise",
        "is_essential": false,
        "sort_order": 6
      },
      {
        "entity_id": "/e/converting_decimals_to_fractions_1/",
        "entity_kind": "Exercise",
        "is_essential": true,
        "sort_order": 7
      }
    ],
    "id": "g5_u502_p1",
    "show": true,
    "tag": "Grade 5",
    "title": "Playlist Core: Fractions Multiplication and Division",
    "unit": 102
  },
  {
    "entries": [
      {
        "entity_id": "/e/understanding_decimals_place_value/",
        "entity_kind": "Exercise",
        "is_essential": true,
        "sort_order": 0
      },
      {
        "entity_id": "/e/converting_fractions_to_decimals/",
        "entity_kind": "Exercise",
        "is_essential": true,
        "sort_order": 1
      },
      {
        "entity_id": "/e/converting_decimals_to_fractions_1/",
        "entity_kind": "Exercise",
        "is_essential": true,
        "sort_order": 2
      },
      {
        "entity_id": "/e/converting_decimals_to_fractions_2/",
        "entity_kind": "Exercise",
        "is_essential": true,
        "sort_order": 3
      }
    ],
    "id": "g5_u502_p2",
    "show": false,
    "tag": "Grade 5",
    "title": "Playlist 3: Fractions conversion",
    "unit": 102
  },
  {
    "entries": [
      {
        "entity_id": "/e/converting_decimals_to_percents/",
        "entity_kind": "Exercise",
        "is_essential": false,
        "sort_order": 0
      },
      {
        "entity_id": "/e/converting_percents_to_decimals/",
        "entity_kind": "Exercise",
        "is_essential": false,
        "sort_order": 1
      },
      {
        "entity_id": "/e/finding_percents/",
        "entity_kind": "Exercise",
        "is_essential": false,
        "sort_order": 2
      },
      {
        "entity_id": "/e/discount_tax_and_tip_word_problems/",
        "entity_kind": "Exercise",
        "is_essential": false,
        "sort_order": 3
      },
      {
        "entity_id": "/e/markup_and_commission_word_problems/",
        "entity_kind": "Exercise",
        "is_essential": false,
        "sort_order": 4
      }
    ],
    "id": "g5_u503_ap1",
    "show": false,
    "tag": "Grade 5",
    "title": "Playlist AP: Percentages",
    "unit": 103
  },
  {
    "entries": [
      {
        "entity_id": "/e/comparing_decimals_1/",
        "entity_kind": "Exercise",
        "is_essential": true,
        "sort_order": 0
      },
      {
        "entity_id": "/e/comparing_decimals_2/",
        "entity_kind": "Exercise",
        "is_essential": true,
        "sort_order": 1
      },
      {
        "entity_id": "/e/adding_decimals_0.5/",
        "entity_kind": "Exercise",
        "is_essential": true,
        "sort_order": 2
      },
      {
        "entity_id": "/e/adding_decimals/",
        "entity_kind": "Exercise",
        "is_essential": true,
        "sort_order": 3
      },
      {
        "entity_id": "/e/adding_decimals_2/",
        "entity_kind": "Exercise",
        "is_essential": true,
        "sort_order": 4
      },
      {
        "entity_id": "/e/subtracting_decimals_0.5/",
        "entity_kind": "Exercise",
        "is_essential": true,
        "sort_order": 5
      },
      {
        "entity_id": "/e/subtracting_decimals/",
        "entity_kind": "Exercise",
        "is_essential": true,
        "sort_order": 6
      }
    ],
    "id": "g5_u503_p1",
    "show": true,
    "tag": "Grade 5",
    "title": "Playlist Core: Comparing Decimals and Decimal Operations",
    "unit": 103
  },
  {
    "entries": [
      {
        "entity_id": "/e/subtracting_decimals_0.5/",
        "entity_kind": "Exercise",
        "is_essential": true,
        "sort_order": 0
      },
      {
        "entity_id": "/e/subtracting_decimals/",
        "entity_kind": "Exercise",
        "is_essential": true,
        "sort_order": 1
      },
      {
        "entity_id": "/e/adding_and_subtracting_decimals_word_problems/",
        "entity_kind": "Exercise",
        "is_essential": true,
        "sort_order": 2
      },
      {
        "entity_id": "/e/multiplying_decimals/",
        "entity_kind": "Exercise",
        "is_essential": true,
        "sort_order": 3
      }
    ],
    "id": "g5_u503_p2",
    "show": false,
    "tag": "Grade 5",
    "title": "Playlist 2: Subtracting and Multiplying Decimals",
    "unit": 103
  },
  {
    "entries": [
      {
        "entity_id": "/e/points_lines_and_planes/",
        "entity_kind": "Exercise",
        "is_essential": false,
        "sort_order": 0
      },
      {
        "entity_id": "/e/measuring_segments/",
        "entity_kind": "Exercise",
        "is_essential": false,
        "sort_order": 1
      },
      {
        "entity_id": "/e/congruent_segments/",
        "entity_kind": "Exercise",
        "is_essential": false,
        "sort_order": 2
      },
      {
        "entity_id": "/e/vertical_angles/",
        "entity_kind": "Exercise",
        "is_essential": false,
        "sort_order": 3
      },
      {
        "entity_id": "/e/congruent_angles/",
        "entity_kind": "Exercise",
        "is_essential": false,
        "sort_order": 4
      },
      {
        "entity_id": "/e/parallel_lines_1/",
        "entity_kind": "Exercise",
        "is_essential": false,
        "sort_order": 5
      },
      {
        "entity_id": "/e/complementary_and_supplementary_angles/",
        "entity_kind": "Exercise",
        "is_essential": false,
        "sort_order": 6
      },
      {
        "entity_id": "/e/exploring_angle_pairs_1/",
        "entity_kind": "Exercise",
        "is_essential": false,
        "sort_order": 7
      },
      {
        "entity_id": "/e/radius_diameter_and_circumference/",
        "entity_kind": "Exercise",
        "is_essential": false,
        "sort_order": 8
      },
      {
        "entity_id": "/e/area_of_a_circle/",
        "entity_kind": "Exercise",
        "is_essential": false,
        "sort_order": 9
      },
      {
        "entity_id": "/e/area_1/",
        "entity_kind": "Exercise",
        "is_essential": false,
        "sort_order": 10
      },
      {
        "entity_id": "/e/area_of_squares_and_rectangles/",
        "entity_kind": "Exercise",
        "is_essential": false,
        "sort_order": 11
      }
    ],
    "id": "g5_u504_ap1",
    "show": false,
    "tag": "Grade 5",
    "title": "Playlist AP: Geometry",
    "unit": 104
  },
  {
    "entries": [
      {
        "entity_id": "/e/recognizing_rays_lines_and_line_segments/",
        "entity_kind": "Exercise",
        "is_essential": true,
        "sort_order": 0
      },
      {
        "entity_id": "/e/measuring_angles/",
        "entity_kind": "Exercise",
        "is_essential": true,
        "sort_order": 1
      },
      {
        "entity_id": "/e/angle_types/",
        "entity_kind": "Exercise",
        "is_essential": true,
        "sort_order": 2
      },
      {
        "entity_id": "/e/triangle_types/",
        "entity_kind": "Exercise",
        "is_essential": true,
        "sort_order": 3
      },
      {
        "entity_id": "/e/perimeter_1/",
        "entity_kind": "Exercise",
        "is_essential": true,
        "sort_order": 4
      },
      {
        "entity_id": "/e/perimeter_of_squares_and_rectangles/",
        "entity_kind": "Exercise",
        "is_essential": true,
        "sort_order": 5
      }
    ],
    "id": "g5_u504_p1",
    "show": true,
    "tag": "Grade 5",
    "title": "Playlist Core: Lines, Segments and Angles, Triangles, Circles",
    "unit": 104
  },
  {
    "entries": [
      {
        "entity_id": "/e/triangle_types/",
        "entity_kind": "Exercise",
        "is_essential": true,
        "sort_order": 0
      },
      {
        "entity_id": "/e/radius_diameter_circumference/",
        "entity_kind": "Exercise",
        "is_essential": true,
        "sort_order": 1
      },
      {
        "entity_id": "/e/area_of_a_circle/",
        "entity_kind": "Exercise",
        "is_essential": true,
        "sort_order": 2
      }
    ],
    "id": "g5_u504_p2",
    "show": false,
    "tag": "Grade 5",
    "title": "Playlist 2: Triangles, Circles",
    "unit": 104
  },
  {
    "entries": [
      {
        "entity_id": "Subtitle: Week 1",
        "entity_kind": "Divider",
        "sort_order": 0
      },
      {
        "entity_id": "/v/divisibility-tests-for-2--3--4--5--6--9--10/",
        "entity_kind": "Video",
        "is_essential": true,
        "sort_order": 1
      },
      {
        "entity_id": "/v/recognizing-divisibility/",
        "entity_kind": "Video",
        "is_essential": true,
        "sort_order": 2
      },
      {
        "entity_id": "/v/the-why-of-the-3-divisibility-rule/",
        "entity_kind": "Video",
        "is_essential": true,
        "sort_order": 3
      },
      {
        "entity_id": "/v/the-why-of-the-9-divisibility-rule/",
        "entity_kind": "Video",
        "is_essential": true,
        "sort_order": 4
      },
      {
        "entity_id": "/e/divisibility_tests/",
        "entity_kind": "Exercise",
        "is_essential": true,
        "sort_order": 5
      },
      {
        "entity_id": "/v/prime-numbers/",
        "entity_kind": "Video",
        "is_essential": true,
        "sort_order": 6
      },
      {
        "entity_id": "/v/recognizing-prime-numbers/",
        "entity_kind": "Video",
        "is_essential": true,
        "sort_order": 7
      },
      {
        "entity_id": "/e/composite_numbers/",
        "entity_kind": "Exercise",
        "is_essential": true,
        "sort_order": 8
      },
      {
        "entity_id": "Subtitle: Week 2",
        "entity_kind": "Divider",
        "sort_order": 9
      },
      {
        "entity_id": "/v/prime-factorization/",
        "entity_kind": "Video",
        "is_essential": true,
        "sort_order": 10
      },
      {
        "entity_id": "/v/prime-factorization-exercise/",
        "entity_kind": "Video",
        "is_essential": true,
        "sort_order": 11
      },
      {
        "entity_id": "/v/the-fundamental-theorem-of-arithmetic/",
        "entity_kind": "Video",
        "is_essential": true,
        "sort_order": 12
      },
      {
        "entity_id": "/v/common-divisibility-examples/",
        "entity_kind": "Video",
        "is_essential": true,
        "sort_order": 13
      },
      {
        "entity_id": "/e/prime_factorization/",
        "entity_kind": "Exercise",
        "is_essential": true,
        "sort_order": 14
      },
      {
        "entity_id": "/e/the_fundamental_theorem_of_arithmetic/",
        "entity_kind": "Exercise",
        "is_essential": true,
        "sort_order": 15
      },
      {
        "entity_id": "/e/divisibility/",
        "entity_kind": "Exercise",
        "is_essential": true,
        "sort_order": 16
      }
    ],
    "id": "g6_p1",
    "show": false,
    "tag": "Grade 6",
    "title": "Playlist 1: Test of divisibility and prime numbers",
    "unit": 1
  },
  {
    "entries": [
      {
        "entity_id": "Subtitle: Week 13",
        "entity_kind": "Divider",
        "sort_order": 0
      },
      {
        "entity_id": "/v/quadrilateral-overview/",
        "entity_kind": "Video",
        "is_essential": true,
        "sort_order": 1
      },
      {
        "entity_id": "/v/quadrilateral-properties/",
        "entity_kind": "Video",
        "is_essential": true,
        "sort_order": 2
      },
      {
        "entity_id": "/v/area-of-a-parallelogram/",
        "entity_kind": "Video",
        "is_essential": true,
        "sort_order": 3
      },
      {
        "entity_id": "/v/area-of-a-trapezoid-1/",
        "entity_kind": "Video",
        "is_essential": true,
        "sort_order": 4
      },
      {
        "entity_id": "/v/area-of-a-kite/",
        "entity_kind": "Video",
        "is_essential": true,
        "sort_order": 5
      },
      {
        "entity_id": "/v/perimeter-of-a-polygon/",
        "entity_kind": "Video",
        "is_essential": true,
        "sort_order": 6
      },
      {
        "entity_id": "/v/perimeter-and-area-of-a-non-standard-polygon/",
        "entity_kind": "Video",
        "is_essential": true,
        "sort_order": 7
      },
      {
        "entity_id": "/e/area_of_parallelograms/",
        "entity_kind": "Exercise",
        "is_essential": true,
        "sort_order": 8
      },
      {
        "entity_id": "/e/areas_of_trapezoids_rhombi_and_kites/",
        "entity_kind": "Exercise",
        "is_essential": true,
        "sort_order": 9
      },
      {
        "entity_id": "Quiz",
        "entity_kind": "Quiz",
        "sort_order": 10
      }
    ],
    "id": "g6_p10",
    "show": false,
    "tag": "Grade 6",
    "title": "Playlist 10: Perimeter and area of quadrilaterals",
    "unit": 3
  },
  {
    "entries": [
      {
        "entity_id": "Subtitle: Week 14",
        "entity_kind": "Divider",
        "sort_order": 0
      },
      {
        "entity_id": "/v/introduction-to-ratios--new-hd-version/",
        "entity_kind": "Video",
        "is_essential": true,
        "sort_order": 1
      },
      {
        "entity_id": "/v/ratios-as-fractions-in-simplest-form/",
        "entity_kind": "Video",
        "is_essential": true,
        "sort_order": 2
      },
      {
        "entity_id": "/v/simplifying-rates-and-ratios/",
        "entity_kind": "Video",
        "is_essential": true,
        "sort_order": 3
      },
      {
        "entity_id": "/v/describing-ratios-exercise/",
        "entity_kind": "Video",
        "is_essential": true,
        "sort_order": 4
      },
      {
        "entity_id": "/e/expressing_ratios_as_fractions/",
        "entity_kind": "Exercise",
        "is_essential": true,
        "sort_order": 5
      },
      {
        "entity_id": "/v/ratio-word-problem-exercise-example-1/",
        "entity_kind": "Video",
        "is_essential": true,
        "sort_order": 6
      },
      {
        "entity_id": "/v/ratio-word-problem-exercise-example-2/",
        "entity_kind": "Video",
        "is_essential": true,
        "sort_order": 7
      },
      {
        "entity_id": "Subtitle: Week 15",
        "entity_kind": "Divider",
        "sort_order": 8
      },
      {
        "entity_id": "/v/understanding-proportions/",
        "entity_kind": "Video",
        "is_essential": true,
        "sort_order": 9
      },
      {
        "entity_id": "/v/solving-ratio-problems-with-tables-exercise/",
        "entity_kind": "Video",
        "is_essential": true,
        "sort_order": 10
      },
      {
        "entity_id": "/v/solving-ratio-problems-with-tables-exercise-2/",
        "entity_kind": "Video",
        "is_essential": true,
        "sort_order": 11
      },
      {
        "entity_id": "/v/solving-ratio-problems-with-tables-exercise-3/",
        "entity_kind": "Video",
        "is_essential": true,
        "sort_order": 12
      },
      {
        "entity_id": "/e/ratio_word_problems/",
        "entity_kind": "Exercise",
        "is_essential": true,
        "sort_order": 13
      },
      {
        "entity_id": "/v/rational-number-word-problem-example-1/",
        "entity_kind": "Video",
        "is_essential": true,
        "sort_order": 14
      },
      {
        "entity_id": "/v/rational-number-word-problem-example-2/",
        "entity_kind": "Video",
        "is_essential": true,
        "sort_order": 15
      }
    ],
    "id": "g6_p11",
    "show": false,
    "tag": "Grade 6",
    "title": "Playlist 11: Ratio and proportion",
    "unit": 4
  },
  {
    "entries": [
      {
        "entity_id": "Subtitle: Week 16",
        "entity_kind": "Divider",
        "sort_order": 0
      },
      {
        "entity_id": "/v/solving-percent-problems/",
        "entity_kind": "Video",
        "is_essential": false,
        "sort_order": 1
      },
      {
        "entity_id": "/v/solving-percent-problems-2/",
        "entity_kind": "Video",
        "is_essential": false,
        "sort_order": 2
      },
      {
        "entity_id": "/v/solving-percent-problems-3/",
        "entity_kind": "Video",
        "is_essential": false,
        "sort_order": 3
      },
      {
        "entity_id": "/v/growing-by-a-percentage/",
        "entity_kind": "Video",
        "is_essential": false,
        "sort_order": 4
      },
      {
        "entity_id": "/e/discount_tax_and_tip_word_problems/",
        "entity_kind": "Exercise",
        "is_essential": false,
        "sort_order": 5
      },
      {
        "entity_id": "/e/markup_and_commission_word_problems/",
        "entity_kind": "Exercise",
        "is_essential": false,
        "sort_order": 6
      },
      {
        "entity_id": "Quiz",
        "entity_kind": "Quiz",
        "sort_order": 7
      }
    ],
    "id": "g6_p12",
    "show": false,
    "tag": "Grade 6",
    "title": "Playlist 12: Find the missing quantity, when 2 out of 3 quantities are given (principal, rate of interest, period)",
    "unit": 4
  },
  {
    "entries": [
      {
        "entity_id": "Subtitle: Week 17",
        "entity_kind": "Divider",
        "sort_order": 0
      },
      {
        "entity_id": "/v/origins-of-algebra/",
        "entity_kind": "Video",
        "is_essential": true,
        "sort_order": 1
      },
      {
        "entity_id": "/v/abstract-ness/",
        "entity_kind": "Video",
        "is_essential": true,
        "sort_order": 2
      },
      {
        "entity_id": "/v/the-beauty-of-algebra/",
        "entity_kind": "Video",
        "is_essential": true,
        "sort_order": 3
      },
      {
        "entity_id": "/v/descartes-and-cartesian-coordinates/",
        "entity_kind": "Video",
        "is_essential": true,
        "sort_order": 4
      },
      {
        "entity_id": "/v/why-all-the-letters-in-algebra/",
        "entity_kind": "Video",
        "is_essential": true,
        "sort_order": 5
      }
    ],
    "id": "g6_p13",
    "show": false,
    "tag": "Grade 6",
    "title": "Playlist 13: Overview and history of algebra",
    "unit": 4
  },
  {
    "entries": [
      {
        "entity_id": "/v/why-we-do-the-same--thing-to-both-sides--simple-equations/",
        "entity_kind": "Video",
        "is_essential": true,
        "sort_order": 0
      },
      {
        "entity_id": "/v/representing-a-relationship-with-a-simple-equation/",
        "entity_kind": "Video",
        "is_essential": true,
        "sort_order": 1
      },
      {
        "entity_id": "/v/one-step-equation-intuition/",
        "entity_kind": "Video",
        "is_essential": true,
        "sort_order": 2
      },
      {
        "entity_id": "/v/one-step-equation-intuition-exercise-intro/",
        "entity_kind": "Video",
        "is_essential": true,
        "sort_order": 3
      },
      {
        "entity_id": "/v/adding-and-subtracting-the-same-thing-from-both-sides/",
        "entity_kind": "Video",
        "is_essential": true,
        "sort_order": 4
      },
      {
        "entity_id": "/v/intuition-why-we-divide-both-sides/",
        "entity_kind": "Video",
        "is_essential": true,
        "sort_order": 5
      },
      {
        "entity_id": "Subtitle: Week 18",
        "entity_kind": "Divider",
        "sort_order": 6
      },
      {
        "entity_id": "/v/why-we-do-the-same--thing-to-both-sides--two-step-equations/",
        "entity_kind": "Video",
        "is_essential": true,
        "sort_order": 7
      },
      {
        "entity_id": "/v/why-we-do-the-same--thing-to-both-sides-multi-step-equations/",
        "entity_kind": "Video",
        "is_essential": true,
        "sort_order": 8
      },
      {
        "entity_id": "/v/why-we-do-the-same--thing-to-both-sides-basic-systems/",
        "entity_kind": "Video",
        "is_essential": true,
        "sort_order": 9
      },
      {
        "entity_id": "/v/why-all-the-letters-in-algebra/",
        "entity_kind": "Video",
        "is_essential": true,
        "sort_order": 10
      },
      {
        "entity_id": "/e/one_step_equation_intuition/",
        "entity_kind": "Exercise",
        "is_essential": true,
        "sort_order": 11
      },
      {
        "entity_id": "Quiz",
        "entity_kind": "Quiz",
        "sort_order": 12
      }
    ],
    "id": "g6_p14",
    "show": false,
    "tag": "Grade 6",
    "title": "Playlist 14: The why of algebra",
    "unit": 5
  },
  {
    "entries": [
      {
        "entity_id": "Subtitle: Week 19",
        "entity_kind": "Divider",
        "sort_order": 0
      },
      {
        "entity_id": "/v/what-is-a-variable/",
        "entity_kind": "Video",
        "is_essential": true,
        "sort_order": 1
      },
      {
        "entity_id": "/v/why-aren-t-we-using-the-multiplication-sign/",
        "entity_kind": "Video",
        "is_essential": true,
        "sort_order": 2
      },
      {
        "entity_id": "/v/variables-and-expressions-1/",
        "entity_kind": "Video",
        "is_essential": true,
        "sort_order": 3
      },
      {
        "entity_id": "/v/evaluate-a-formula-using-substitution/",
        "entity_kind": "Video",
        "is_essential": true,
        "sort_order": 4
      },
      {
        "entity_id": "/e/evaluating_expressions_1/",
        "entity_kind": "Exercise",
        "is_essential": true,
        "sort_order": 5
      },
      {
        "entity_id": "/v/ca-algebra-i--number-properties-and-absolute-value/",
        "entity_kind": "Video",
        "is_essential": true,
        "sort_order": 6
      },
      {
        "entity_id": "/v/properties-of-numbers-1/",
        "entity_kind": "Video",
        "is_essential": true,
        "sort_order": 7
      },
      {
        "entity_id": "/v/number-properties-terminology-1/",
        "entity_kind": "Video",
        "is_essential": true,
        "sort_order": 8
      },
      {
        "entity_id": "/v/identity-property-of-1/",
        "entity_kind": "Video",
        "is_essential": true,
        "sort_order": 9
      }
    ],
    "id": "g6_p15",
    "show": false,
    "tag": "Grade 6",
    "title": "Playlist 15: Algebra-variables and expressions",
    "unit": 5
  },
  {
    "entries": [
      {
        "entity_id": "Subtitle: Week 20",
        "entity_kind": "Divider",
        "sort_order": 0
      },
      {
        "entity_id": "/v/segment-addition/",
        "entity_kind": "Video",
        "is_essential": true,
        "sort_order": 1
      },
      {
        "entity_id": "/e/segment_addition/",
        "entity_kind": "Exercise",
        "is_essential": true,
        "sort_order": 2
      },
      {
        "entity_id": "/v/midpoint-of-a-segment/",
        "entity_kind": "Video",
        "is_essential": true,
        "sort_order": 3
      },
      {
        "entity_id": "/e/midpoint_of_a_segment/",
        "entity_kind": "Exercise",
        "is_essential": true,
        "sort_order": 4
      },
      {
        "entity_id": "/v/challenging-perimeter-problem/",
        "entity_kind": "Video",
        "is_essential": true,
        "sort_order": 5
      },
      {
        "entity_id": "Quiz",
        "entity_kind": "Quiz",
        "sort_order": 6
      }
    ],
    "id": "g6_p16",
    "show": false,
    "tag": "Grade 6",
    "title": "Playlist 16: Determining length of a segment using algebra",
    "unit": 5
  },
  {
    "entries": [
      {
        "entity_id": "v/dividing-completely-to-get-decimal-answer/",
        "entity_kind": "Video",
        "is_essential": true,
        "sort_order": 0
      },
      {
        "entity_id": "/v/dividing-completely-to-get-decimal-answer-example-2/",
        "entity_kind": "Video",
        "is_essential": true,
        "sort_order": 1
      },
      {
        "entity_id": "/v/dividing-a-decimal-by-a-whole-number/",
        "entity_kind": "Video",
        "is_essential": true,
        "sort_order": 2
      },
      {
        "entity_id": "/v/dividing-a-whole-number-by-a-decimal/",
        "entity_kind": "Video",
        "is_essential": true,
        "sort_order": 3
      },
      {
        "entity_id": "/v/dividing-decimals/",
        "entity_kind": "Video",
        "is_essential": true,
        "sort_order": 4
      },
      {
        "entity_id": "/v/dividing-decimal/",
        "entity_kind": "Video",
        "is_essential": true,
        "sort_order": 5
      },
      {
        "entity_id": "/e/dividing_decimals_0.5/",
        "entity_kind": "Exercise",
        "is_essential": true,
        "sort_order": 6
      },
      {
        "entity_id": "/e/dividing_decimals_1/",
        "entity_kind": "Exercise",
        "is_essential": true,
        "sort_order": 7
      },
      {
        "entity_id": "/e/dividing_decimals_2/",
        "entity_kind": "Exercise",
        "is_essential": true,
        "sort_order": 8
      }
    ],
    "id": "g6_p17",
    "show": false,
    "tag": "Grade 6",
    "title": "Playlist 17: Dividing decimals",
    "unit": 5
  },
  {
    "entries": [
      {
        "entity_id": "Subtitle: Week 21",
        "entity_kind": "Divider",
        "sort_order": 0
      },
      {
        "entity_id": "/v/converting-fractions-to-decimals--ex1/",
        "entity_kind": "Video",
        "is_essential": true,
        "sort_order": 1
      },
      {
        "entity_id": "/v/converting-fractions-to-decimals--ex2/",
        "entity_kind": "Video",
        "is_essential": true,
        "sort_order": 2
      },
      {
        "entity_id": "/v/converting-fractions-to-decimals/",
        "entity_kind": "Video",
        "is_essential": true,
        "sort_order": 3
      },
      {
        "entity_id": "/v/converting-fractions-to-decimals-example/",
        "entity_kind": "Video",
        "is_essential": true,
        "sort_order": 4
      },
      {
        "entity_id": "/e/converting_fractions_to_decimals/",
        "entity_kind": "Exercise",
        "is_essential": true,
        "sort_order": 5
      },
      {
        "entity_id": "/v/decimals-and-fractions/",
        "entity_kind": "Video",
        "is_essential": true,
        "sort_order": 6
      },
      {
        "entity_id": "/v/converting-decimals-to-fractions-1--ex-1/",
        "entity_kind": "Video",
        "is_essential": true,
        "sort_order": 7
      },
      {
        "entity_id": "/v/converting-decimals-to-fractions-1--ex-2/",
        "entity_kind": "Video",
        "is_essential": true,
        "sort_order": 8
      },
      {
        "entity_id": "/v/converting-decimals-to-fractions-1--ex-3/",
        "entity_kind": "Video",
        "is_essential": true,
        "sort_order": 9
      },
      {
        "entity_id": "/v/converting-decimals-to-fractions-2--ex-1/",
        "entity_kind": "Video",
        "is_essential": true,
        "sort_order": 10
      },
      {
        "entity_id": "/v/converting-decimals-to-fractions-2--ex-2/",
        "entity_kind": "Video",
        "is_essential": true,
        "sort_order": 11
      },
      {
        "entity_id": "/e/converting_decimals_to_fractions_1/",
        "entity_kind": "Exercise",
        "is_essential": true,
        "sort_order": 12
      },
      {
        "entity_id": "/e/converting_decimals_to_fractions_2/",
        "entity_kind": "Exercise",
        "is_essential": true,
        "sort_order": 13
      },
      {
        "entity_id": "Quiz",
        "entity_kind": "Quiz",
        "sort_order": 14
      }
    ],
    "id": "g6_p18",
    "show": false,
    "tag": "Grade 6",
    "title": "Playlist 18: Converting between fractions and decimals",
    "unit": 5
  },
  {
    "entries": [
      {
        "entity_id": "Subtitle: Week 22",
        "entity_kind": "Divider",
        "sort_order": 0
      },
      {
        "entity_id": "/v/describing-the-meaning-of-percent/",
        "entity_kind": "Video",
        "is_essential": true,
        "sort_order": 1
      },
      {
        "entity_id": "/v/describing-the-meaning-of-percent-2/",
        "entity_kind": "Video",
        "is_essential": true,
        "sort_order": 2
      },
      {
        "entity_id": "/v/representing-a-number-as-a-decimal--percent--and-fraction/",
        "entity_kind": "Video",
        "is_essential": true,
        "sort_order": 3
      },
      {
        "entity_id": "/v/converting-decimals-to-percents--ex-1/",
        "entity_kind": "Video",
        "is_essential": true,
        "sort_order": 4
      },
      {
        "entity_id": "/v/converting-decimals-to-percents--ex-2/",
        "entity_kind": "Video",
        "is_essential": true,
        "sort_order": 5
      },
      {
        "entity_id": "/v/converting-percents-to-decimals--ex-1/",
        "entity_kind": "Video",
        "is_essential": true,
        "sort_order": 6
      },
      {
        "entity_id": "/v/converting-percents-to-decimals--ex-2/",
        "entity_kind": "Video",
        "is_essential": true,
        "sort_order": 7
      },
      {
        "entity_id": "/v/finding-percentages-example/",
        "entity_kind": "Video",
        "is_essential": true,
        "sort_order": 8
      },
      {
        "entity_id": "/v/percent-word-problems/",
        "entity_kind": "Video",
        "is_essential": true,
        "sort_order": 9
      },
      {
        "entity_id": "/v/taking-a-percentage-example/",
        "entity_kind": "Video",
        "is_essential": true,
        "sort_order": 10
      },
      {
        "entity_id": "/v/identifying-percent-amount-and-base/",
        "entity_kind": "Video",
        "is_essential": true,
        "sort_order": 11
      },
      {
        "entity_id": "/v/representing-a-number-as-a-decimal--percent--and-fraction-2/",
        "entity_kind": "Video",
        "is_essential": true,
        "sort_order": 12
      },
      {
        "entity_id": "/v/ordering-numeric-expressions_DUP_3/",
        "entity_kind": "Video",
        "is_essential": true,
        "sort_order": 13
      },
      {
        "entity_id": "/e/converting_decimals_to_percents/",
        "entity_kind": "Exercise",
        "is_essential": true,
        "sort_order": 14
      },
      {
        "entity_id": "/e/converting_percents_to_decimals/",
        "entity_kind": "Exercise",
        "is_essential": true,
        "sort_order": 15
      },
      {
        "entity_id": "/e/finding_percents/",
        "entity_kind": "Exercise",
        "is_essential": true,
        "sort_order": 16
      },
      {
        "entity_id": "/v/growing-by-a-percentage/",
        "entity_kind": "Video",
        "is_essential": true,
        "sort_order": 17
      },
      {
        "entity_id": "/v/solving-percent-problems/",
        "entity_kind": "Video",
        "is_essential": true,
        "sort_order": 18
      },
      {
        "entity_id": "/v/solving-percent-problems-2/",
        "entity_kind": "Video",
        "is_essential": true,
        "sort_order": 19
      },
      {
        "entity_id": "/v/solving-percent-problems-3/",
        "entity_kind": "Video",
        "is_essential": true,
        "sort_order": 20
      },
      {
        "entity_id": "/e/discount_tax_and_tip_word_problems/",
        "entity_kind": "Exercise",
        "is_essential": true,
        "sort_order": 21
      },
      {
        "entity_id": "/e/markup_and_commission_word_problems/",
        "entity_kind": "Exercise",
        "is_essential": true,
        "sort_order": 22
      },
      {
        "entity_id": "Quiz",
        "entity_kind": "Quiz",
        "sort_order": 23
      }
    ],
    "id": "g6_p19",
    "show": false,
    "tag": "Grade 6",
    "title": "Playlist 19: Percentages",
    "unit": 6
  },
  {
    "entries": [
      {
        "entity_id": "Subtitle: Week 3",
        "entity_kind": "Divider",
        "sort_order": 0
      },
      {
        "entity_id": "/v/least-common-multiple-exercise/",
        "entity_kind": "Video",
        "is_essential": true,
        "sort_order": 1
      },
      {
        "entity_id": "/v/least-common-multiple-exercise-2/",
        "entity_kind": "Video",
        "is_essential": true,
        "sort_order": 2
      },
      {
        "entity_id": "/v/least-common-multiple--lcm/",
        "entity_kind": "Video",
        "is_essential": true,
        "sort_order": 3
      },
      {
        "entity_id": "/v/least-common-multiple/",
        "entity_kind": "Video",
        "is_essential": true,
        "sort_order": 4
      },
      {
        "entity_id": "/e/least_common_multiple/",
        "entity_kind": "Exercise",
        "is_essential": true,
        "sort_order": 5
      },
      {
        "entity_id": "/v/greatest-common-divisor-factor-exercise/",
        "entity_kind": "Video",
        "is_essential": true,
        "sort_order": 6
      },
      {
        "entity_id": "/v/greatest-common-divisor/",
        "entity_kind": "Video",
        "is_essential": true,
        "sort_order": 7
      },
      {
        "entity_id": "/v/lcm-and-gcf-greatest-common-factor--word-problems/",
        "entity_kind": "Video",
        "is_essential": true,
        "sort_order": 8
      },
      {
        "entity_id": "/e/greatest_common_divisor/",
        "entity_kind": "Exercise",
        "is_essential": true,
        "sort_order": 9
      },
      {
        "entity_id": "/e/least_common_multiple_and_greatest_common_divisor_word_problems/",
        "entity_kind": "Exercise",
        "is_essential": true,
        "sort_order": 10
      },
      {
        "entity_id": "Quiz",
        "entity_kind": "Quiz",
        "sort_order": 11
      }
    ],
    "id": "g6_p2",
    "show": false,
    "tag": "Grade 6",
    "title": "Playlist 2: LCM and GCF",
    "unit": 1
  },
  {
    "entries": [
      {
        "entity_id": "Subtitle: Week 23",
        "entity_kind": "Divider",
        "sort_order": 0
      },
      {
        "entity_id": "/v/rounding-decimals/",
        "entity_kind": "Video",
        "is_essential": true,
        "sort_order": 1
      },
      {
        "entity_id": "/e/rounding_numbers/",
        "entity_kind": "Exercise",
        "is_essential": true,
        "sort_order": 2
      },
      {
        "entity_id": "/v/estimation-with-decimals/",
        "entity_kind": "Video",
        "is_essential": true,
        "sort_order": 3
      },
      {
        "entity_id": "/e/estimation_with_decimals/",
        "entity_kind": "Exercise",
        "is_essential": true,
        "sort_order": 4
      },
      {
        "entity_id": "/v/multiplying-a-decimal-by-a-power-of-10/",
        "entity_kind": "Video",
        "is_essential": true,
        "sort_order": 5
      },
      {
        "entity_id": "/v/dividing-a-decimal-by-a-power-of-10/",
        "entity_kind": "Video",
        "is_essential": true,
        "sort_order": 6
      },
      {
        "entity_id": "/v/dividing-decimals-2-1/",
        "entity_kind": "Video",
        "is_essential": true,
        "sort_order": 7
      },
      {
        "entity_id": "/e/understanding_moving_the_decimal/",
        "entity_kind": "Exercise",
        "is_essential": true,
        "sort_order": 8
      },
      {
        "entity_id": "/e/converting_fractions_to_decimals_0.5/",
        "entity_kind": "Exercise",
        "is_essential": true,
        "sort_order": 9
      },
      {
        "entity_id": "Quiz",
        "entity_kind": "Quiz",
        "sort_order": 10
      }
    ],
    "id": "g6_p20",
    "show": false,
    "tag": "Grade 6",
    "title": "Playlist 20: Estimating and rounding decimals/decimal multiplication by 10",
    "unit": 6
  },
  {
    "entries": [
      {
        "entity_id": "Subtitle: Week 24",
        "entity_kind": "Divider",
        "sort_order": 0
      },
      {
        "entity_id": "/v/euclid-as-the-father-of-geometry/",
        "entity_kind": "Video",
        "is_essential": true,
        "sort_order": 1
      },
      {
        "entity_id": "/v/language-and-notation-of-basic-geometry/",
        "entity_kind": "Video",
        "is_essential": true,
        "sort_order": 2
      },
      {
        "entity_id": "/v/lines--line-segments--and-rays/",
        "entity_kind": "Video",
        "is_essential": true,
        "sort_order": 3
      },
      {
        "entity_id": "/v/drawing-lines-exercise-example/",
        "entity_kind": "Video",
        "is_essential": true,
        "sort_order": 4
      },
      {
        "entity_id": "/v/specifying-planes-in-three-dimensions/",
        "entity_kind": "Video",
        "is_essential": true,
        "sort_order": 5
      },
      {
        "entity_id": "e/recognizing_rays_lines_and_line_segments/",
        "entity_kind": "Exercise",
        "is_essential": true,
        "sort_order": 6
      },
      {
        "entity_id": "/v/the-golden-ratio/",
        "entity_kind": "Video",
        "is_essential": true,
        "sort_order": 7
      },
      {
        "entity_id": "/e/points_lines_and_planes/",
        "entity_kind": "Exercise",
        "is_essential": true,
        "sort_order": 8
      }
    ],
    "id": "g6_p21",
    "show": false,
    "tag": "Grade 6",
    "title": "Playlist 21: Introduction to geometry",
    "unit": 6
  },
  {
    "entries": [
      {
        "entity_id": "Subtitle: Week 25",
        "entity_kind": "Divider",
        "sort_order": 0
      },
      {
        "entity_id": "/v/angles-at-the-intersection-of-two-lines/",
        "entity_kind": "Video",
        "is_essential": true,
        "sort_order": 1
      },
      {
        "entity_id": "/v/using-algebra-to-find-the-measures-of-vertical-angles/",
        "entity_kind": "Video",
        "is_essential": true,
        "sort_order": 2
      },
      {
        "entity_id": "/v/proof-vertical-angles-are-equal/",
        "entity_kind": "Video",
        "is_essential": true,
        "sort_order": 3
      },
      {
        "entity_id": "/v/angles-formed-by-parallel-lines-and-transversals/",
        "entity_kind": "Video",
        "is_essential": true,
        "sort_order": 4
      },
      {
        "entity_id": "/v/identifying-parallel-and-perpendicular-lines/",
        "entity_kind": "Video",
        "is_essential": true,
        "sort_order": 5
      },
      {
        "entity_id": "/v/figuring-out-angles-between-transversal-and-parallel-lines/",
        "entity_kind": "Video",
        "is_essential": true,
        "sort_order": 6
      },
      {
        "entity_id": "/v/using-algebra-to-find-measures-of-angles-formed-from-transversal/",
        "entity_kind": "Video",
        "is_essential": true,
        "sort_order": 7
      },
      {
        "entity_id": "/v/ca-geometry--deducing-angle-measures/",
        "entity_kind": "Video",
        "is_essential": true,
        "sort_order": 8
      },
      {
        "entity_id": "/e/vertical_angles/",
        "entity_kind": "Exercise",
        "is_essential": true,
        "sort_order": 9
      },
      {
        "entity_id": "/e/vertical_angles_2/",
        "entity_kind": "Exercise",
        "is_essential": true,
        "sort_order": 10
      },
      {
        "entity_id": "/e/congruent_angles/",
        "entity_kind": "Exercise",
        "is_essential": true,
        "sort_order": 11
      },
      {
        "entity_id": "/e/parallel_lines_1/",
        "entity_kind": "Exercise",
        "is_essential": true,
        "sort_order": 12
      },
      {
        "entity_id": "/e/parallel_lines_2/",
        "entity_kind": "Exercise",
        "is_essential": true,
        "sort_order": 13
      },
      {
        "entity_id": "v/complementary-and-supplementary-angles/",
        "entity_kind": "Video",
        "is_essential": true,
        "sort_order": 14
      },
      {
        "entity_id": "/v/complementary-and-supplementary-angles/",
        "entity_kind": "Video",
        "is_essential": true,
        "sort_order": 15
      },
      {
        "entity_id": "/v/example-using-algebra-to-find-measure-of-supplementary-angles/",
        "entity_kind": "Video",
        "is_essential": true,
        "sort_order": 16
      },
      {
        "entity_id": "/e/complementary_and_supplementary_angles/",
        "entity_kind": "Exercise",
        "is_essential": true,
        "sort_order": 17
      },
      {
        "entity_id": "/e/angle_addition_postulate/",
        "entity_kind": "Exercise",
        "is_essential": true,
        "sort_order": 18
      },
      {
        "entity_id": "Quiz",
        "entity_kind": "Quiz",
        "sort_order": 19
      }
    ],
    "id": "g6_p22",
    "show": false,
    "tag": "Grade 6",
    "title": "Playlist 22: Angles and types of angles",
    "unit": 6
  },
  {
    "entries": [
      {
        "entity_id": "Subtitle: Week 26",
        "entity_kind": "Divider",
        "sort_order": 0
      },
      {
        "entity_id": "/v/proof---sum-of-measures-of-angles-in-a-triangle-are-180/",
        "entity_kind": "Video",
        "is_essential": true,
        "sort_order": 1
      },
      {
        "entity_id": "/v/triangle-angle-example-1/",
        "entity_kind": "Video",
        "is_essential": true,
        "sort_order": 2
      },
      {
        "entity_id": "/v/triangle-angle-example-2/",
        "entity_kind": "Video",
        "is_essential": true,
        "sort_order": 3
      },
      {
        "entity_id": "/v/proof---corresponding-angle-equivalence-implies-parallel-lines/",
        "entity_kind": "Video",
        "is_essential": true,
        "sort_order": 4
      },
      {
        "entity_id": "/e/angles_1/",
        "entity_kind": "Exercise",
        "is_essential": true,
        "sort_order": 5
      },
      {
        "entity_id": "/e/angles_2/",
        "entity_kind": "Exercise",
        "is_essential": true,
        "sort_order": 6
      },
      {
        "entity_id": "Quiz",
        "entity_kind": "Quiz",
        "sort_order": 7
      }
    ],
    "id": "g6_p23",
    "show": false,
    "tag": "Grade 6",
    "title": "Playlist 23: Angles, triangles and polygons-1",
    "unit": 7
  },
  {
    "entries": [
      {
        "entity_id": "/v/finding-more-angles/",
        "entity_kind": "Video",
        "is_essential": true,
        "sort_order": 0
      },
      {
        "entity_id": "/v/sum-of-interior-angles-of-a-polygon/",
        "entity_kind": "Video",
        "is_essential": true,
        "sort_order": 1
      },
      {
        "entity_id": "/v/sum-of-the-exterior-angles-of-convex-polygon/",
        "entity_kind": "Video",
        "is_essential": true,
        "sort_order": 2
      },
      {
        "entity_id": "/e/angles_of_a_polygon/",
        "entity_kind": "Exercise",
        "is_essential": true,
        "sort_order": 3
      }
    ],
    "id": "g6_p24",
    "show": false,
    "tag": "Grade 6",
    "title": "Playlist 24: Angles, triangles and polygons-2",
    "unit": 7
  },
  {
    "entries": [
      {
        "entity_id": "Subtitle: Week 27",
        "entity_kind": "Divider",
        "sort_order": 0
      },
      {
        "entity_id": "/v/language-and-notation-of-the-circle/",
        "entity_kind": "Video",
        "is_essential": true,
        "sort_order": 1
      },
      {
        "entity_id": "/v/circles--radius--diameter-and-circumference/",
        "entity_kind": "Video",
        "is_essential": true,
        "sort_order": 2
      },
      {
        "entity_id": "/v/length-of-an-arc-that-subtends-a-central-angle/",
        "entity_kind": "Video",
        "is_essential": true,
        "sort_order": 3
      },
      {
        "entity_id": "/v/finding-central-angle-measure-given-arc-length/",
        "entity_kind": "Video",
        "is_essential": true,
        "sort_order": 4
      },
      {
        "entity_id": "/v/parts-of-a-circle/",
        "entity_kind": "Video",
        "is_essential": true,
        "sort_order": 5
      },
      {
        "entity_id": "/v/area-of-a-circle/",
        "entity_kind": "Video",
        "is_essential": true,
        "sort_order": 6
      },
      {
        "entity_id": "/v/area-of-a-sector-given-a-central-angle/",
        "entity_kind": "Video",
        "is_essential": true,
        "sort_order": 7
      },
      {
        "entity_id": "/e/circles_and_arcs/",
        "entity_kind": "Exercise",
        "is_essential": true,
        "sort_order": 8
      },
      {
        "entity_id": "/e/areas_of_circles_and_sectors/",
        "entity_kind": "Exercise",
        "is_essential": true,
        "sort_order": 9
      }
    ],
    "id": "g6_p25",
    "show": false,
    "tag": "Grade 6",
    "title": "Playlist 25: Circles",
    "unit": 7
  },
  {
    "entries": [
      {
        "entity_id": "Subtitle: Week 4",
        "entity_kind": "Divider",
        "sort_order": 0
      },
      {
        "entity_id": "/v/constructing-numerical-expressions-example/",
        "entity_kind": "Video",
        "is_essential": true,
        "sort_order": 1
      },
      {
        "entity_id": "/v/evaluating-an-expression-with-and-without-parentheses/",
        "entity_kind": "Video",
        "is_essential": true,
        "sort_order": 2
      },
      {
        "entity_id": "/v/introduction-to-order-of-operations/",
        "entity_kind": "Video",
        "is_essential": true,
        "sort_order": 3
      },
      {
        "entity_id": "/v/order-of-operations/",
        "entity_kind": "Video",
        "is_essential": true,
        "sort_order": 4
      },
      {
        "entity_id": "/e/order_of_operations",
        "entity_kind": "Exercise",
        "is_essential": true,
        "sort_order": 5
      }
    ],
    "id": "g6_p3",
    "show": false,
    "tag": "Grade 6",
    "title": "Playlist 3: Order of operations",
    "unit": 1
  },
  {
    "entries": [
      {
        "entity_id": "Subtitle: Week 5",
        "entity_kind": "Divider",
        "sort_order": 0
      },
      {
        "entity_id": "/v/the-distributive-property/",
        "entity_kind": "Video",
        "is_essential": true,
        "sort_order": 1
      },
      {
        "entity_id": "/v/the-distributive-property-2/",
        "entity_kind": "Video",
        "is_essential": true,
        "sort_order": 2
      },
      {
        "entity_id": "/e/distributive_property/",
        "entity_kind": "Exercise",
        "is_essential": true,
        "sort_order": 3
      },
      {
        "entity_id": "/v/commutative-law-of-addition/",
        "entity_kind": "Video",
        "is_essential": true,
        "sort_order": 4
      },
      {
        "entity_id": "/v/commutative-property-for-addition/",
        "entity_kind": "Video",
        "is_essential": true,
        "sort_order": 5
      },
      {
        "entity_id": "/v/commutative-law-of-multiplication/",
        "entity_kind": "Video",
        "is_essential": true,
        "sort_order": 6
      },
      {
        "entity_id": "/v/associative-law-of-addition/",
        "entity_kind": "Video",
        "is_essential": true,
        "sort_order": 7
      },
      {
        "entity_id": "/v/associative-law-of-multiplication/",
        "entity_kind": "Video",
        "is_essential": true,
        "sort_order": 8
      },
      {
        "entity_id": "Quiz",
        "entity_kind": "Quiz",
        "sort_order": 9
      }
    ],
    "id": "g6_p4",
    "show": false,
    "tag": "Grade 6",
    "title": "Playlist 4: Commutative. distributive and associative properties",
    "unit": 1
  },
  {
    "entries": [
      {
        "entity_id": "Subtitle: Week 6",
        "entity_kind": "Divider",
        "sort_order": 0
      },
      {
        "entity_id": "/v/introduction-to-exponents/",
        "entity_kind": "Video",
        "is_essential": true,
        "sort_order": 1
      },
      {
        "entity_id": "/v/raising-a-number-to-the-0th-and-1st-power/",
        "entity_kind": "Video",
        "is_essential": true,
        "sort_order": 2
      },
      {
        "entity_id": "/v/powers-of-1-and---1/",
        "entity_kind": "Video",
        "is_essential": true,
        "sort_order": 3
      },
      {
        "entity_id": "/v/powers-of-fractions/",
        "entity_kind": "Video",
        "is_essential": true,
        "sort_order": 4
      },
      {
        "entity_id": "/v/powers-of-zero/",
        "entity_kind": "Video",
        "is_essential": true,
        "sort_order": 5
      },
      {
        "entity_id": "/v/understanding-exponents-2/",
        "entity_kind": "Video",
        "is_essential": true,
        "sort_order": 6
      },
      {
        "entity_id": "/v/understanding-exponents/",
        "entity_kind": "Video",
        "is_essential": true,
        "sort_order": 7
      },
      {
        "entity_id": "/e/exponents_1/",
        "entity_kind": "Exercise",
        "is_essential": true,
        "sort_order": 8
      },
      {
        "entity_id": "Subtitle: Week 7",
        "entity_kind": "Divider",
        "sort_order": 9
      },
      {
        "entity_id": "/v/exponent-rules-part-1/",
        "entity_kind": "Video",
        "is_essential": true,
        "sort_order": 10
      },
      {
        "entity_id": "/v/exponent-rules-part-2/",
        "entity_kind": "Video",
        "is_essential": true,
        "sort_order": 11
      },
      {
        "entity_id": "/v/exponent-properties-involving-quotients/",
        "entity_kind": "Video",
        "is_essential": true,
        "sort_order": 12
      },
      {
        "entity_id": "/e/exponent_rules/",
        "entity_kind": "Exercise",
        "is_essential": true,
        "sort_order": 13
      },
      {
        "entity_id": "Quiz",
        "entity_kind": "Quiz",
        "sort_order": 14
      }
    ],
    "id": "g6_p5",
    "show": false,
    "tag": "Grade 6",
    "title": "Playlist 5: Write and identify a number using the base/index notation",
    "unit": 2
  },
  {
    "entries": [
      {
        "entity_id": "Subtitle: Week 8",
        "entity_kind": "Divider",
        "sort_order": 0
      },
      {
        "entity_id": "/v/understanding-square-roots/",
        "entity_kind": "Video",
        "is_essential": true,
        "sort_order": 1
      },
      {
        "entity_id": "/v/approximating-square-roots/",
        "entity_kind": "Video",
        "is_essential": true,
        "sort_order": 2
      },
      {
        "entity_id": "/v/simplifying-square-roots-1/",
        "entity_kind": "Video",
        "is_essential": true,
        "sort_order": 3
      },
      {
        "entity_id": "/v/simplifying-radicals/",
        "entity_kind": "Video",
        "is_essential": true,
        "sort_order": 4
      },
      {
        "entity_id": "/v/square-roots-and-real-numbers/",
        "entity_kind": "Video",
        "is_essential": true,
        "sort_order": 5
      },
      {
        "entity_id": "/e/square_roots/",
        "entity_kind": "Exercise",
        "is_essential": true,
        "sort_order": 6
      },
      {
        "entity_id": "/e/square_roots_2/",
        "entity_kind": "Exercise",
        "is_essential": true,
        "sort_order": 7
      },
      {
        "entity_id": "/e/simplifying_radicals/",
        "entity_kind": "Exercise",
        "is_essential": true,
        "sort_order": 8
      },
      {
        "entity_id": "/e/multiplying_radicals/",
        "entity_kind": "Exercise",
        "is_essential": true,
        "sort_order": 9
      },
      {
        "entity_id": "Quiz",
        "entity_kind": "Quiz",
        "sort_order": 10
      }
    ],
    "id": "g6_p6",
    "show": false,
    "tag": "Grade 6",
    "title": "Playlist 6: Square and square roots",
    "unit": 2
  },
  {
    "entries": [
      {
        "entity_id": "Subtitle: Week 8",
        "entity_kind": "Divider",
        "sort_order": 0
      },
      {
        "entity_id": "/v/negative-numbers-introduction/",
        "entity_kind": "Video",
        "is_essential": true,
        "sort_order": 1
      },
      {
        "entity_id": "/v/number-line-3-exercise-example/",
        "entity_kind": "Video",
        "is_essential": true,
        "sort_order": 2
      },
      {
        "entity_id": "/v/ordering-negative-numbers/",
        "entity_kind": "Video",
        "is_essential": true,
        "sort_order": 3
      },
      {
        "entity_id": "/e/number_line_2/",
        "entity_kind": "Exercise",
        "is_essential": true,
        "sort_order": 4
      },
      {
        "entity_id": "/e/number_line_3/",
        "entity_kind": "Exercise",
        "is_essential": true,
        "sort_order": 5
      },
      {
        "entity_id": "/e/ordering_negative_numbers/",
        "entity_kind": "Exercise",
        "is_essential": true,
        "sort_order": 6
      },
      {
        "entity_id": "/v/adding-negative-numbers/",
        "entity_kind": "Video",
        "is_essential": true,
        "sort_order": 7
      },
      {
        "entity_id": "/v/adding-integers-with-different-signs/",
        "entity_kind": "Video",
        "is_essential": true,
        "sort_order": 8
      },
      {
        "entity_id": "/v/adding-and-subtracting-negative-number-examples/",
        "entity_kind": "Video",
        "is_essential": true,
        "sort_order": 9
      },
      {
        "entity_id": "Subtitle: Week 9",
        "entity_kind": "Divider",
        "sort_order": 10
      },
      {
        "entity_id": "/v/why-subtracting-a-negative-equivalent-to-adding-a-positive/",
        "entity_kind": "Video",
        "is_essential": true,
        "sort_order": 11
      },
      {
        "entity_id": "/v/negative-number-word-problems-1/",
        "entity_kind": "Video",
        "is_essential": true,
        "sort_order": 12
      },
      {
        "entity_id": "/v/u09-l1-t2-we4-adding-real-numbers-application/",
        "entity_kind": "Video",
        "is_essential": true,
        "sort_order": 13
      },
      {
        "entity_id": "/v/adding-subtracting-negative-numbers/",
        "entity_kind": "Video",
        "is_essential": true,
        "sort_order": 14
      },
      {
        "entity_id": "/e/adding_negative_numbers/",
        "entity_kind": "Exercise",
        "is_essential": true,
        "sort_order": 15
      },
      {
        "entity_id": "/e/adding_and_subtracting_negative_numbers/",
        "entity_kind": "Exercise",
        "is_essential": true,
        "sort_order": 16
      },
      {
        "entity_id": "/e/negative_number_word_problems/",
        "entity_kind": "Exercise",
        "is_essential": true,
        "sort_order": 17
      },
      {
        "entity_id": "/v/multiplying-positive-and-negative-numbers/",
        "entity_kind": "Video",
        "is_essential": true,
        "sort_order": 18
      },
      {
        "entity_id": "/v/why-a-negative-times-a-negative-is-a-positive/",
        "entity_kind": "Video",
        "is_essential": true,
        "sort_order": 19
      },
      {
        "entity_id": "/v/why-a-negative-times-a-negative-makes-intuitive-sense/",
        "entity_kind": "Video",
        "is_essential": true,
        "sort_order": 20
      },
      {
        "entity_id": "/v/dividing-positive-and-negative-numbers/",
        "entity_kind": "Video",
        "is_essential": true,
        "sort_order": 21
      },
      {
        "entity_id": "/v/multiplying-negative-real-numbers/",
        "entity_kind": "Video",
        "is_essential": true,
        "sort_order": 22
      },
      {
        "entity_id": "/v/multiplying-and-dividing-negative-numbers/",
        "entity_kind": "Video",
        "is_essential": true,
        "sort_order": 23
      },
      {
        "entity_id": "/e/multiplying_and_dividing_negative_numbers/",
        "entity_kind": "Exercise",
        "is_essential": true,
        "sort_order": 24
      },
      {
        "entity_id": "Quiz",
        "entity_kind": "Quiz",
        "sort_order": 25
      }
    ],
    "id": "g6_p7",
    "show": false,
    "tag": "Grade 6",
    "title": "Playlist 7: Integer and integer operations",
    "unit": 2
  },
  {
    "entries": [
      {
        "entity_id": "Subtitle: Week 10",
        "entity_kind": "Divider",
        "sort_order": 0
      },
      {
        "entity_id": "/v/reading-tables-1/",
        "entity_kind": "Video",
        "is_essential": true,
        "sort_order": 1
      },
      {
        "entity_id": "/v/reading-tables-2/",
        "entity_kind": "Video",
        "is_essential": true,
        "sort_order": 2
      },
      {
        "entity_id": "/e/reading_tables_1/",
        "entity_kind": "Exercise",
        "is_essential": true,
        "sort_order": 3
      },
      {
        "entity_id": "/e/reading_tables_2/",
        "entity_kind": "Exercise",
        "is_essential": true,
        "sort_order": 4
      },
      {
        "entity_id": "/v/u08-l1-t2-we3-stem-and-leaf-plots/",
        "entity_kind": "Video",
        "is_essential": true,
        "sort_order": 5
      },
      {
        "entity_id": "/v/reading-stem-and-leaf-plots/",
        "entity_kind": "Video",
        "is_essential": true,
        "sort_order": 6
      },
      {
        "entity_id": "/e/reading_stem_and_leaf_plots/",
        "entity_kind": "Exercise",
        "is_essential": true,
        "sort_order": 7
      },
      {
        "entity_id": "/v/reading-pictographs/",
        "entity_kind": "Video",
        "is_essential": true,
        "sort_order": 8
      },
      {
        "entity_id": "/e/reading_pictographs_1/",
        "entity_kind": "Exercise",
        "is_essential": true,
        "sort_order": 9
      },
      {
        "entity_id": "/e/reading_pictographs_2/",
        "entity_kind": "Exercise",
        "is_essential": true,
        "sort_order": 10
      },
      {
        "entity_id": "Subtitle: Week 11",
        "entity_kind": "Divider",
        "sort_order": 11
      },
      {
        "entity_id": "v/reading-bar-graphs/",
        "entity_kind": "Video",
        "is_essential": true,
        "sort_order": 12
      },
      {
        "entity_id": "/v/histograms/",
        "entity_kind": "Video",
        "is_essential": true,
        "sort_order": 13
      },
      {
        "entity_id": "/v/reading-bar-charts-1/",
        "entity_kind": "Video",
        "is_essential": true,
        "sort_order": 14
      },
      {
        "entity_id": "/v/creating-bar-charts-1/",
        "entity_kind": "Video",
        "is_essential": true,
        "sort_order": 15
      },
      {
        "entity_id": "/v/reading-bar-charts-2/",
        "entity_kind": "Video",
        "is_essential": true,
        "sort_order": 16
      },
      {
        "entity_id": "/v/reading-bar-charts-3/",
        "entity_kind": "Video",
        "is_essential": true,
        "sort_order": 17
      },
      {
        "entity_id": "/e/reading_bar_charts_1/",
        "entity_kind": "Exercise",
        "is_essential": true,
        "sort_order": 18
      },
      {
        "entity_id": "/e/creating_bar_charts_1/",
        "entity_kind": "Exercise",
        "is_essential": true,
        "sort_order": 19
      },
      {
        "entity_id": "/e/reading_bar_charts_2/",
        "entity_kind": "Exercise",
        "is_essential": true,
        "sort_order": 20
      },
      {
        "entity_id": "/e/reading_bar_charts_3/",
        "entity_kind": "Exercise",
        "is_essential": true,
        "sort_order": 21
      },
      {
        "entity_id": "/v/u08-l1-t2-we2-reading-line-graphs/",
        "entity_kind": "Video",
        "is_essential": true,
        "sort_order": 22
      },
      {
        "entity_id": "/v/reading-pie-graphs--circle-graphs/",
        "entity_kind": "Video",
        "is_essential": true,
        "sort_order": 23
      },
      {
        "entity_id": "Quiz",
        "entity_kind": "Quiz",
        "sort_order": 24
      }
    ],
    "id": "g6_p8",
    "show": false,
    "tag": "Grade 6",
    "title": "Playlist 8: Interpret and draw bar graphs",
    "unit": 3
  },
  {
    "entries": [
      {
        "entity_id": "Subtitle: Week 12",
        "entity_kind": "Divider",
        "sort_order": 0
      },
      {
        "entity_id": "/v/perimeter-and-area-basics/",
        "entity_kind": "Video",
        "is_essential": true,
        "sort_order": 1
      },
      {
        "entity_id": "/v/triangle-area-proofs/",
        "entity_kind": "Video",
        "is_essential": true,
        "sort_order": 2
      },
      {
        "entity_id": "/v/interesting-perimeter-and-area-problems/",
        "entity_kind": "Video",
        "is_essential": true,
        "sort_order": 3
      },
      {
        "entity_id": "/v/area-of-diagonal-generated-triangles-of-rectangle-are-equal/",
        "entity_kind": "Video",
        "is_essential": true,
        "sort_order": 4
      },
      {
        "entity_id": "/v/area-of-an-equilateral-triangle/",
        "entity_kind": "Video",
        "is_essential": true,
        "sort_order": 5
      },
      {
        "entity_id": "/v/area-of-shaded-region-made-from-equilateral-triangles/",
        "entity_kind": "Video",
        "is_essential": true,
        "sort_order": 6
      },
      {
        "entity_id": "/e/area_of_triangles_1/",
        "entity_kind": "Exercise",
        "is_essential": true,
        "sort_order": 7
      },
      {
        "entity_id": "/e/shaded_areas/",
        "entity_kind": "Exercise",
        "is_essential": true,
        "sort_order": 8
      }
    ],
    "id": "g6_p9",
    "show": false,
    "tag": "Grade 6",
    "title": "Playlist 9: Perimeter and area of triangles",
    "unit": 3
  },
  {
    "entries": [
      {
        "entity_id": "/e/number_line_3/",
        "entity_kind": "Exercise",
        "is_essential": false,
        "sort_order": 0
      },
      {
        "entity_id": "/e/negative_number_word_problems/",
        "entity_kind": "Exercise",
        "is_essential": false,
        "sort_order": 1
      },
      {
        "entity_id": "/e/multiplying_and_dividing_negative_numbers/",
        "entity_kind": "Exercise",
        "is_essential": false,
        "sort_order": 2
      },
      {
        "entity_id": "/e/comparing_absolute_values/",
        "entity_kind": "Exercise",
        "is_essential": false,
        "sort_order": 3
      }
    ],
    "id": "g6_u600_ap1",
    "show": true,
    "tag": "Grade 6",
    "title": "Playlist Optional Advanced: Integers",
    "unit": 100
  },
  {
    "entries": [
      {
        "entity_id": "/e/evaluating_expressions_2/",
        "entity_kind": "Exercise",
        "is_essential": false,
        "sort_order": 0
      },
      {
        "entity_id": "/e/combining_like_terms_2/",
        "entity_kind": "Exercise",
        "is_essential": false,
        "sort_order": 1
      },
      {
        "entity_id": "/e/writing_expressions_2/",
        "entity_kind": "Exercise",
        "is_essential": false,
        "sort_order": 2
      },
      {
        "entity_id": "/e/one_step_equation_intuition/",
        "entity_kind": "Exercise",
        "is_essential": false,
        "sort_order": 3
      },
      {
        "entity_id": "/e/linear_equations_1/",
        "entity_kind": "Exercise",
        "is_essential": false,
        "sort_order": 4
      },
      {
        "entity_id": "/e/linear_equations_2/",
        "entity_kind": "Exercise",
        "is_essential": false,
        "sort_order": 5
      },
      {
        "entity_id": "/e/linear_equation_word_problems/",
        "entity_kind": "Exercise",
        "is_essential": false,
        "sort_order": 6
      },
      {
        "entity_id": "/e/age_word_problems/",
        "entity_kind": "Exercise",
        "is_essential": false,
        "sort_order": 7
      }
    ],
    "id": "g6_u600_ap2",
    "show": true,
    "tag": "Grade 6",
    "title": "Playlist Optional Advanced: Algebraic Expressions",
    "unit": 100
  },
  {
    "entries": [
      {
        "entity_id": "/e/dividing_decimals_2/",
        "entity_kind": "Exercise",
        "is_essential": false,
        "sort_order": 0
      },
      {
        "entity_id": "/e/converting_decimals_to_fractions_2/",
        "entity_kind": "Exercise",
        "is_essential": false,
        "sort_order": 1
      },
      {
        "entity_id": "/e/finding_percents/",
        "entity_kind": "Exercise",
        "is_essential": false,
        "sort_order": 2
      },
      {
        "entity_id": "/e/discount_tax_and_tip_word_problems/",
        "entity_kind": "Exercise",
        "is_essential": false,
        "sort_order": 3
      },
      {
        "entity_id": "/e/markup_and_commission_word_problems/",
        "entity_kind": "Exercise",
        "is_essential": false,
        "sort_order": 4
      },
      {
        "entity_id": "/e/adding_and_subtracting_rational_numbers/",
        "entity_kind": "Exercise",
        "is_essential": false,
        "sort_order": 5
      }
    ],
    "id": "g6_u600_ap3",
    "show": true,
    "tag": "Grade 6",
    "title": "Playlist Optional Advanced: Decimal Fractions",
    "unit": 100
  },
  {
    "entries": [
      {
        "entity_id": "/e/points_lines_and_planes/",
        "entity_kind": "Exercise",
        "is_essential": false,
        "sort_order": 0
      },
      {
        "entity_id": "/e/segment_addition/",
        "entity_kind": "Exercise",
        "is_essential": false,
        "sort_order": 1
      },
      {
        "entity_id": "/e/midpoint_of_a_segment/",
        "entity_kind": "Exercise",
        "is_essential": false,
        "sort_order": 2
      },
      {
        "entity_id": "/e/exploring_angle_pairs_1/",
        "entity_kind": "Exercise",
        "is_essential": false,
        "sort_order": 3
      },
      {
        "entity_id": "/e/vertical_angles_2/",
        "entity_kind": "Exercise",
        "is_essential": false,
        "sort_order": 4
      },
      {
        "entity_id": "/e/parallel_lines_2/",
        "entity_kind": "Exercise",
        "is_essential": false,
        "sort_order": 5
      },
      {
        "entity_id": "/e/angles_2/",
        "entity_kind": "Exercise",
        "is_essential": false,
        "sort_order": 6
      },
      {
        "entity_id": "/e/angle_addition_postulate/",
        "entity_kind": "Exercise",
        "is_essential": false,
        "sort_order": 7
      },
      {
        "entity_id": "/e/area_of_triangles_1/",
        "entity_kind": "Exercise",
        "is_essential": false,
        "sort_order": 8
      },
      {
        "entity_id": "/e/shaded_areas/",
        "entity_kind": "Exercise",
        "is_essential": false,
        "sort_order": 9
      },
      {
        "entity_id": "/e/area_of_a_circle/",
        "entity_kind": "Exercise",
        "is_essential": false,
        "sort_order": 10
      },
      {
        "entity_id": "/e/circles_and_arcs/",
        "entity_kind": "Exercise",
        "is_essential": false,
        "sort_order": 11
      },
      {
        "entity_id": "/e/areas_of_circles_and_sectors/",
        "entity_kind": "Exercise",
        "is_essential": false,
        "sort_order": 12
      }
    ],
    "id": "g6_u600_ap4",
    "show": true,
    "tag": "Grade 6",
    "title": "Playlist Optional Advanced: Geometry",
    "unit": 100
  },
  {
    "entries": [
      {
        "entity_id": "/e/ratio_word_problems/",
        "entity_kind": "Exercise",
        "is_essential": false,
        "sort_order": 0
      },
      {
        "entity_id": "/e/writing_proportions/",
        "entity_kind": "Exercise",
        "is_essential": false,
        "sort_order": 1
      },
      {
        "entity_id": "/e/proportions_2/",
        "entity_kind": "Exercise",
        "is_essential": false,
        "sort_order": 2
      },
      {
        "entity_id": "/e/rate_problems_2/",
        "entity_kind": "Exercise",
        "is_essential": false,
        "sort_order": 3
      }
    ],
    "id": "g6_u600_ap5",
    "show": true,
    "tag": "Grade 6",
    "title": "Playlist Optional Advanced: Ratio and Proportions",
    "unit": 100
  },
  {
    "entries": [
      {
        "entity_id": "e/place_value/",
        "entity_kind": "Exercise",
        "is_essential": false,
        "sort_order": 0
      },
      {
        "entity_id": "/e/comparing_whole_numbers/",
        "entity_kind": "Exercise",
        "is_essential": false,
        "sort_order": 1
      },
      {
        "entity_id": "/e/counting_1/",
        "entity_kind": "Exercise",
        "is_essential": false,
        "sort_order": 2
      },
      {
        "entity_id": "/e/rounding_whole_numbers/",
        "entity_kind": "Exercise",
        "is_essential": false,
        "sort_order": 3
      }
    ],
    "id": "g6_u600_p1",
    "show": true,
    "tag": "Grade 6",
    "title": "Playlist Optional Prerequisite: Place Value",
    "unit": 100
  },
  {
    "entries": [
      {
        "entity_id": "/e/addition_1/",
        "entity_kind": "Exercise",
        "is_essential": false,
        "sort_order": 0
      },
      {
        "entity_id": "/e/subtraction_1/",
        "entity_kind": "Exercise",
        "is_essential": false,
        "sort_order": 1
      },
      {
        "entity_id": "/e/addition_2/",
        "entity_kind": "Exercise",
        "is_essential": false,
        "sort_order": 2
      },
      {
        "entity_id": "/e/subtraction_2/",
        "entity_kind": "Exercise",
        "is_essential": false,
        "sort_order": 3
      },
      {
        "entity_id": "/e/addition_3/",
        "entity_kind": "Exercise",
        "is_essential": false,
        "sort_order": 4
      },
      {
        "entity_id": "/e/addition_4/",
        "entity_kind": "Exercise",
        "is_essential": false,
        "sort_order": 5
      },
      {
        "entity_id": "e/subtraction_3/",
        "entity_kind": "Exercise",
        "is_essential": false,
        "sort_order": 6
      },
      {
        "entity_id": "/e/subtraction_4/",
        "entity_kind": "Exercise",
        "is_essential": false,
        "sort_order": 7
      },
      {
        "entity_id": "/e/arithmetic_word_problems_1/",
        "entity_kind": "Exercise",
        "is_essential": false,
        "sort_order": 8
      }
    ],
    "id": "g6_u600_p2",
    "show": true,
    "tag": "Grade 6",
    "title": "Playlist Optional Prerequisite: Basic Addition and Subtraction",
    "unit": 100
  },
  {
    "entries": [
      {
        "entity_id": "/e/number_line/",
        "entity_kind": "Exercise",
        "is_essential": false,
        "sort_order": 0
      },
      {
        "entity_id": "/e/multiplication_0.5/",
        "entity_kind": "Exercise",
        "is_essential": false,
        "sort_order": 1
      },
      {
        "entity_id": "/e/multiplication_1/",
        "entity_kind": "Exercise",
        "is_essential": false,
        "sort_order": 2
      },
      {
        "entity_id": "/e/multiplication_1.5/",
        "entity_kind": "Exercise",
        "is_essential": false,
        "sort_order": 3
      },
      {
        "entity_id": "/e/multiplication_2/",
        "entity_kind": "Exercise",
        "is_essential": false,
        "sort_order": 4
      },
      {
        "entity_id": "/e/multiplication_3/",
        "entity_kind": "Exercise",
        "is_essential": false,
        "sort_order": 5
      },
      {
        "entity_id": "/e/multiplication_4/",
        "entity_kind": "Exercise",
        "is_essential": false,
        "sort_order": 6
      },
      {
        "entity_id": "/e/arithmetic_word_problems_2/",
        "entity_kind": "Exercise",
        "is_essential": false,
        "sort_order": 7
      },
      {
        "entity_id": "/e/arithmetic_word_problems/",
        "entity_kind": "Exercise",
        "is_essential": false,
        "sort_order": 8
      }
    ],
    "id": "g6_u600_p3",
    "show": true,
    "tag": "Grade 6",
    "title": "Playlist Optional Prerequisite: Basic Multiplication",
    "unit": 100
  },
  {
    "entries": [
      {
        "entity_id": "/e/division_0.5/",
        "entity_kind": "Exercise",
        "is_essential": false,
        "sort_order": 0
      },
      {
        "entity_id": "/e/division_1/",
        "entity_kind": "Exercise",
        "is_essential": false,
        "sort_order": 1
      },
      {
        "entity_id": "/e/division_1.5/",
        "entity_kind": "Exercise",
        "is_essential": false,
        "sort_order": 2
      },
      {
        "entity_id": "/e/division_2/",
        "entity_kind": "Exercise",
        "is_essential": false,
        "sort_order": 3
      },
      {
        "entity_id": "/e/division_3/",
        "entity_kind": "Exercise",
        "is_essential": false,
        "sort_order": 4
      },
      {
        "entity_id": "/e/division_4/",
        "entity_kind": "Exercise",
        "is_essential": false,
        "sort_order": 5
      }
    ],
    "id": "g6_u600_p4",
    "show": true,
    "tag": "Grade 6",
    "title": "Playlist Optional Prerequisite: Basic Division",
    "unit": 100
  },
  {
    "entries": [
      {
        "entity_id": "/e/recognizing_fractions_0.5/",
        "entity_kind": "Exercise",
        "is_essential": false,
        "sort_order": 0
      },
      {
        "entity_id": "/e/recognizing_fractions/",
        "entity_kind": "Exercise",
        "is_essential": false,
        "sort_order": 1
      },
      {
        "entity_id": "/e/fractions_on_the_number_line_1/",
        "entity_kind": "Exercise",
        "is_essential": false,
        "sort_order": 2
      },
      {
        "entity_id": "/e/fraction_word_problems_1/",
        "entity_kind": "Exercise",
        "is_essential": false,
        "sort_order": 3
      },
      {
        "entity_id": "/e/comparing_fractions_1/",
        "entity_kind": "Exercise",
        "is_essential": false,
        "sort_order": 4
      },
      {
        "entity_id": "/e/adding_fractions/",
        "entity_kind": "Exercise",
        "is_essential": false,
        "sort_order": 5
      },
      {
        "entity_id": "/e/subtracting_fractions/",
        "entity_kind": "Exercise",
        "is_essential": false,
        "sort_order": 6
      }
    ],
    "id": "g6_u600_p5",
    "show": true,
    "tag": "Grade 6",
    "title": "Playlist Optional Prerequisite: Basic Fractions",
    "unit": 100
  },
  {
    "entries": [
      {
        "entity_id": "/e/decimals_on_the_number_line_1/",
        "entity_kind": "Exercise",
        "is_essential": false,
        "sort_order": 0
      },
      {
        "entity_id": "/e/rounding_numbers/",
        "entity_kind": "Exercise",
        "is_essential": false,
        "sort_order": 1
      },
      {
        "entity_id": "/e/significant_figures_1/",
        "entity_kind": "Exercise",
        "is_essential": false,
        "sort_order": 2
      },
      {
        "entity_id": "/e/understanding_moving_the_decimal/",
        "entity_kind": "Exercise",
        "is_essential": false,
        "sort_order": 3
      },
      {
        "entity_id": "/e/converting_fractions_to_decimals_0.5/",
        "entity_kind": "Exercise",
        "is_essential": false,
        "sort_order": 4
      },
      {
        "entity_id": "/e/converting_fractions_to_decimals/",
        "entity_kind": "Exercise",
        "is_essential": false,
        "sort_order": 5
      },
      {
        "entity_id": "/e/dividing_decimals_0.5/",
        "entity_kind": "Exercise",
        "is_essential": false,
        "sort_order": 6
      }
    ],
    "id": "g6_u600_p6",
    "show": true,
    "tag": "Grade 6",
    "title": "Playlist Optional Prerequisite: Basic Decimals",
    "unit": 100
  },
  {
    "entries": [
      {
        "entity_id": "/e/number_line_2/",
        "entity_kind": "Exercise",
        "is_essential": false,
        "sort_order": 0
      },
      {
        "entity_id": "/e/rate_problems_0.5/",
        "entity_kind": "Exercise",
        "is_essential": false,
        "sort_order": 1
      },
      {
        "entity_id": "/e/measuring_angles/",
        "entity_kind": "Exercise",
        "is_essential": false,
        "sort_order": 2
      }
    ],
    "id": "g6_u600_p7",
    "show": true,
    "tag": "Grade 6",
    "title": "Playlist Optional Prerequisite: Basic Integers, Ratios, Angles",
    "unit": 100
  },
  {
    "entries": [
      {
        "entity_id": "/e/number_line_3/",
        "entity_kind": "Exercise",
        "is_essential": false,
        "sort_order": 0
      },
      {
        "entity_id": "/e/negative_number_word_problems/",
        "entity_kind": "Exercise",
        "is_essential": false,
        "sort_order": 1
      },
      {
        "entity_id": "/e/multiplying_and_dividing_negative_numbers/",
        "entity_kind": "Exercise",
        "is_essential": false,
        "sort_order": 2
      },
      {
        "entity_id": "/e/comparing_absolute_values/",
        "entity_kind": "Exercise",
        "is_essential": false,
        "sort_order": 3
      }
    ],
    "id": "g6_u601_ap1",
    "show": false,
    "tag": "Grade 6",
    "title": "Playlist AP: Integers",
    "unit": 101
  },
  {
    "entries": [
      {
        "entity_id": "/e/evaluating_expressions_2/",
        "entity_kind": "Exercise",
        "is_essential": false,
        "sort_order": 0
      },
      {
        "entity_id": "/e/combining_like_terms_2/",
        "entity_kind": "Exercise",
        "is_essential": false,
        "sort_order": 1
      },
      {
        "entity_id": "/e/writing_expressions_2/",
        "entity_kind": "Exercise",
        "is_essential": false,
        "sort_order": 2
      },
      {
        "entity_id": "/e/one_step_equation_intuition/",
        "entity_kind": "Exercise",
        "is_essential": false,
        "sort_order": 3
      },
      {
        "entity_id": "/e/linear_equations_1/",
        "entity_kind": "Exercise",
        "is_essential": false,
        "sort_order": 4
      },
      {
        "entity_id": "/e/linear_equations_2/",
        "entity_kind": "Exercise",
        "is_essential": false,
        "sort_order": 5
      },
      {
        "entity_id": "/e/linear_equation_word_problems/",
        "entity_kind": "Exercise",
        "is_essential": false,
        "sort_order": 6
      },
      {
        "entity_id": "/e/age_word_problems/",
        "entity_kind": "Exercise",
        "is_essential": false,
        "sort_order": 7
      }
    ],
    "id": "g6_u601_ap2",
    "show": false,
    "tag": "Grade 6",
    "title": "Playlist AP: Algebraic Expressions",
    "unit": 101
  },
  {
    "entries": [
      {
        "entity_id": "/e/ordering_negative_numbers/",
        "entity_kind": "Exercise",
        "is_essential": true,
        "sort_order": 0
      },
      {
        "entity_id": "/e/absolute_value/",
        "entity_kind": "Exercise",
        "is_essential": false,
        "sort_order": 1
      },
      {
        "entity_id": "/e/adding_negative_numbers/",
        "entity_kind": "Exercise",
        "is_essential": true,
        "sort_order": 2
      },
      {
        "entity_id": "/e/adding_and_subtracting_negative_numbers/",
        "entity_kind": "Exercise",
        "is_essential": true,
        "sort_order": 3
      },
      {
        "entity_id": "/e/writing_expressions_1/",
        "entity_kind": "Exercise",
        "is_essential": true,
        "sort_order": 4
      },
      {
        "entity_id": "/e/combining_like_terms_1/",
        "entity_kind": "Exercise",
        "is_essential": true,
        "sort_order": 5
      },
      {
        "entity_id": "/e/evaluating_expressions_1/",
        "entity_kind": "Exercise",
        "is_essential": true,
        "sort_order": 6
      },
      {
        "entity_id": "/e/one_step_equations/",
        "entity_kind": "Exercise",
        "is_essential": true,
        "sort_order": 7
      }
    ],
    "id": "g6_u601_p1",
    "show": true,
    "tag": "Grade 6",
    "title": "Playlist Core: Negative Numbers, Algebraic Expressions",
    "unit": 101
  },
  {
    "entries": [
      {
        "entity_id": "/e/writing_expressions_1/",
        "entity_kind": "Exercise",
        "is_essential": true,
        "sort_order": 0
      },
      {
        "entity_id": "/e/writing_expressions_2/",
        "entity_kind": "Exercise",
        "is_essential": true,
        "sort_order": 1
      },
      {
        "entity_id": "/e/evaluating_expressions_in_one_variable/",
        "entity_kind": "Exercise",
        "is_essential": true,
        "sort_order": 2
      }
    ],
    "id": "g6_u601_p2",
    "show": false,
    "tag": "Grade 6",
    "title": "Playlist 2: Algebraic expressions",
    "unit": 101
  },
  {
    "entries": [
      {
        "entity_id": "/e/dividing_decimals_2/",
        "entity_kind": "Exercise",
        "is_essential": false,
        "sort_order": 0
      },
      {
        "entity_id": "/e/converting_decimals_to_fractions_2/",
        "entity_kind": "Exercise",
        "is_essential": false,
        "sort_order": 1
      },
      {
        "entity_id": "/e/finding_percents/",
        "entity_kind": "Exercise",
        "is_essential": false,
        "sort_order": 2
      },
      {
        "entity_id": "/e/discount_tax_and_tip_word_problems/",
        "entity_kind": "Exercise",
        "is_essential": false,
        "sort_order": 3
      },
      {
        "entity_id": "/e/markup_and_commission_word_problems/",
        "entity_kind": "Exercise",
        "is_essential": false,
        "sort_order": 4
      },
      {
        "entity_id": "/e/adding_and_subtracting_rational_numbers/",
        "entity_kind": "Exercise",
        "is_essential": false,
        "sort_order": 5
      }
    ],
    "id": "g6_u602_ap1",
    "show": false,
    "tag": "Grade 6",
    "title": "Playlist AP: Decimal Fractions",
    "unit": 102
  },
  {
    "entries": [
      {
        "entity_id": "/e/comparing_decimals_2/",
        "entity_kind": "Exercise",
        "is_essential": true,
        "sort_order": 0
      },
      {
        "entity_id": "/e/adding_decimals_2/",
        "entity_kind": "Exercise",
        "is_essential": true,
        "sort_order": 1
      },
      {
        "entity_id": "/e/subtracting_decimals/",
        "entity_kind": "Exercise",
        "is_essential": true,
        "sort_order": 2
      },
      {
        "entity_id": "/e/converting_decimals_to_fractions_1/",
        "entity_kind": "Exercise",
        "is_essential": true,
        "sort_order": 3
      },
      {
        "entity_id": "/e/dividing_decimals_1/",
        "entity_kind": "Exercise",
        "is_essential": true,
        "sort_order": 4
      },
      {
        "entity_id": "/e/converting_decimals_to_percents/",
        "entity_kind": "Exercise",
        "is_essential": true,
        "sort_order": 5
      },
      {
        "entity_id": "/e/converting_percents_to_decimals/",
        "entity_kind": "Exercise",
        "is_essential": true,
        "sort_order": 6
      }
    ],
    "id": "g6_u602_p1",
    "show": true,
    "tag": "Grade 6",
    "title": "Playlist Core: Decimals",
    "unit": 102
  },
  {
    "entries": [
      {
        "entity_id": "/e/converting_fractions_to_decimals/",
        "entity_kind": "Exercise",
        "is_essential": true,
        "sort_order": 0
      },
      {
        "entity_id": "e/converting_decimals_to_fractions_1/",
        "entity_kind": "Exercise",
        "is_essential": true,
        "sort_order": 1
      },
      {
        "entity_id": "/e/converting_decimals_to_fractions_2/",
        "entity_kind": "Exercise",
        "is_essential": true,
        "sort_order": 2
      },
      {
        "entity_id": "/e/converting_decimals_to_percents/",
        "entity_kind": "Exercise",
        "is_essential": true,
        "sort_order": 3
      },
      {
        "entity_id": "/e/converting_percents_to_decimals/",
        "entity_kind": "Exercise",
        "is_essential": true,
        "sort_order": 4
      },
      {
        "entity_id": "/e/finding_percents/",
        "entity_kind": "Exercise",
        "is_essential": true,
        "sort_order": 5
      }
    ],
    "id": "g6_u602_p2",
    "show": false,
    "tag": "Grade 6",
    "title": "Playlist 2: Conversion of Fractions to Decimal and percentage",
    "unit": 102
  },
  {
    "entries": [
      {
        "entity_id": "/e/points_lines_and_planes/",
        "entity_kind": "Exercise",
        "is_essential": false,
        "sort_order": 0
      },
      {
        "entity_id": "/e/segment_addition/",
        "entity_kind": "Exercise",
        "is_essential": false,
        "sort_order": 1
      },
      {
        "entity_id": "/e/midpoint_of_a_segment/",
        "entity_kind": "Exercise",
        "is_essential": false,
        "sort_order": 2
      },
      {
        "entity_id": "/e/exploring_angle_pairs_1/",
        "entity_kind": "Exercise",
        "is_essential": false,
        "sort_order": 3
      },
      {
        "entity_id": "/e/vertical_angles_2/",
        "entity_kind": "Exercise",
        "is_essential": false,
        "sort_order": 4
      },
      {
        "entity_id": "/e/parallel_lines_2/",
        "entity_kind": "Exercise",
        "is_essential": false,
        "sort_order": 5
      },
      {
        "entity_id": "/e/angles_2/",
        "entity_kind": "Exercise",
        "is_essential": false,
        "sort_order": 6
      },
      {
        "entity_id": "/e/angle_addition_postulate/",
        "entity_kind": "Exercise",
        "is_essential": false,
        "sort_order": 7
      },
      {
        "entity_id": "/e/area_of_triangles_1/",
        "entity_kind": "Exercise",
        "is_essential": false,
        "sort_order": 8
      },
      {
        "entity_id": "/e/shaded_areas/",
        "entity_kind": "Exercise",
        "is_essential": false,
        "sort_order": 9
      },
      {
        "entity_id": "/e/area_of_a_circle/",
        "entity_kind": "Exercise",
        "is_essential": false,
        "sort_order": 10
      },
      {
        "entity_id": "/e/circles_and_arcs/",
        "entity_kind": "Exercise",
        "is_essential": false,
        "sort_order": 11
      },
      {
        "entity_id": "/e/areas_of_circles_and_sectors/",
        "entity_kind": "Exercise",
        "is_essential": false,
        "sort_order": 12
      }
    ],
    "id": "g6_u603_ap1",
    "show": false,
    "tag": "Grade 6",
    "title": "Playlist AP: Geometry",
    "unit": 103
  },
  {
    "entries": [
      {
        "entity_id": "/e/recognizing_rays_lines_and_line_segments/",
        "entity_kind": "Exercise",
        "is_essential": true,
        "sort_order": 0
      },
      {
        "entity_id": "/e/angle_types/",
        "entity_kind": "Exercise",
        "is_essential": true,
        "sort_order": 1
      },
      {
        "entity_id": "/e/complementary_and_supplementary_angles/",
        "entity_kind": "Exercise",
        "is_essential": true,
        "sort_order": 2
      },
      {
        "entity_id": "/e/vertical_angles/",
        "entity_kind": "Exercise",
        "is_essential": true,
        "sort_order": 3
      },
      {
        "entity_id": "/e/congruent_angles/",
        "entity_kind": "Exercise",
        "is_essential": true,
        "sort_order": 4
      },
      {
        "entity_id": "/e/parallel_lines_1/",
        "entity_kind": "Exercise",
        "is_essential": true,
        "sort_order": 5
      }
    ],
    "id": "g6_u603_p1",
    "show": true,
    "tag": "Grade 6",
    "title": "Playlist Core: Angles, lines and rays Part 1",
    "unit": 103
  },
  {
    "entries": [
      {
        "entity_id": "/e/complementary_and_supplementary_angles/",
        "entity_kind": "Exercise",
        "is_essential": true,
        "sort_order": 0
      },
      {
        "entity_id": "/e/vertical_angles/",
        "entity_kind": "Exercise",
        "is_essential": true,
        "sort_order": 1
      },
      {
        "entity_id": "/e/vertical_angles_2/",
        "entity_kind": "Exercise",
        "is_essential": true,
        "sort_order": 2
      },
      {
        "entity_id": "/e/congruent_angles/",
        "entity_kind": "Exercise",
        "is_essential": true,
        "sort_order": 3
      },
      {
        "entity_id": "/e/parallel_lines_1/",
        "entity_kind": "Exercise",
        "is_essential": true,
        "sort_order": 4
      }
    ],
    "id": "g6_u603_p2",
    "show": false,
    "tag": "Grade 6",
    "title": "Playlist 2: Angles Part 2",
    "unit": 103
  },
  {
    "entries": [
      {
        "entity_id": "/e/ratio_word_problems/",
        "entity_kind": "Exercise",
        "is_essential": false,
        "sort_order": 0
      },
      {
        "entity_id": "/e/writing_proportions/",
        "entity_kind": "Exercise",
        "is_essential": false,
        "sort_order": 1
      },
      {
        "entity_id": "/e/proportions_2/",
        "entity_kind": "Exercise",
        "is_essential": false,
        "sort_order": 2
      },
      {
        "entity_id": "/e/rate_problems_2/",
        "entity_kind": "Exercise",
        "is_essential": false,
        "sort_order": 3
      }
    ],
    "id": "g6_u604_ap1",
    "show": false,
    "tag": "Grade 6",
    "title": "Playlist AP: Ratio and Proportions",
    "unit": 104
  },
  {
    "entries": [
      {
        "entity_id": "/e/angles_1/",
        "entity_kind": "Exercise",
        "is_essential": true,
        "sort_order": 0
      },
      {
        "entity_id": "/e/triangle_types/",
        "entity_kind": "Exercise",
        "is_essential": true,
        "sort_order": 1
      },
      {
        "entity_id": "/e/triangle_angles_1/",
        "entity_kind": "Exercise",
        "is_essential": true,
        "sort_order": 2
      },
      {
        "entity_id": "/e/expressing_ratios_as_fractions/",
        "entity_kind": "Exercise",
        "is_essential": true,
        "sort_order": 3
      },
      {
        "entity_id": "/e/proportions_1/",
        "entity_kind": "Exercise",
        "is_essential": true,
        "sort_order": 4
      },
      {
        "entity_id": "/e/radius_diameter_and_circumference/",
        "entity_kind": "Exercise",
        "is_essential": true,
        "sort_order": 5
      },
      {
        "entity_id": "Quiz",
        "entity_kind": "Quiz",
        "sort_order": 6
      }
    ],
    "id": "g6_u604_p1",
    "show": true,
    "tag": "Grade 6",
    "title": "Playlist Core: Triangles, Circles and Ratio Proportions",
    "unit": 104
  },
  {
    "entries": [
      {
        "entity_id": "/e/expressing_ratios_as_fractions/",
        "entity_kind": "Exercise",
        "is_essential": true,
        "sort_order": 0
      },
      {
        "entity_id": "/e/ratio_word_problems/",
        "entity_kind": "Exercise",
        "is_essential": true,
        "sort_order": 1
      },
      {
        "entity_id": "/e/writing_proportions/",
        "entity_kind": "Exercise",
        "is_essential": true,
        "sort_order": 2
      },
      {
        "entity_id": "/e/proportions_1/",
        "entity_kind": "Exercise",
        "is_essential": true,
        "sort_order": 3
      },
      {
        "entity_id": "/e/proportions_2/",
        "entity_kind": "Exercise",
        "is_essential": true,
        "sort_order": 4
      }
    ],
    "id": "g6_u604_p2",
    "show": false,
    "tag": "Grade 6",
    "title": "Playlist 2: Ratio and Proportions",
    "unit": 104
  },
  {
    "title":
      "Playlist Exam Prep : Numbers,Place Value and the 4 Operations ( +, -, x, /)",
    "id": "g5_u500_ep1",
    "tag": "Grade 5",
    "show": true,
    "unit": 100,
    "entries": [
      {
        "entity_id": "/e/place_value/",
        "sort_order": 0,
        "entity_kind": "Exercise",
        "is_essential": false
      },
      {
        "entity_id": "/e/addition_4/",
        "sort_order": 1,
        "entity_kind": "Exercise",
        "is_essential": false
      },
      {
        "entity_id": "/e/arithmetic_word_problems_1/",
        "sort_order": 2,
        "entity_kind": "Exercise",
        "is_essential": false
      },
      {
        "entity_id": "/e/arithmetic_word_problems_2/",
        "sort_order": 3,
        "entity_kind": "Exercise",
        "is_essential": false
      },
      {
        "entity_id": "/e/arithmetic_word_problems/",
        "sort_order": 4,
        "entity_kind": "Exercise",
        "is_essential": false
      },
      {
        "entity_id": "/e/division_4/",
        "sort_order": 5,
        "entity_kind": "Exercise",
        "is_essential": false
      },
      {
        "entity_id": "/e/order_of_operations/",
        "sort_order": 6,
        "entity_kind": "Exercise",
        "is_essential": false
      },
      {
        "entity_id": "/e/arithmetic_sequences_1/",
        "sort_order": 7,
        "entity_kind": "Exercise",
        "is_essential": false
      },
      {
        "entity_id": "/e/rate_problems_0.5/",
        "sort_order": 8,
        "entity_kind": "Exercise",
        "is_essential": false
      },
      {
        "entity_id": "/e/prime_numbers/",
        "sort_order": 9,
        "entity_kind": "Exercise",
        "is_essential": false
      },
      {
        "entity_id": "/e/divisibility_tests/",
        "sort_order": 10,
        "entity_kind": "Exercise",
        "is_essential": false
      },
      {
        "entity_id": "/e/prime_factorization/",
        "sort_order": 11,
        "entity_kind": "Exercise",
        "is_essential": false
      },
      {
        "entity_id": "/e/composite_numbers/",
        "sort_order": 12,
        "entity_kind": "Exercise",
        "is_essential": false
      },
      {
        "entity_id": "/e/least_common_multiple/",
        "sort_order": 13,
        "entity_kind": "Exercise",
        "is_essential": false
      }
    ]
  },
  {
    "title": "Playlist Exam Prep: Fractions",
    "id": "g5_u500_ep2",
    "tag": "Grade 5",
    "show": true,
    "unit": 100,
    "entries": [
      {
        "entity_id": "/e/equivalent_fractions/",
        "sort_order": 0,
        "entity_kind": "Exercise",
        "is_essential": false
      },
      {
        "entity_id": "/e/equivalent_fractions_2/",
        "sort_order": 1,
        "entity_kind": "Exercise",
        "is_essential": false
      },
      {
        "entity_id": "/e/simplifying_fractions/",
        "sort_order": 2,
        "entity_kind": "Exercise",
        "is_essential": false
      },
      {
        "entity_id": "/e/comparing_fractions_2/",
        "sort_order": 3,
        "entity_kind": "Exercise",
        "is_essential": false
      },
      {
        "entity_id": "/e/ordering_fractions/",
        "sort_order": 4,
        "entity_kind": "Exercise",
        "is_essential": false
      },
      {
        "entity_id": "/e/adding_fractions/",
        "sort_order": 5,
        "entity_kind": "Exercise",
        "is_essential": false
      },
      {
        "entity_id": "/e/adding_subtracting_mixed_numbers_0.5/",
        "sort_order": 6,
        "entity_kind": "Exercise",
        "is_essential": false
      },
      {
        "entity_id": "/e/adding_subtracting_mixed_numbers_1/",
        "sort_order": 7,
        "entity_kind": "Exercise",
        "is_essential": false
      },
      {
        "entity_id": "/e/adding_and_subtracting_fractions/",
        "sort_order": 8,
        "entity_kind": "Exercise",
        "is_essential": false
      },
      {
        "entity_id": "/e/fraction_word_problems_1/",
        "sort_order": 9,
        "entity_kind": "Exercise",
        "is_essential": false
      },
      {
        "entity_id": "/e/multiplying_fractions_by_integers/",
        "sort_order": 10,
        "entity_kind": "Exercise",
        "is_essential": false
      },
      {
        "entity_id": "/e/multiplying_fractions_0.5/",
        "sort_order": 11,
        "entity_kind": "Exercise",
        "is_essential": false
      },
      {
        "entity_id": "/e/dividing_fractions_0.5/",
        "sort_order": 12,
        "entity_kind": "Exercise",
        "is_essential": false
      },
      {
        "entity_id": "/e/dividing_fractions/",
        "sort_order": 13,
        "entity_kind": "Exercise",
        "is_essential": false
      }
    ]
  },
  {
    "title": "Playlist Exam Prep: Decimals",
    "id": "g5_u500_ep3",
    "tag": "Grade 5",
    "show": true,
    "unit": 100,
    "entries": [
      {
        "entity_id": "/e/subtracting_decimals_0.5/",
        "sort_order": 0,
        "entity_kind": "Exercise",
        "is_essential": false
      },
      {
        "entity_id": "/e/subtracting_decimals/",
        "sort_order": 1,
        "entity_kind": "Exercise",
        "is_essential": false
      },
      {
        "entity_id": "/e/multiplying_decimals/",
        "sort_order": 2,
        "entity_kind": "Exercise",
        "is_essential": false
      },
      {
        "entity_id": "/e/converting_fractions_to_decimals_0.5/",
        "sort_order": 3,
        "entity_kind": "Exercise",
        "is_essential": false
      },
      {
        "entity_id": "/e/understanding_decimals_place_value/",
        "sort_order": 4,
        "entity_kind": "Exercise",
        "is_essential": false
      },
      {
        "entity_id": "/e/comparing_decimals_1/",
        "sort_order": 5,
        "entity_kind": "Exercise",
        "is_essential": false
      },
      {
        "entity_id": "/e/comparing_decimals_2/",
        "sort_order": 6,
        "entity_kind": "Exercise",
        "is_essential": false
      },
      {
        "entity_id": "/e/understanding_moving_the_decimal/",
        "sort_order": 7,
        "entity_kind": "Exercise",
        "is_essential": false
      },
      {
        "entity_id": "/e/adding_decimals/",
        "sort_order": 8,
        "entity_kind": "Exercise",
        "is_essential": false
      },
      {
        "entity_id": "/e/adding_decimals_2/",
        "sort_order": 9,
        "entity_kind": "Exercise",
        "is_essential": false
      },
      {
        "entity_id": "/e/adding_decimals_0.5/",
        "sort_order": 10,
        "entity_kind": "Exercise",
        "is_essential": false
      }
    ]
  },
  {
    "title":
      "Playlist Exam Prep : Numbers,Place Value and the 4 Operations ( +, -, x, /)",
    "id": "g5_u500_ep1",
    "tag": "Grade 5",
    "show": true,
    "unit": 100,
    "entries": [
      {
        "entity_id": "/e/place_value/",
        "sort_order": 0,
        "entity_kind": "Exercise",
        "is_essential": false
      },
      {
        "entity_id": "/e/addition_4/",
        "sort_order": 1,
        "entity_kind": "Exercise",
        "is_essential": false
      },
      {
        "entity_id": "/e/arithmetic_word_problems_1/",
        "sort_order": 2,
        "entity_kind": "Exercise",
        "is_essential": false
      },
      {
        "entity_id": "/e/arithmetic_word_problems_2/",
        "sort_order": 3,
        "entity_kind": "Exercise",
        "is_essential": false
      },
      {
        "entity_id": "/e/arithmetic_word_problems/",
        "sort_order": 4,
        "entity_kind": "Exercise",
        "is_essential": false
      },
      {
        "entity_id": "/e/division_4/",
        "sort_order": 5,
        "entity_kind": "Exercise",
        "is_essential": false
      },
      {
        "entity_id": "/e/order_of_operations/",
        "sort_order": 6,
        "entity_kind": "Exercise",
        "is_essential": false
      },
      {
        "entity_id": "/e/arithmetic_sequences_1/",
        "sort_order": 7,
        "entity_kind": "Exercise",
        "is_essential": false
      },
      {
        "entity_id": "/e/rate_problems_0.5/",
        "sort_order": 8,
        "entity_kind": "Exercise",
        "is_essential": false
      },
      {
        "entity_id": "/e/prime_numbers/",
        "sort_order": 9,
        "entity_kind": "Exercise",
        "is_essential": false
      },
      {
        "entity_id": "/e/divisibility_tests/",
        "sort_order": 10,
        "entity_kind": "Exercise",
        "is_essential": false
      },
      {
        "entity_id": "/e/prime_factorization/",
        "sort_order": 11,
        "entity_kind": "Exercise",
        "is_essential": false
      },
      {
        "entity_id": "/e/composite_numbers/",
        "sort_order": 12,
        "entity_kind": "Exercise",
        "is_essential": false
      },
      {
        "entity_id": "/e/least_common_multiple/",
        "sort_order": 13,
        "entity_kind": "Exercise",
        "is_essential": false
      }
    ]
  },
  {
    "title": "Playlist Exam Prep: Fractions",
    "id": "g5_u500_ep2",
    "tag": "Grade 5",
    "show": true,
    "unit": 100,
    "entries": [
      {
        "entity_id": "/e/equivalent_fractions/",
        "sort_order": 0,
        "entity_kind": "Exercise",
        "is_essential": false
      },
      {
        "entity_id": "/e/equivalent_fractions_2/",
        "sort_order": 1,
        "entity_kind": "Exercise",
        "is_essential": false
      },
      {
        "entity_id": "/e/simplifying_fractions/",
        "sort_order": 2,
        "entity_kind": "Exercise",
        "is_essential": false
      },
      {
        "entity_id": "/e/comparing_fractions_2/",
        "sort_order": 3,
        "entity_kind": "Exercise",
        "is_essential": false
      },
      {
        "entity_id": "/e/ordering_fractions/",
        "sort_order": 4,
        "entity_kind": "Exercise",
        "is_essential": false
      },
      {
        "entity_id": "/e/adding_fractions/",
        "sort_order": 5,
        "entity_kind": "Exercise",
        "is_essential": false
      },
      {
        "entity_id": "/e/adding_subtracting_mixed_numbers_0.5/",
        "sort_order": 6,
        "entity_kind": "Exercise",
        "is_essential": false
      },
      {
        "entity_id": "/e/adding_subtracting_mixed_numbers_1/",
        "sort_order": 7,
        "entity_kind": "Exercise",
        "is_essential": false
      },
      {
        "entity_id": "/e/adding_and_subtracting_fractions/",
        "sort_order": 8,
        "entity_kind": "Exercise",
        "is_essential": false
      },
      {
        "entity_id": "/e/fraction_word_problems_1/",
        "sort_order": 9,
        "entity_kind": "Exercise",
        "is_essential": false
      },
      {
        "entity_id": "/e/multiplying_fractions_by_integers/",
        "sort_order": 10,
        "entity_kind": "Exercise",
        "is_essential": false
      },
      {
        "entity_id": "/e/multiplying_fractions_0.5/",
        "sort_order": 11,
        "entity_kind": "Exercise",
        "is_essential": false
      },
      {
        "entity_id": "/e/dividing_fractions_0.5/",
        "sort_order": 12,
        "entity_kind": "Exercise",
        "is_essential": false
      },
      {
        "entity_id": "/e/dividing_fractions/",
        "sort_order": 13,
        "entity_kind": "Exercise",
        "is_essential": false
      }
    ]
  },
  {
    "title": "Playlist Exam Prep: Decimals",
    "id": "g5_u500_ep3",
    "tag": "Grade 5",
    "show": true,
    "unit": 100,
    "entries": [
      {
        "entity_id": "/e/subtracting_decimals_0.5/",
        "sort_order": 0,
        "entity_kind": "Exercise",
        "is_essential": false
      },
      {
        "entity_id": "/e/subtracting_decimals/",
        "sort_order": 1,
        "entity_kind": "Exercise",
        "is_essential": false
      },
      {
        "entity_id": "/e/multiplying_decimals/",
        "sort_order": 2,
        "entity_kind": "Exercise",
        "is_essential": false
      },
      {
        "entity_id": "/e/converting_fractions_to_decimals_0.5/",
        "sort_order": 3,
        "entity_kind": "Exercise",
        "is_essential": false
      },
      {
        "entity_id": "/e/understanding_decimals_place_value/",
        "sort_order": 4,
        "entity_kind": "Exercise",
        "is_essential": false
      },
      {
        "entity_id": "/e/comparing_decimals_1/",
        "sort_order": 5,
        "entity_kind": "Exercise",
        "is_essential": false
      },
      {
        "entity_id": "/e/comparing_decimals_2/",
        "sort_order": 6,
        "entity_kind": "Exercise",
        "is_essential": false
      },
      {
        "entity_id": "/e/understanding_moving_the_decimal/",
        "sort_order": 7,
        "entity_kind": "Exercise",
        "is_essential": false
      },
      {
        "entity_id": "/e/adding_decimals/",
        "sort_order": 8,
        "entity_kind": "Exercise",
        "is_essential": false
      },
      {
        "entity_id": "/e/adding_decimals_2/",
        "sort_order": 9,
        "entity_kind": "Exercise",
        "is_essential": false
      },
      {
        "entity_id": "/e/adding_decimals_0.5/",
        "sort_order": 10,
        "entity_kind": "Exercise",
        "is_essential": false
      }
    ]
  },
  {
    "title": "Playlist Exam Prep: Geometry, Exponents and Square roots",
    "id": "g6_u600_ep1",
    "tag": "Grade 6",
    "show": true,
    "unit": 100,
    "entries": [
      {
        "entity_id": "/e/solid_geometry/",
        "sort_order": 0,
        "entity_kind": "Exercise",
        "is_essential": false
      },
      {
        "entity_id": "/e/volume_2/",
        "sort_order": 1,
        "entity_kind": "Exercise",
        "is_essential": false
      },
      {
        "entity_id": "/e/volume_1/",
        "sort_order": 2,
        "entity_kind": "Exercise",
        "is_essential": false
      },
      {
        "entity_id": "/e/volume_with_unit_cubes/",
        "sort_order": 3,
        "entity_kind": "Exercise",
        "is_essential": false
      },
      {
        "entity_id": "/e/exponents_1/",
        "sort_order": 4,
        "entity_kind": "Exercise",
        "is_essential": false
      },
      {
        "entity_id": "/e/square_roots/",
        "sort_order": 5,
        "entity_kind": "Exercise",
        "is_essential": false
      },
      {
        "entity_id": "/e/square_roots_2/",
        "sort_order": 6,
        "entity_kind": "Exercise",
        "is_essential": false
      },
      {
        "entity_id": "/e/ratio_word_problems/",
        "sort_order": 7,
        "entity_kind": "Exercise",
        "is_essential": false
      },
      {
        "entity_id": "/e/rate_problems_0.5/",
        "sort_order": 8,
        "entity_kind": "Exercise",
        "is_essential": false
      },
      {
        "entity_id": "/e/finding_percents/",
        "sort_order": 9,
        "entity_kind": "Exercise",
        "is_essential": false
      },
      {
        "entity_id": "/e/divisibility_tests/",
        "sort_order": 10,
        "entity_kind": "Exercise",
        "is_essential": false
      },
      {
        "entity_id": "/e/order_of_operations/",
        "sort_order": 11,
        "entity_kind": "Exercise",
        "is_essential": false
      },
      {
        "entity_id": "/e/prime_factorization/",
        "sort_order": 12,
        "entity_kind": "Exercise",
        "is_essential": false
      },
      {
        "entity_id":
          "/e/least_common_multiple_and_greatest_common_divisor_word_problems/",
        "sort_order": 13,
        "entity_kind": "Exercise",
        "is_essential": false
=======
>>>>>>> bd304100
      }
    ],
    "id": "g6_p8",
    "show": true,
    "tag": "Grade 6",
    "title": "Playlist 8: Integer and integer operations - Part 2"
  }
]<|MERGE_RESOLUTION|>--- conflicted
+++ resolved
@@ -768,9874 +768,6 @@
         "entity_kind": "Video",
         "is_essential": true,
         "sort_order": 6
-<<<<<<< HEAD
-      },
-      {
-        "entity_id": "/e/arithmetic_word_problems/",
-        "entity_kind": "Exercise",
-        "is_essential": true,
-        "sort_order": 7
-      },
-      {
-        "entity_id": "/v/multi-step-word-problems-with-whole-numbers-exercise-1/",
-        "entity_kind": "Video",
-        "is_essential": true,
-        "sort_order": 8
-      },
-      {
-        "entity_id": "/v/multi-step-word-problems-with-whole-numbers-exercise-t2/",
-        "entity_kind": "Video",
-        "is_essential": true,
-        "sort_order": 9
-      },
-      {
-        "entity_id": "/v/multi-step-word-problems-with-whole-numbers-exercise-3/",
-        "entity_kind": "Video",
-        "is_essential": true,
-        "sort_order": 10
-      },
-      {
-        "entity_id": "/v/constructing-numerical-expressions-example/",
-        "entity_kind": "Video",
-        "is_essential": true,
-        "sort_order": 11
-      },
-      {
-        "entity_id": "/v/evaluating-an-expression-with-and-without-parentheses/",
-        "entity_kind": "Video",
-        "is_essential": true,
-        "sort_order": 12
-      },
-      {
-        "entity_id": "Quiz",
-        "entity_kind": "Quiz",
-        "sort_order": 13
-      }
-    ],
-    "id": "g4_p10",
-    "show": false,
-    "tag": "Grade 4",
-    "title": "Playlist 10: Division word problems- revision of multiplication & division",
-    "unit": 4
-  },
-  {
-    "entries": [
-      {
-        "entity_id": "Subtitle: Week 16",
-        "entity_kind": "Divider",
-        "sort_order": 0
-      },
-      {
-        "entity_id": "/v/reading-tables-1/",
-        "entity_kind": "Video",
-        "is_essential": true,
-        "sort_order": 1
-      },
-      {
-        "entity_id": "/e/reading_tables_1/",
-        "entity_kind": "Exercise",
-        "is_essential": true,
-        "sort_order": 2
-      },
-      {
-        "entity_id": "/v/u08-l1-t2-we3-stem-and-leaf-plots/",
-        "entity_kind": "Video",
-        "is_essential": true,
-        "sort_order": 3
-      },
-      {
-        "entity_id": "/v/reading-pictographs/",
-        "entity_kind": "Video",
-        "is_essential": true,
-        "sort_order": 4
-      },
-      {
-        "entity_id": "/e/reading_pictographs_1/",
-        "entity_kind": "Exercise",
-        "is_essential": true,
-        "sort_order": 5
-      },
-      {
-        "entity_id": "/e/reading_pictographs_2/",
-        "entity_kind": "Exercise",
-        "is_essential": true,
-        "sort_order": 6
-      },
-      {
-        "entity_id": "Quiz",
-        "entity_kind": "Quiz",
-        "sort_order": 7
-      },
-      {
-        "entity_id": "Subtitle: Week 17",
-        "entity_kind": "Divider",
-        "sort_order": 8
-      },
-      {
-        "entity_id": "/v/reading-bar-graphs/",
-        "entity_kind": "Video",
-        "is_essential": true,
-        "sort_order": 9
-      },
-      {
-        "entity_id": "/v/reading-bar-charts-1/",
-        "entity_kind": "Video",
-        "is_essential": true,
-        "sort_order": 10
-      },
-      {
-        "entity_id": "/e/reading_bar_charts_1/",
-        "entity_kind": "Exercise",
-        "is_essential": true,
-        "sort_order": 11
-      },
-      {
-        "entity_id": "/v/creating-bar-charts-1/",
-        "entity_kind": "Video",
-        "is_essential": true,
-        "sort_order": 12
-      },
-      {
-        "entity_id": "/e/creating_bar_charts_1/",
-        "entity_kind": "Exercise",
-        "is_essential": true,
-        "sort_order": 13
-      },
-      {
-        "entity_id": "/v/reading-bar-charts-2/",
-        "entity_kind": "Video",
-        "is_essential": true,
-        "sort_order": 14
-      },
-      {
-        "entity_id": "/e/reading_bar_charts_2/",
-        "entity_kind": "Exercise",
-        "is_essential": true,
-        "sort_order": 15
-      },
-      {
-        "entity_id": "Quiz",
-        "entity_kind": "Quiz",
-        "sort_order": 16
-      }
-    ],
-    "id": "g4_p11",
-    "show": false,
-    "tag": "Grade 4",
-    "title": "Playlist 11: Tables & bar graphs",
-    "unit": 5
-  },
-  {
-    "entries": [
-      {
-        "entity_id": "Subtitle: Week 19",
-        "entity_kind": "Divider",
-        "sort_order": 0
-      },
-      {
-        "entity_id": "/v/figuring-out-days-of-the-week/",
-        "entity_kind": "Video",
-        "is_essential": true,
-        "sort_order": 1
-      },
-      {
-        "entity_id": "/v/telling-time-exercise-example-1/",
-        "entity_kind": "Video",
-        "is_essential": true,
-        "sort_order": 2
-      },
-      {
-        "entity_id": "/v/telling-time-exercise-example-2/",
-        "entity_kind": "Video",
-        "is_essential": true,
-        "sort_order": 3
-      },
-      {
-        "entity_id": "/e/telling_time_0.5/",
-        "entity_kind": "Exercise",
-        "is_essential": true,
-        "sort_order": 4
-      },
-      {
-        "entity_id": "Subtitle: Week 20",
-        "entity_kind": "Divider",
-        "sort_order": 5
-      },
-      {
-        "entity_id": "/e/telling_time/",
-        "entity_kind": "Exercise",
-        "is_essential": true,
-        "sort_order": 6
-      },
-      {
-        "entity_id": "/e/telling_time_2/",
-        "entity_kind": "Exercise",
-        "is_essential": true,
-        "sort_order": 7
-      },
-      {
-        "entity_id": "Quiz",
-        "entity_kind": "Quiz",
-        "sort_order": 8
-      }
-    ],
-    "id": "g4_p12",
-    "show": false,
-    "tag": "Grade 4",
-    "title": "Playlist 12: Telling time",
-    "unit": 5
-  },
-  {
-    "entries": [
-      {
-        "entity_id": "Subtitle: Week 21",
-        "entity_kind": "Divider",
-        "sort_order": 0
-      },
-      {
-        "entity_id": "/v/introduction-to-fractions/",
-        "entity_kind": "Video",
-        "is_essential": true,
-        "sort_order": 1
-      },
-      {
-        "entity_id": "/v/identifying-fraction-parts/",
-        "entity_kind": "Video",
-        "is_essential": true,
-        "sort_order": 2
-      },
-      {
-        "entity_id": "/v/recognizing-fractions-exercise/",
-        "entity_kind": "Video",
-        "is_essential": true,
-        "sort_order": 3
-      },
-      {
-        "entity_id": "/e/recognizing_fractions_0.5/",
-        "entity_kind": "Exercise",
-        "is_essential": true,
-        "sort_order": 4
-      },
-      {
-        "entity_id": "/v/numerator-and-denominator-of-a-fraction/",
-        "entity_kind": "Video",
-        "is_essential": true,
-        "sort_order": 5
-      },
-      {
-        "entity_id": "/e/recognizing_fractions/",
-        "entity_kind": "Exercise",
-        "is_essential": true,
-        "sort_order": 6
-      },
-      {
-        "entity_id": "/v/plotting-basic-fractions-on-the-number-line/",
-        "entity_kind": "Video",
-        "is_essential": true,
-        "sort_order": 7
-      },
-      {
-        "entity_id": "/e/fractions_on_the_number_line_1/",
-        "entity_kind": "Exercise",
-        "is_essential": true,
-        "sort_order": 8
-      },
-      {
-        "entity_id": "/v/fraction-word-problems-1-exercise/",
-        "entity_kind": "Video",
-        "is_essential": true,
-        "sort_order": 9
-      },
-      {
-        "entity_id": "/e/fraction_word_problems_1/",
-        "entity_kind": "Exercise",
-        "is_essential": true,
-        "sort_order": 10
-      },
-      {
-        "entity_id": "Quiz",
-        "entity_kind": "Quiz",
-        "sort_order": 11
-      }
-    ],
-    "id": "g4_p13",
-    "show": false,
-    "tag": "Grade 4",
-    "title": "Playlist 13: Understanding fractions",
-    "unit": 6
-  },
-  {
-    "entries": [
-      {
-        "entity_id": "Subtitle: Week 22",
-        "entity_kind": "Divider",
-        "sort_order": 0
-      },
-      {
-        "entity_id": "/v/visualizing-equivalent-fractions/",
-        "entity_kind": "Video",
-        "is_essential": true,
-        "sort_order": 1
-      },
-      {
-        "entity_id": "/v/equivalent-fraction-word-problem-example/",
-        "entity_kind": "Video",
-        "is_essential": true,
-        "sort_order": 2
-      },
-      {
-        "entity_id": "/v/equivalent-fraction-word-problem-example-2/",
-        "entity_kind": "Video",
-        "is_essential": true,
-        "sort_order": 3
-      },
-      {
-        "entity_id": "/v/equivalent-fraction-word-problem-example-3/",
-        "entity_kind": "Video",
-        "is_essential": true,
-        "sort_order": 4
-      },
-      {
-        "entity_id": "/v/fractions-cut-and-copy-1-exercise/",
-        "entity_kind": "Video",
-        "is_essential": true,
-        "sort_order": 5
-      },
-      {
-        "entity_id": "/e/fractions_cut_and_copy_1/",
-        "entity_kind": "Exercise",
-        "is_essential": true,
-        "sort_order": 6
-      },
-      {
-        "entity_id": "/v/comparing-fractions-with-greater-than-and-less-than-symbols/",
-        "entity_kind": "Video",
-        "is_essential": true,
-        "sort_order": 7
-      },
-      {
-        "entity_id": "/v/fractions-with-like-denominators-numerators/",
-        "entity_kind": "Video",
-        "is_essential": true,
-        "sort_order": 8
-      },
-      {
-        "entity_id": "/v/comparing-fractions/",
-        "entity_kind": "Video",
-        "is_essential": true,
-        "sort_order": 9
-      },
-      {
-        "entity_id": "/e/comparing_fractions_1/",
-        "entity_kind": "Exercise",
-        "is_essential": true,
-        "sort_order": 10
-      },
-      {
-        "entity_id": "/v/decomposing-a-fraction-visually/",
-        "entity_kind": "Video",
-        "is_essential": true,
-        "sort_order": 11
-      },
-      {
-        "entity_id": "/v/decomposing-a-mixed-number/",
-        "entity_kind": "Video",
-        "is_essential": true,
-        "sort_order": 12
-      },
-      {
-        "entity_id": "/v/adding-up-to-a-fraction-drag-and-drop-example/",
-        "entity_kind": "Video",
-        "is_essential": true,
-        "sort_order": 13
-      },
-      {
-        "entity_id": "Quiz",
-        "entity_kind": "Quiz",
-        "sort_order": 14
-      }
-    ],
-    "id": "g4_p14",
-    "show": false,
-    "tag": "Grade 4",
-    "title": "Playlist 14: Visualizing, comparing & decomposing fractions",
-    "unit": 6
-  },
-  {
-    "entries": [
-      {
-        "entity_id": "Subtitle: Week 23",
-        "entity_kind": "Divider",
-        "sort_order": 0
-      },
-      {
-        "entity_id": "/v/adding-fractions-with-like-denominators/",
-        "entity_kind": "Video",
-        "is_essential": true,
-        "sort_order": 1
-      },
-      {
-        "entity_id": "/v/subtracting--fractions/",
-        "entity_kind": "Video",
-        "is_essential": true,
-        "sort_order": 2
-      },
-      {
-        "entity_id": "/v/adding-and-subtracting-fractions/",
-        "entity_kind": "Video",
-        "is_essential": true,
-        "sort_order": 3
-      },
-      {
-        "entity_id": "/e/adding_fractions_with_common_denominators/",
-        "entity_kind": "Exercise",
-        "is_essential": true,
-        "sort_order": 4
-      },
-      {
-        "entity_id": "/e/subtracting_fractions_with_common_denominators/",
-        "entity_kind": "Exercise",
-        "is_essential": true,
-        "sort_order": 5
-      },
-      {
-        "entity_id": "/v/comparing-improper-fractions-and-mixed-numbers/",
-        "entity_kind": "Video",
-        "is_essential": true,
-        "sort_order": 6
-      },
-      {
-        "entity_id": "/e/comparing_improper_fractions_and_mixed_numbers/",
-        "entity_kind": "Exercise",
-        "is_essential": true,
-        "sort_order": 7
-      },
-      {
-        "entity_id": "/v/mixed-numbers-and-improper-fractions/",
-        "entity_kind": "Video",
-        "is_essential": true,
-        "sort_order": 8
-      },
-      {
-        "entity_id": "/v/proper-and-improper-fractions/",
-        "entity_kind": "Video",
-        "is_essential": true,
-        "sort_order": 9
-      },
-      {
-        "entity_id": "Quiz",
-        "entity_kind": "Quiz",
-        "sort_order": 10
-      },
-      {
-        "entity_id": "Subtitle: Week 24",
-        "entity_kind": "Divider",
-        "sort_order": 11
-      },
-      {
-        "entity_id": "/v/converting-mixed-numbers-to-improper-fractions/",
-        "entity_kind": "Video",
-        "is_essential": true,
-        "sort_order": 12
-      },
-      {
-        "entity_id": "/e/converting_mixed_numbers_and_improper_fractions/",
-        "entity_kind": "Exercise",
-        "is_essential": true,
-        "sort_order": 13
-      },
-      {
-        "entity_id": "/v/changing-a-mixed-number-to-an-improper-fraction/",
-        "entity_kind": "Video",
-        "is_essential": true,
-        "sort_order": 14
-      },
-      {
-        "entity_id": "/v/changing-an-improper-fraction-to-a-mixed-number/",
-        "entity_kind": "Video",
-        "is_essential": true,
-        "sort_order": 15
-      },
-      {
-        "entity_id": "/v/postive-improper-fractions-on-the-number-line/",
-        "entity_kind": "Video",
-        "is_essential": true,
-        "sort_order": 16
-      },
-      {
-        "entity_id": "/e/fractions_on_the_number_line_2/",
-        "entity_kind": "Exercise",
-        "is_essential": true,
-        "sort_order": 17
-      },
-      {
-        "entity_id": "/v/ordering-improper-fractions-and-mixed-numbers/",
-        "entity_kind": "Video",
-        "is_essential": true,
-        "sort_order": 18
-      },
-      {
-        "entity_id": "/e/ordering_improper_fractions_and_mixed_numbers/",
-        "entity_kind": "Exercise",
-        "is_essential": true,
-        "sort_order": 19
-      },
-      {
-        "entity_id": "/v/fractions-cut-and-copy-2-exercise-example/",
-        "entity_kind": "Video",
-        "is_essential": true,
-        "sort_order": 20
-      },
-      {
-        "entity_id": "/v/adding-mixed-numbers/",
-        "entity_kind": "Video",
-        "is_essential": true,
-        "sort_order": 21
-      },
-      {
-        "entity_id": "Quiz",
-        "entity_kind": "Quiz",
-        "sort_order": 22
-      }
-    ],
-    "id": "g4_p15",
-    "show": false,
-    "tag": "Grade 4",
-    "title": "Playlist 15: Adding & subtracting fractions",
-    "unit": 6
-  },
-  {
-    "entries": [
-      {
-        "entity_id": "Subtitle: Week 25",
-        "entity_kind": "Divider",
-        "sort_order": 0
-      },
-      {
-        "entity_id": "/v/quadrilateral-overview/",
-        "entity_kind": "Video",
-        "is_essential": true,
-        "sort_order": 1
-      },
-      {
-        "entity_id": "/v/quadrilateral-properties/",
-        "entity_kind": "Video",
-        "is_essential": true,
-        "sort_order": 2
-      },
-      {
-        "entity_id": "/v/perimeter-of-a-polygon/",
-        "entity_kind": "Video",
-        "is_essential": true,
-        "sort_order": 3
-      },
-      {
-        "entity_id": "Subtitle: Week 26",
-        "entity_kind": "Divider",
-        "sort_order": 4
-      },
-      {
-        "entity_id": "/v/angle-basics/",
-        "entity_kind": "Video",
-        "is_essential": true,
-        "sort_order": 5
-      },
-      {
-        "entity_id": "/v/measuring-angles-in-degrees/",
-        "entity_kind": "Video",
-        "is_essential": true,
-        "sort_order": 6
-      },
-      {
-        "entity_id": "/v/using-a-protractor/",
-        "entity_kind": "Video",
-        "is_essential": true,
-        "sort_order": 7
-      },
-      {
-        "entity_id": "/v/measuring-angles/",
-        "entity_kind": "Video",
-        "is_essential": true,
-        "sort_order": 8
-      },
-      {
-        "entity_id": "/e/measuring_angles/",
-        "entity_kind": "Exercise",
-        "is_essential": true,
-        "sort_order": 9
-      },
-      {
-        "entity_id": "/v/acute-right-and-obtuse-angles/",
-        "entity_kind": "Video",
-        "is_essential": true,
-        "sort_order": 10
-      },
-      {
-        "entity_id": "/e/angle_types/",
-        "entity_kind": "Exercise",
-        "is_essential": true,
-        "sort_order": 11
-      },
-      {
-        "entity_id": "/v/vertical--adjacent-and-linearly-paired-angles/",
-        "entity_kind": "Video",
-        "is_essential": true,
-        "sort_order": 12
-      },
-      {
-        "entity_id": "/e/exploring_angle_pairs_1/",
-        "entity_kind": "Exercise",
-        "is_essential": true,
-        "sort_order": 13
-      },
-      {
-        "entity_id": "Quiz",
-        "entity_kind": "Quiz",
-        "sort_order": 14
-      }
-    ],
-    "id": "g4_p16",
-    "show": false,
-    "tag": "Grade 4",
-    "title": "Playlist 16: Non-standard shapes- angle basics & measurements",
-    "unit": 7
-  },
-  {
-    "entries": [
-      {
-        "entity_id": "Subtitle: Week 26",
-        "entity_kind": "Divider",
-        "sort_order": 0
-      },
-      {
-        "entity_id": "/v/conditional-statements-and-deductive-reasoning/",
-        "entity_kind": "Video",
-        "is_essential": false,
-        "sort_order": 1
-      },
-      {
-        "entity_id": "/v/conditional-statements-exercise-examples/",
-        "entity_kind": "Video",
-        "is_essential": false,
-        "sort_order": 2
-      },
-      {
-        "entity_id": "/v/logical-argument-and-deductive-reasoning-exercise-example/",
-        "entity_kind": "Video",
-        "is_essential": false,
-        "sort_order": 3
-      },
-      {
-        "entity_id": "/e/conditional_statements_2/",
-        "entity_kind": "Exercise",
-        "is_essential": false,
-        "sort_order": 4
-      },
-      {
-        "entity_id": "/e/logical_arguments_deductive_reasoning/",
-        "entity_kind": "Exercise",
-        "is_essential": false,
-        "sort_order": 5
-      },
-      {
-        "entity_id": "\n/e/conditional_statements_and_truth_value/",
-        "entity_kind": "Exercise",
-        "is_essential": false,
-        "sort_order": 6
-      }
-    ],
-    "id": "g4_p17",
-    "show": false,
-    "tag": "Grade 4",
-    "title": "Playlist 17: Logical reasoning",
-    "unit": 7
-  },
-  {
-    "entries": [
-      {
-        "entity_id": "Subtitle: Week 27",
-        "entity_kind": "Divider",
-        "sort_order": 0
-      },
-      {
-        "entity_id": "/v/subtraction-word-problem/",
-        "entity_kind": "Video",
-        "is_essential": true,
-        "sort_order": 1
-      },
-      {
-        "entity_id": "/e/arithmetic_word_problems_1/",
-        "entity_kind": "Exercise",
-        "is_essential": true,
-        "sort_order": 2
-      },
-      {
-        "entity_id": "Subtitle: Week 30",
-        "entity_kind": "Divider",
-        "sort_order": 3
-      },
-      {
-        "entity_id": "/v/circles--radius--diameter-and-circumference/",
-        "entity_kind": "Video",
-        "is_essential": true,
-        "sort_order": 4
-      },
-      {
-        "entity_id": "/v/parts-of-a-circle/",
-        "entity_kind": "Video",
-        "is_essential": true,
-        "sort_order": 5
-      },
-      {
-        "entity_id": "/e/radius_diameter_and_circumference/",
-        "entity_kind": "Exercise",
-        "is_essential": true,
-        "sort_order": 6
-      },
-      {
-        "entity_id": "/v/language-and-notation-of-the-circle/",
-        "entity_kind": "Video",
-        "is_essential": true,
-        "sort_order": 7
-      },
-      {
-        "entity_id": "/v/circles--radius--diameter-and-circumference/",
-        "entity_kind": "Video",
-        "is_essential": true,
-        "sort_order": 8
-      },
-      {
-        "entity_id": "/v/parts-of-a-circle/",
-        "entity_kind": "Video",
-        "is_essential": true,
-        "sort_order": 9
-      }
-    ],
-    "id": "g4_p18",
-    "show": false,
-    "tag": "Grade 4",
-    "title": "Playlist 18: Addition & subtraction word problems- circumference & area of circles",
-    "unit": 7
-  },
-  {
-    "entries": [
-      {
-        "entity_id": "/v/regrouping-numbers-intro-various-place-values/\n",
-        "entity_kind": "Video",
-        "is_essential": true,
-        "sort_order": 0
-      },
-      {
-        "entity_id": "/v/comparing-whole-number-place-values/",
-        "entity_kind": "Video",
-        "is_essential": true,
-        "sort_order": 1
-      },
-      {
-        "entity_id": "/v/largest-possible-number-from-4-digits-example/",
-        "entity_kind": "Video",
-        "is_essential": true,
-        "sort_order": 2
-      },
-      {
-        "entity_id": "/v/counting-1-exercise/",
-        "entity_kind": "Video",
-        "is_essential": true,
-        "sort_order": 3
-      },
-      {
-        "entity_id": "/e/counting_1/",
-        "entity_kind": "Exercise",
-        "is_essential": true,
-        "sort_order": 4
-      },
-      {
-        "entity_id": "Quiz",
-        "entity_kind": "Quiz",
-        "sort_order": 5
-      },
-      {
-        "entity_id": "Subtitle: Week 2",
-        "entity_kind": "Divider",
-        "sort_order": 6
-      },
-      {
-        "entity_id": "/v/regrouping-whole-numbers/",
-        "entity_kind": "Video",
-        "is_essential": true,
-        "sort_order": 7
-      },
-      {
-        "entity_id": "/v/regrouping-whole-numbers-example-1/",
-        "entity_kind": "Video",
-        "is_essential": true,
-        "sort_order": 8
-      },
-      {
-        "entity_id": "/v/regrouping-whole-numbers-example-2/",
-        "entity_kind": "Video",
-        "is_essential": true,
-        "sort_order": 9
-      },
-      {
-        "entity_id": "/v/greater-than-and-less-than-symbols/",
-        "entity_kind": "Video",
-        "is_essential": true,
-        "sort_order": 10
-      },
-      {
-        "entity_id": "/v/plotting-inequalities-on-a-number-line/",
-        "entity_kind": "Video",
-        "is_essential": true,
-        "sort_order": 11
-      },
-      {
-        "entity_id": "/v/writing-numerical-inequalities-exercise/",
-        "entity_kind": "Video",
-        "is_essential": true,
-        "sort_order": 12
-      },
-      {
-        "entity_id": "/v/inequalities-in-one-variable-1-exercise/\n",
-        "entity_kind": "Video",
-        "is_essential": true,
-        "sort_order": 13
-      },
-      {
-        "entity_id": "/v/inequalities-on-a-number-line/",
-        "entity_kind": "Video",
-        "is_essential": true,
-        "sort_order": 14
-      },
-      {
-        "entity_id": "/e/comparing_whole_numbers/",
-        "entity_kind": "Exercise",
-        "is_essential": true,
-        "sort_order": 15
-      },
-      {
-        "entity_id": "/e/inequalities_on_a_number_line/",
-        "entity_kind": "Exercise",
-        "is_essential": true,
-        "sort_order": 16
-      },
-      {
-        "entity_id": "Quiz",
-        "entity_kind": "Quiz",
-        "sort_order": 17
-      }
-    ],
-    "id": "g4_p2",
-    "show": false,
-    "tag": "Grade 4",
-    "title": "Playlist 2: Understanding & regrouping whole numbers- counting and greater than/less than basics",
-    "unit": 1
-  },
-  {
-    "entries": [
-      {
-        "entity_id": "Subtitle: Week 3",
-        "entity_kind": "Divider",
-        "sort_order": 0
-      },
-      {
-        "entity_id": "/v/basic-addition/",
-        "entity_kind": "Video",
-        "is_essential": true,
-        "sort_order": 1
-      },
-      {
-        "entity_id": "/v/basic-subtraction/",
-        "entity_kind": "Video",
-        "is_essential": true,
-        "sort_order": 2
-      },
-      {
-        "entity_id": "/e/addition_1/",
-        "entity_kind": "Exercise",
-        "is_essential": true,
-        "sort_order": 3
-      },
-      {
-        "entity_id": "/e/subtraction_1/",
-        "entity_kind": "Exercise",
-        "is_essential": true,
-        "sort_order": 4
-      },
-      {
-        "entity_id": "/v/adding-whole-numbers-and-applications-1/",
-        "entity_kind": "Video",
-        "is_essential": true,
-        "sort_order": 5
-      },
-      {
-        "entity_id": "/v/subtraction-2/",
-        "entity_kind": "Video",
-        "is_essential": true,
-        "sort_order": 6
-      },
-      {
-        "entity_id": "/v/subtracting-whole-numbers/",
-        "entity_kind": "Video",
-        "is_essential": true,
-        "sort_order": 7
-      },
-      {
-        "entity_id": "/v/level-2-addition/",
-        "entity_kind": "Video",
-        "is_essential": true,
-        "sort_order": 8
-      },
-      {
-        "entity_id": "/e/addition_2/",
-        "entity_kind": "Exercise",
-        "is_essential": true,
-        "sort_order": 9
-      },
-      {
-        "entity_id": "/e/subtraction_2/",
-        "entity_kind": "Exercise",
-        "is_essential": true,
-        "sort_order": 10
-      },
-      {
-        "entity_id": "/v/carrying-when-adding-three-digit-numbers/",
-        "entity_kind": "Video",
-        "is_essential": true,
-        "sort_order": 11
-      },
-      {
-        "entity_id": "/v/why-carrying-works/",
-        "entity_kind": "Video",
-        "is_essential": true,
-        "sort_order": 12
-      },
-      {
-        "entity_id": "/v/example-adding-with-carrying/",
-        "entity_kind": "Video",
-        "is_essential": true,
-        "sort_order": 13
-      },
-      {
-        "entity_id": "/v/addition-4/",
-        "entity_kind": "Video",
-        "is_essential": true,
-        "sort_order": 14
-      },
-      {
-        "entity_id": "/e/addition_3/",
-        "entity_kind": "Exercise",
-        "is_essential": true,
-        "sort_order": 15
-      },
-      {
-        "entity_id": "/e/addition_4/",
-        "entity_kind": "Exercise",
-        "is_essential": true,
-        "sort_order": 16
-      },
-      {
-        "entity_id": "Quiz",
-        "entity_kind": "Quiz",
-        "sort_order": 17
-      }
-    ],
-    "id": "g4_p3",
-    "show": false,
-    "tag": "Grade 4",
-    "title": "Playlist 3:  Addition & subtraction- addition with carrying",
-    "unit": 1
-  },
-  {
-    "entries": [
-      {
-        "entity_id": "Subtitle: Week 4",
-        "entity_kind": "Divider",
-        "sort_order": 0
-      },
-      {
-        "entity_id": "/v/basic-regrouping-or-borrowing-when-subtracting-three-digit-numbers/",
-        "entity_kind": "Video",
-        "is_essential": true,
-        "sort_order": 1
-      },
-      {
-        "entity_id": "/v/regrouping-when-subtracting-three-digit-numbers/",
-        "entity_kind": "Video",
-        "is_essential": true,
-        "sort_order": 2
-      },
-      {
-        "entity_id": "/v/regrouping-twice-when-subtracting-three-digit-numbers/",
-        "entity_kind": "Video",
-        "is_essential": true,
-        "sort_order": 3
-      },
-      {
-        "entity_id": "/v/regrouping-from-0-when-subtracting-three-digit-numbers/",
-        "entity_kind": "Video",
-        "is_essential": true,
-        "sort_order": 4
-      },
-      {
-        "entity_id": "/v/borrowing-once-example-1/\n",
-        "entity_kind": "Video",
-        "is_essential": true,
-        "sort_order": 5
-      },
-      {
-        "entity_id": "/v/borrowing-once-example-2/",
-        "entity_kind": "Video",
-        "is_essential": true,
-        "sort_order": 6
-      },
-      {
-        "entity_id": "/v/regrouping--borrowing--twice-example/",
-        "entity_kind": "Video",
-        "is_essential": true,
-        "sort_order": 7
-      },
-      {
-        "entity_id": "/v/alternate-mental-subtraction-method/",
-        "entity_kind": "Video",
-        "is_essential": true,
-        "sort_order": 8
-      },
-      {
-        "entity_id": "/e/subtraction_3/",
-        "entity_kind": "Exercise",
-        "is_essential": true,
-        "sort_order": 9
-      },
-      {
-        "entity_id": "/e/subtraction_4/",
-        "entity_kind": "Exercise",
-        "is_essential": true,
-        "sort_order": 10
-      },
-      {
-        "entity_id": "/v/subtraction-word-problem/",
-        "entity_kind": "Video",
-        "is_essential": true,
-        "sort_order": 11
-      },
-      {
-        "entity_id": "/e/arithmetic_word_problems_1/",
-        "entity_kind": "Exercise",
-        "is_essential": true,
-        "sort_order": 12
-      },
-      {
-        "entity_id": "Quiz",
-        "entity_kind": "Quiz",
-        "sort_order": 13
-      }
-    ],
-    "id": "g4_p4",
-    "show": false,
-    "tag": "Grade 4",
-    "title": "Playlist 4:  Subtraction with carrying- addition & subtraction word problems",
-    "unit": 2
-  },
-  {
-    "entries": [
-      {
-        "entity_id": "Subtitle: Week 5",
-        "entity_kind": "Divider",
-        "sort_order": 0
-      },
-      {
-        "entity_id": "/v/multiplication-intro/",
-        "entity_kind": "Video",
-        "is_essential": true,
-        "sort_order": 1
-      },
-      {
-        "entity_id": "/v/multiplication-as-groups-of-objects/",
-        "entity_kind": "Video",
-        "is_essential": true,
-        "sort_order": 2
-      },
-      {
-        "entity_id": "/v/more-on-the-concept-of-multiplication/",
-        "entity_kind": "Video",
-        "is_essential": true,
-        "sort_order": 3
-      },
-      {
-        "entity_id": "/v/number-line-1/",
-        "entity_kind": "Video",
-        "is_essential": true,
-        "sort_order": 4
-      },
-      {
-        "entity_id": "/v/basic-multiplication/",
-        "entity_kind": "Video",
-        "is_essential": true,
-        "sort_order": 5
-      },
-      {
-        "entity_id": "/v/multiplication-2--the-multiplication-tables/",
-        "entity_kind": "Video",
-        "is_essential": true,
-        "sort_order": 6
-      },
-      {
-        "entity_id": "/v/multiplying-whole-numbers-and-applications-1/",
-        "entity_kind": "Video",
-        "is_essential": true,
-        "sort_order": 7
-      },
-      {
-        "entity_id": "/v/multiplication-3--10-11-12-times-tables/",
-        "entity_kind": "Video",
-        "is_essential": true,
-        "sort_order": 8
-      },
-      {
-        "entity_id": "/e/number_line/",
-        "entity_kind": "Exercise",
-        "is_essential": true,
-        "sort_order": 9
-      },
-      {
-        "entity_id": "/e/multiplication_0.5/",
-        "entity_kind": "Exercise",
-        "is_essential": true,
-        "sort_order": 10
-      },
-      {
-        "entity_id": "Quiz",
-        "entity_kind": "Quiz",
-        "sort_order": 11
-      }
-    ],
-    "id": "g4_p5",
-    "show": false,
-    "tag": "Grade 4",
-    "title": "Playlist 5: Concept of multiplication- basic multiplication",
-    "unit": 2
-  },
-  {
-    "entries": [
-      {
-        "entity_id": "Subtitle: Week 6",
-        "entity_kind": "Divider",
-        "sort_order": 0
-      },
-      {
-        "entity_id": "/v/multiplying-by-multiples-of-10/",
-        "entity_kind": "Video",
-        "is_essential": true,
-        "sort_order": 1
-      },
-      {
-        "entity_id": "/v/more-on-the-concept-of-multiplication/",
-        "entity_kind": "Video",
-        "is_essential": true,
-        "sort_order": 2
-      },
-      {
-        "entity_id": "/v/more-on-the-concept-of-multiplication/",
-        "entity_kind": "Video",
-        "is_essential": true,
-        "sort_order": 3
-      },
-      {
-        "entity_id": "/v/number-line-1/",
-        "entity_kind": "Video",
-        "is_essential": true,
-        "sort_order": 4
-      },
-      {
-        "entity_id": "/v/3-digit-times-1-digit-example/",
-        "entity_kind": "Video",
-        "is_essential": true,
-        "sort_order": 5
-      },
-      {
-        "entity_id": "/v/4-digit-times-1-digit-example/",
-        "entity_kind": "Video",
-        "is_essential": true,
-        "sort_order": 6
-      },
-      {
-        "entity_id": "/v/multiplication-5---2-digit-times-a-2-digit-number/",
-        "entity_kind": "Video",
-        "is_essential": true,
-        "sort_order": 7
-      },
-      {
-        "entity_id": "/v/multiplying-whole-numbers-and-applications-2/",
-        "entity_kind": "Video",
-        "is_essential": true,
-        "sort_order": 8
-      },
-      {
-        "entity_id": "/v/multiplication-6--multiple-digit-numbers/",
-        "entity_kind": "Video",
-        "is_essential": true,
-        "sort_order": 9
-      },
-      {
-        "entity_id": "/v/multiplying-whole-numbers-and-applications-4/",
-        "entity_kind": "Video",
-        "is_essential": true,
-        "sort_order": 10
-      },
-      {
-        "entity_id": "/v/multiplication-7--old-video-giving-more-examples/",
-        "entity_kind": "Video",
-        "is_essential": true,
-        "sort_order": 11
-      },
-      {
-        "entity_id": "/e/multiplication_1/",
-        "entity_kind": "Exercise",
-        "is_essential": true,
-        "sort_order": 12
-      },
-      {
-        "entity_id": "/e/multiplication_1.5/",
-        "entity_kind": "Exercise",
-        "is_essential": true,
-        "sort_order": 13
-      },
-      {
-        "entity_id": "/e/multiplication_2/",
-        "entity_kind": "Exercise",
-        "is_essential": true,
-        "sort_order": 14
-      },
-      {
-        "entity_id": "/e/multiplication_3/",
-        "entity_kind": "Exercise",
-        "is_essential": true,
-        "sort_order": 15
-      },
-      {
-        "entity_id": "/e/multiplication_4/",
-        "entity_kind": "Exercise",
-        "is_essential": true,
-        "sort_order": 16
-      },
-      {
-        "entity_id": "/v/lattice-multiplication/",
-        "entity_kind": "Video",
-        "is_essential": true,
-        "sort_order": 17
-      },
-      {
-        "entity_id": "/v/why-lattice-multiplication-works/",
-        "entity_kind": "Video",
-        "is_essential": true,
-        "sort_order": 18
-      },
-      {
-        "entity_id": "Quiz",
-        "entity_kind": "Quiz",
-        "sort_order": 19
-      }
-    ],
-    "id": "g4_p6",
-    "show": false,
-    "tag": "Grade 4",
-    "title": "Playlist 6: Multi-digit multiplication- lattice multiplication",
-    "unit": 3
-  },
-  {
-    "entries": [
-      {
-        "entity_id": "Subtitle: Week 7",
-        "entity_kind": "Divider",
-        "sort_order": 0
-      },
-      {
-        "entity_id": "/v/comparing-with-multiplication-exercise/",
-        "entity_kind": "Video",
-        "is_essential": true,
-        "sort_order": 1
-      },
-      {
-        "entity_id": "/v/multiplying-whole-numbers-and-applications-6/",
-        "entity_kind": "Video",
-        "is_essential": true,
-        "sort_order": 2
-      },
-      {
-        "entity_id": "/v/multiplication-word-problem-example-1/",
-        "entity_kind": "Video",
-        "is_essential": true,
-        "sort_order": 3
-      },
-      {
-        "entity_id": "/v/division-word-problem-example-1/",
-        "entity_kind": "Video",
-        "is_essential": true,
-        "sort_order": 4
-      },
-      {
-        "entity_id": "/v/multiplication-and-division-word-problems-2/",
-        "entity_kind": "Video",
-        "is_essential": true,
-        "sort_order": 5
-      },
-      {
-        "entity_id": "/e/arithmetic_word_problems_2/",
-        "entity_kind": "Exercise",
-        "is_essential": true,
-        "sort_order": 6
-      },
-      {
-        "entity_id": "/e/arithmetic_word_problems/",
-        "entity_kind": "Exercise",
-        "is_essential": true,
-        "sort_order": 7
-      },
-      {
-        "entity_id": "Quiz",
-        "entity_kind": "Quiz",
-        "sort_order": 8
-      },
-      {
-        "entity_id": "Subtitle: Week 8",
-        "entity_kind": "Divider",
-        "sort_order": 9
-      },
-      {
-        "entity_id": "/v/multi-step-word-problems-with-whole-numbers-exercise-1/",
-        "entity_kind": "Video",
-        "is_essential": true,
-        "sort_order": 10
-      },
-      {
-        "entity_id": "/v/multi-step-word-problems-with-whole-numbers-exercise-t2/",
-        "entity_kind": "Video",
-        "is_essential": true,
-        "sort_order": 11
-      },
-      {
-        "entity_id": "/v/multi-step-word-problems-with-whole-numbers-exercise-3/",
-        "entity_kind": "Video",
-        "is_essential": true,
-        "sort_order": 12
-      },
-      {
-        "entity_id": "/v/understanding-multiplication-through-area-models/",
-        "entity_kind": "Video",
-        "is_essential": true,
-        "sort_order": 13
-      },
-      {
-        "entity_id": "/v/area-model-for-multiplication/",
-        "entity_kind": "Video",
-        "is_essential": true,
-        "sort_order": 14
-      },
-      {
-        "entity_id": "/v/multistep-word-problems-example-1/",
-        "entity_kind": "Video",
-        "is_essential": true,
-        "sort_order": 15
-      },
-      {
-        "entity_id": "/v/multistep-word-problems-example-2/",
-        "entity_kind": "Video",
-        "is_essential": true,
-        "sort_order": 16
-      },
-      {
-        "entity_id": "/v/multistep-word-problems-example-3/",
-        "entity_kind": "Video",
-        "is_essential": true,
-        "sort_order": 17
-      }
-    ],
-    "id": "g4_p7",
-    "show": false,
-    "tag": "Grade 4",
-    "title": "Playlist 7: Multiplication word problems",
-    "unit": 3
-  },
-  {
-    "entries": [
-      {
-        "entity_id": "Subtitle: Week 9",
-        "entity_kind": "Divider",
-        "sort_order": 0
-      },
-      {
-        "entity_id": "/v/measuring-segments/",
-        "entity_kind": "Video",
-        "is_essential": false,
-        "sort_order": 1
-      },
-      {
-        "entity_id": "/v/congruent-segments/",
-        "entity_kind": "Video",
-        "is_essential": false,
-        "sort_order": 2
-      },
-      {
-        "entity_id": "/e/measuring_segments/",
-        "entity_kind": "Exercise",
-        "is_essential": false,
-        "sort_order": 3
-      },
-      {
-        "entity_id": "/e/congruent_segments/",
-        "entity_kind": "Exercise",
-        "is_essential": false,
-        "sort_order": 4
-      },
-      {
-        "entity_id": "/v/figuring-out-days-of-the-week/",
-        "entity_kind": "Video",
-        "is_essential": false,
-        "sort_order": 5
-      },
-      {
-        "entity_id": "/v/math-patterns-example-1/",
-        "entity_kind": "Video",
-        "is_essential": false,
-        "sort_order": 6
-      },
-      {
-        "entity_id": "/v/math-patterns-example-2/",
-        "entity_kind": "Video",
-        "is_essential": false,
-        "sort_order": 7
-      },
-      {
-        "entity_id": "/v/relationships-between-patterns/",
-        "entity_kind": "Video",
-        "is_essential": false,
-        "sort_order": 8
-      },
-      {
-        "entity_id": "/v/interpreting-relationships-between-patterns/",
-        "entity_kind": "Video",
-        "is_essential": false,
-        "sort_order": 9
-      },
-      {
-        "entity_id": "/v/interpreting-and-graphing-relationships-between-patterns/",
-        "entity_kind": "Video",
-        "is_essential": false,
-        "sort_order": 10
-      }
-    ],
-    "id": "g4_p8",
-    "show": false,
-    "tag": "Grade 4",
-    "title": "Playlist 8: Measuring segments- number patterns",
-    "unit": 3
-  },
-  {
-    "entries": [
-      {
-        "entity_id": "Subtitle: Week 10",
-        "entity_kind": "Divider",
-        "sort_order": 0
-      },
-      {
-        "entity_id": "/v/the-idea-of-division/",
-        "entity_kind": "Video",
-        "is_essential": true,
-        "sort_order": 1
-      },
-      {
-        "entity_id": "/v/division-1/",
-        "entity_kind": "Video",
-        "is_essential": true,
-        "sort_order": 2
-      },
-      {
-        "entity_id": "/v/dividing-whole-numbers-and-applications-1/",
-        "entity_kind": "Video",
-        "is_essential": true,
-        "sort_order": 3
-      },
-      {
-        "entity_id": "/e/division_0.5/",
-        "entity_kind": "Exercise",
-        "is_essential": true,
-        "sort_order": 4
-      },
-      {
-        "entity_id": "/e/division_1/",
-        "entity_kind": "Exercise",
-        "is_essential": true,
-        "sort_order": 5
-      },
-      {
-        "entity_id": "Quiz",
-        "entity_kind": "Quiz",
-        "sort_order": 6
-      },
-      {
-        "entity_id": "Subtitle: Week 11",
-        "entity_kind": "Divider",
-        "sort_order": 7
-      },
-      {
-        "entity_id": "/v/division-2/",
-        "entity_kind": "Video",
-        "is_essential": true,
-        "sort_order": 8
-      },
-      {
-        "entity_id": "/v/introduction-to-remainders/",
-        "entity_kind": "Video",
-        "is_essential": true,
-        "sort_order": 9
-      },
-      {
-        "entity_id": "/v/long-division-with-remainder-example/",
-        "entity_kind": "Video",
-        "is_essential": true,
-        "sort_order": 10
-      },
-      {
-        "entity_id": "/v/division-3--more-long-division-and-remainder-examples/",
-        "entity_kind": "Video",
-        "is_essential": true,
-        "sort_order": 11
-      },
-      {
-        "entity_id": "/v/dividing-by-a-two-digit-number/",
-        "entity_kind": "Video",
-        "is_essential": true,
-        "sort_order": 12
-      },
-      {
-        "entity_id": "/v/level-4-division/",
-        "entity_kind": "Video",
-        "is_essential": true,
-        "sort_order": 13
-      },
-      {
-        "entity_id": "/e/division_1.5/",
-        "entity_kind": "Exercise",
-        "is_essential": true,
-        "sort_order": 14
-      },
-      {
-        "entity_id": "/e/division_2/",
-        "entity_kind": "Exercise",
-        "is_essential": true,
-        "sort_order": 15
-      },
-      {
-        "entity_id": "Subtitle: Week 12",
-        "entity_kind": "Divider",
-        "sort_order": 16
-      },
-      {
-        "entity_id": "/e/division_3/",
-        "entity_kind": "Exercise",
-        "is_essential": true,
-        "sort_order": 17
-      },
-      {
-        "entity_id": "/e/division_4/",
-        "entity_kind": "Exercise",
-        "is_essential": true,
-        "sort_order": 18
-      },
-      {
-        "entity_id": "/v/partial-quotient-division/",
-        "entity_kind": "Video",
-        "is_essential": true,
-        "sort_order": 19
-      },
-      {
-        "entity_id": "/v/partial-quotient-method-of-division-2/",
-        "entity_kind": "Video",
-        "is_essential": true,
-        "sort_order": 20
-      },
-      {
-        "entity_id": "Quiz",
-        "entity_kind": "Quiz",
-        "sort_order": 21
-      }
-    ],
-    "id": "g4_p9",
-    "show": false,
-    "tag": "Grade 4",
-    "title": "Playlist 9: Division",
-    "unit": 4
-  },
-  {
-    "entries": [
-      {
-        "entity_id": "/e/equivalent_fractions/",
-        "entity_kind": "Exercise",
-        "is_essential": false,
-        "sort_order": 0
-      },
-      {
-        "entity_id": "/e/simplifying_fractions/",
-        "entity_kind": "Exercise",
-        "is_essential": false,
-        "sort_order": 1
-      },
-      {
-        "entity_id": "/e/comparing_fractions_2/",
-        "entity_kind": "Exercise",
-        "is_essential": false,
-        "sort_order": 2
-      },
-      {
-        "entity_id": "/e/adding_and_subtracting_fractions/",
-        "entity_kind": "Exercise",
-        "is_essential": false,
-        "sort_order": 3
-      },
-      {
-        "entity_id": "/e/adding_subtracting_mixed_numbers_0.5/",
-        "entity_kind": "Exercise",
-        "is_essential": false,
-        "sort_order": 4
-      },
-      {
-        "entity_id": "/e/multiplying_fractions_by_integers/",
-        "entity_kind": "Exercise",
-        "is_essential": false,
-        "sort_order": 5
-      },
-      {
-        "entity_id": "/e/multiplying_fractions_0.5/",
-        "entity_kind": "Exercise",
-        "is_essential": false,
-        "sort_order": 6
-      },
-      {
-        "entity_id": "/e/dividing_fractions_0.5/",
-        "entity_kind": "Exercise",
-        "is_essential": false,
-        "sort_order": 7
-      },
-      {
-        "entity_id": "/e/dividing_fractions/",
-        "entity_kind": "Exercise",
-        "is_essential": false,
-        "sort_order": 8
-      }
-    ],
-    "id": "g4_u400_ap1",
-    "show": true,
-    "tag": "Grade 4",
-    "title": "Playlist Optional Advanced: Fractions",
-    "unit": 100
-  },
-  {
-    "entries": [
-      {
-        "entity_id": "/e/dividing_decimals_0.5/",
-        "entity_kind": "Exercise",
-        "is_essential": false,
-        "sort_order": 0
-      },
-      {
-        "entity_id": "/e/decimals_on_the_number_line_2/",
-        "entity_kind": "Exercise",
-        "is_essential": false,
-        "sort_order": 1
-      },
-      {
-        "entity_id": "/e/understanding_decimals_place_value/",
-        "entity_kind": "Exercise",
-        "is_essential": false,
-        "sort_order": 2
-      },
-      {
-        "entity_id": "/e/converting_decimals_to_fractions_1/",
-        "entity_kind": "Exercise",
-        "is_essential": false,
-        "sort_order": 3
-      },
-      {
-        "entity_id": "/e/comparing_decimals_1/",
-        "entity_kind": "Exercise",
-        "is_essential": false,
-        "sort_order": 4
-      },
-      {
-        "entity_id": "/e/comparing_decimals_2/",
-        "entity_kind": "Exercise",
-        "is_essential": false,
-        "sort_order": 5
-      },
-      {
-        "entity_id": "/e/adding_decimals_0.5/",
-        "entity_kind": "Exercise",
-        "is_essential": false,
-        "sort_order": 6
-      },
-      {
-        "entity_id": "/e/adding_decimals/",
-        "entity_kind": "Exercise",
-        "is_essential": false,
-        "sort_order": 7
-      },
-      {
-        "entity_id": "/e/adding_decimals_2/",
-        "entity_kind": "Exercise",
-        "is_essential": false,
-        "sort_order": 8
-      },
-      {
-        "entity_id": "/e/subtracting_decimals_0.5/",
-        "entity_kind": "Exercise",
-        "is_essential": false,
-        "sort_order": 9
-      },
-      {
-        "entity_id": "/e/subtracting_decimals/",
-        "entity_kind": "Exercise",
-        "is_essential": false,
-        "sort_order": 10
-      }
-    ],
-    "id": "g4_u400_ap2",
-    "show": true,
-    "tag": "Grade 4",
-    "title": "Playlist Optional Advanced: Decimals",
-    "unit": 100
-  },
-  {
-    "entries": [
-      {
-        "entity_id": "/e/recognizing_rays_lines_and_line_segments/",
-        "entity_kind": "Exercise",
-        "is_essential": false,
-        "sort_order": 0
-      }
-    ],
-    "id": "g4_u400_ap3",
-    "show": true,
-    "tag": "Grade 4",
-    "title": "Playlist Optional Advanced: Geometry",
-    "unit": 100
-  },
-  {
-    "entries": [
-      {
-        "entity_id": "/e/multiplication_4/",
-        "entity_kind": "Exercise",
-        "is_essential": false,
-        "sort_order": 0
-      },
-      {
-        "entity_id": "/e/arithmetic_word_problems_2/",
-        "entity_kind": "Exercise",
-        "is_essential": false,
-        "sort_order": 1
-      },
-      {
-        "entity_id": "/e/arithmetic_word_problems/",
-        "entity_kind": "Exercise",
-        "is_essential": false,
-        "sort_order": 2
-      },
-      {
-        "entity_id": "/e/division_4/",
-        "entity_kind": "Exercise",
-        "is_essential": false,
-        "sort_order": 3
-      }
-    ],
-    "id": "g4_u400_ap4",
-    "show": true,
-    "tag": "Grade 4",
-    "title": "Playlist Optional Advanced: Multiplication and Division",
-    "unit": 100
-  },
-  {
-    "entries": [
-      {
-        "entity_id": "/e/place_value",
-        "entity_kind": "Exercise",
-        "is_essential": false,
-        "sort_order": 0
-      },
-      {
-        "entity_id": "/e/comparing_whole_numbers/",
-        "entity_kind": "Exercise",
-        "is_essential": false,
-        "sort_order": 1
-      },
-      {
-        "entity_id": "/e/counting_1/",
-        "entity_kind": "Exercise",
-        "is_essential": false,
-        "sort_order": 2
-      },
-      {
-        "entity_id": "/e/rounding_whole_numbers/",
-        "entity_kind": "Exercise",
-        "is_essential": false,
-        "sort_order": 3
-      }
-    ],
-    "id": "g4_u400_p1",
-    "show": true,
-    "tag": "Grade 4",
-    "title": "Playlist Optional Prerequisite: Place Value",
-    "unit": 100
-  },
-  {
-    "entries": [
-      {
-        "entity_id": "/e/addition_1/",
-        "entity_kind": "Exercise",
-        "is_essential": false,
-        "sort_order": 0
-      },
-      {
-        "entity_id": "/e/subtraction_1",
-        "entity_kind": "Exercise",
-        "is_essential": false,
-        "sort_order": 1
-      },
-      {
-        "entity_id": "/e/addition_2/",
-        "entity_kind": "Exercise",
-        "is_essential": false,
-        "sort_order": 2
-      },
-      {
-        "entity_id": "/e/subtraction_2/",
-        "entity_kind": "Exercise",
-        "is_essential": false,
-        "sort_order": 3
-      },
-      {
-        "entity_id": "/e/addition_3/",
-        "entity_kind": "Exercise",
-        "is_essential": false,
-        "sort_order": 4
-      },
-      {
-        "entity_id": "/e/addition_4/",
-        "entity_kind": "Exercise",
-        "is_essential": false,
-        "sort_order": 5
-      },
-      {
-        "entity_id": "/e/subtraction_3/",
-        "entity_kind": "Exercise",
-        "is_essential": false,
-        "sort_order": 6
-      },
-      {
-        "entity_id": "/e/subtraction_4",
-        "entity_kind": "Exercise",
-        "is_essential": false,
-        "sort_order": 7
-      },
-      {
-        "entity_id": "/e/arithmetic_word_problems_1/",
-        "entity_kind": "Exercise",
-        "is_essential": false,
-        "sort_order": 8
-      }
-    ],
-    "id": "g4_u400_p2",
-    "show": true,
-    "tag": "Grade 4",
-    "title": "Playlist Optional Prerequisite: Addition and Subtraction",
-    "unit": 100
-  },
-  {
-    "entries": [
-      {
-        "entity_id": "/e/number_line/",
-        "entity_kind": "Exercise",
-        "is_essential": false,
-        "sort_order": 0
-      },
-      {
-        "entity_id": "/e/multiplication_0.5/",
-        "entity_kind": "Exercise",
-        "is_essential": false,
-        "sort_order": 1
-      },
-      {
-        "entity_id": "/e/multiplication_1/",
-        "entity_kind": "Exercise",
-        "is_essential": false,
-        "sort_order": 2
-      },
-      {
-        "entity_id": "/e/division_0.5/",
-        "entity_kind": "Exercise",
-        "is_essential": false,
-        "sort_order": 3
-      },
-      {
-        "entity_id": "/e/division_1/",
-        "entity_kind": "Exercise",
-        "is_essential": false,
-        "sort_order": 4
-      }
-    ],
-    "id": "g4_u400_p3",
-    "show": true,
-    "tag": "Grade 4",
-    "title": "Playlist Optional Prerequisite: Multiplication and Division",
-    "unit": 100
-  },
-  {
-    "entries": [
-      {
-        "entity_id": "/e/equivalent_fractions/",
-        "entity_kind": "Exercise",
-        "is_essential": false,
-        "sort_order": 0
-      },
-      {
-        "entity_id": "/e/simplifying_fractions/",
-        "entity_kind": "Exercise",
-        "is_essential": false,
-        "sort_order": 1
-      },
-      {
-        "entity_id": "/e/comparing_fractions_2/",
-        "entity_kind": "Exercise",
-        "is_essential": false,
-        "sort_order": 2
-      },
-      {
-        "entity_id": "/e/adding_and_subtracting_fractions/",
-        "entity_kind": "Exercise",
-        "is_essential": false,
-        "sort_order": 3
-      },
-      {
-        "entity_id": "e/adding_subtracting_mixed_numbers_0.5/",
-        "entity_kind": "Exercise",
-        "is_essential": false,
-        "sort_order": 4
-      },
-      {
-        "entity_id": "/e/multiplying_fractions_by_integers/",
-        "entity_kind": "Exercise",
-        "is_essential": false,
-        "sort_order": 5
-      },
-      {
-        "entity_id": "/e/multiplying_fractions_0.5/",
-        "entity_kind": "Exercise",
-        "is_essential": false,
-        "sort_order": 6
-      },
-      {
-        "entity_id": "/e/dividing_fractions_0.5/",
-        "entity_kind": "Exercise",
-        "is_essential": false,
-        "sort_order": 7
-      },
-      {
-        "entity_id": "/e/dividing_fractions/",
-        "entity_kind": "Exercise",
-        "is_essential": false,
-        "sort_order": 8
-      }
-    ],
-    "id": "g4_u401_ap1",
-    "show": false,
-    "tag": "Grade 4",
-    "title": "Playlist AP: Fractions",
-    "unit": 102
-  },
-  {
-    "entries": [
-      {
-        "entity_id": "/e/telling_time_0.5/",
-        "entity_kind": "Exercise",
-        "is_essential": true,
-        "sort_order": 0
-      },
-      {
-        "entity_id": "/e/telling_time/",
-        "entity_kind": "Exercise",
-        "is_essential": true,
-        "sort_order": 1
-      },
-      {
-        "entity_id": "/e/telling_time_2/",
-        "entity_kind": "Exercise",
-        "is_essential": true,
-        "sort_order": 2
-      },
-      {
-        "entity_id": "/e/reading_tables_1/",
-        "entity_kind": "Exercise",
-        "is_essential": true,
-        "sort_order": 3
-      },
-      {
-        "entity_id": "/e/reading_pictographs_1/",
-        "entity_kind": "Exercise",
-        "is_essential": true,
-        "sort_order": 4
-      },
-      {
-        "entity_id": "/e/reading_pictographs_2/",
-        "entity_kind": "Exercise",
-        "is_essential": true,
-        "sort_order": 5
-      },
-      {
-        "entity_id": "/e/reading_bar_charts_1/",
-        "entity_kind": "Exercise",
-        "is_essential": true,
-        "sort_order": 6
-      },
-      {
-        "entity_id": "/e/creating_bar_charts_1/",
-        "entity_kind": "Exercise",
-        "is_essential": true,
-        "sort_order": 7
-      }
-    ],
-    "id": "g4_u401_p1",
-    "show": true,
-    "tag": "Grade 4",
-    "title": "Playlist Core: Telling time, Bar graphs",
-    "unit": 101
-  },
-  {
-    "entries": [
-      {
-        "entity_id": "/e/reading_tables_1/",
-        "entity_kind": "Exercise",
-        "is_essential": true,
-        "sort_order": 0
-      },
-      {
-        "entity_id": "/e/reading_pictographs_1/",
-        "entity_kind": "Exercise",
-        "is_essential": true,
-        "sort_order": 1
-      },
-      {
-        "entity_id": "/e/reading_pictographs_2/",
-        "entity_kind": "Exercise",
-        "is_essential": true,
-        "sort_order": 2
-      },
-      {
-        "entity_id": "/e/reading_bar_charts_1/",
-        "entity_kind": "Exercise",
-        "is_essential": true,
-        "sort_order": 3
-      },
-      {
-        "entity_id": "/e/creating_bar_charts_1/",
-        "entity_kind": "Exercise",
-        "is_essential": true,
-        "sort_order": 4
-      }
-    ],
-    "id": "g4_u401_p2",
-    "show": false,
-    "tag": "Grade 4",
-    "title": "Playlist 2: Bar Graphs",
-    "unit": 101
-  },
-  {
-    "entries": [
-      {
-        "entity_id": "/e/dividing_decimals_0.5/",
-        "entity_kind": "Exercise",
-        "is_essential": false,
-        "sort_order": 0
-      },
-      {
-        "entity_id": "/e/decimals_on_the_number_line_2/",
-        "entity_kind": "Exercise",
-        "is_essential": false,
-        "sort_order": 1
-      },
-      {
-        "entity_id": "/e/understanding_decimals_place_value/",
-        "entity_kind": "Exercise",
-        "is_essential": false,
-        "sort_order": 2
-      },
-      {
-        "entity_id": "/e/converting_decimals_to_fractions_1/",
-        "entity_kind": "Exercise",
-        "is_essential": false,
-        "sort_order": 3
-      },
-      {
-        "entity_id": "/e/comparing_decimals_1/",
-        "entity_kind": "Exercise",
-        "is_essential": false,
-        "sort_order": 4
-      },
-      {
-        "entity_id": "/e/comparing_decimals_2/",
-        "entity_kind": "Exercise",
-        "is_essential": false,
-        "sort_order": 5
-      },
-      {
-        "entity_id": "/e/adding_decimals_0.5/",
-        "entity_kind": "Exercise",
-        "is_essential": false,
-        "sort_order": 6
-      },
-      {
-        "entity_id": "/e/adding_decimals/",
-        "entity_kind": "Exercise",
-        "is_essential": false,
-        "sort_order": 7
-      },
-      {
-        "entity_id": "/e/adding_decimals_2/",
-        "entity_kind": "Exercise",
-        "is_essential": false,
-        "sort_order": 8
-      },
-      {
-        "entity_id": "/e/subtracting_decimals_0.5/",
-        "entity_kind": "Exercise",
-        "is_essential": false,
-        "sort_order": 9
-      },
-      {
-        "entity_id": "/e/subtracting_decimals/",
-        "entity_kind": "Exercise",
-        "is_essential": false,
-        "sort_order": 10
-      }
-    ],
-    "id": "g4_u402_ap1",
-    "show": false,
-    "tag": "Grade 4",
-    "title": "Playlist AP: Decimals",
-    "unit": 102
-  },
-  {
-    "entries": [
-      {
-        "entity_id": "/e/recognizing_fractions_0.5/",
-        "entity_kind": "Exercise",
-        "is_essential": true,
-        "sort_order": 0
-      },
-      {
-        "entity_id": "/e/recognizing_fractions/",
-        "entity_kind": "Exercise",
-        "is_essential": true,
-        "sort_order": 1
-      },
-      {
-        "entity_id": "/e/fractions_on_the_number_line_1/",
-        "entity_kind": "Exercise",
-        "is_essential": true,
-        "sort_order": 2
-      },
-      {
-        "entity_id": "/e/fraction_word_problems_1/",
-        "entity_kind": "Exercise",
-        "is_essential": true,
-        "sort_order": 3
-      },
-      {
-        "entity_id": "/e/comparing_fractions_1/",
-        "entity_kind": "Exercise",
-        "is_essential": true,
-        "sort_order": 4
-      },
-      {
-        "entity_id": "/e/adding_fractions_with_common_denominators/",
-        "entity_kind": "Exercise",
-        "is_essential": true,
-        "sort_order": 5
-      },
-      {
-        "entity_id": "/e/subtracting_fractions_with_common_denominators/",
-        "entity_kind": "Exercise",
-        "is_essential": true,
-        "sort_order": 6
-      },
-      {
-        "entity_id": "/e/converting_mixed_numbers_and_improper_fractions/",
-        "entity_kind": "Exercise",
-        "is_essential": true,
-        "sort_order": 7
-      }
-    ],
-    "id": "g4_u402_p1",
-    "show": true,
-    "tag": "Grade 4",
-    "title": "Playlist Core: Fractions",
-    "unit": 102
-  },
-  {
-    "entries": [
-      {
-        "entity_id": "/e/comparing_fractions_1/",
-        "entity_kind": "Exercise",
-        "is_essential": true,
-        "sort_order": 0
-      },
-      {
-        "entity_id": "/e/adding_fractions_with_common_denominators/",
-        "entity_kind": "Exercise",
-        "is_essential": true,
-        "sort_order": 1
-      },
-      {
-        "entity_id": "/e/subtracting_fractions_with_common_denominators/",
-        "entity_kind": "Exercise",
-        "is_essential": true,
-        "sort_order": 2
-      },
-      {
-        "entity_id": "/e/converting_mixed_numbers_and_improper_fractions/",
-        "entity_kind": "Exercise",
-        "is_essential": true,
-        "sort_order": 3
-      },
-      {
-        "entity_id": "/e/fractions_on_the_number_line_2/",
-        "entity_kind": "Exercise",
-        "is_essential": true,
-        "sort_order": 4
-      }
-    ],
-    "id": "g4_u402_p2",
-    "show": false,
-    "tag": "Grade 4",
-    "title": "Playlist 2: Fractions Operations and Types of Fractions",
-    "unit": 102
-  },
-  {
-    "entries": [
-      {
-        "entity_id": "/e/multi-digit-multiplication/",
-        "entity_kind": "Exercise",
-        "is_essential": false,
-        "sort_order": 0
-      },
-      {
-        "entity_id": "/e/multiplication-and-division-word-problems/",
-        "entity_kind": "Exercise",
-        "is_essential": false,
-        "sort_order": 1
-      },
-      {
-        "entity_id": "/e/multiplication-and-division-word-problems-2/",
-        "entity_kind": "Exercise",
-        "is_essential": false,
-        "sort_order": 2
-      },
-      {
-        "entity_id": "/e/multi-digit-division/",
-        "entity_kind": "Exercise",
-        "is_essential": false,
-        "sort_order": 3
-      }
-    ],
-    "id": "g4_u403_ap1",
-    "show": false,
-    "tag": "Grade 4",
-    "title": "Playlist AP: Multiplication and Division",
-    "unit": 103
-  },
-  {
-    "entries": [
-      {
-        "entity_id": "/e/multiplication_1.5/",
-        "entity_kind": "Exercise",
-        "is_essential": true,
-        "sort_order": 0
-      },
-      {
-        "entity_id": "/e/multiplication_2/",
-        "entity_kind": "Exercise",
-        "is_essential": true,
-        "sort_order": 1
-      },
-      {
-        "entity_id": "/e/multiplication_3/",
-        "entity_kind": "Exercise",
-        "is_essential": true,
-        "sort_order": 2
-      },
-      {
-        "entity_id": "/e/division_1.5/",
-        "entity_kind": "Exercise",
-        "is_essential": true,
-        "sort_order": 3
-      },
-      {
-        "entity_id": "/e/division_2/",
-        "entity_kind": "Exercise",
-        "is_essential": true,
-        "sort_order": 4
-      },
-      {
-        "entity_id": "/e/division_3/",
-        "entity_kind": "Exercise",
-        "is_essential": true,
-        "sort_order": 5
-      },
-      {
-        "entity_id": "/e/arithmetic_word_problems_2/",
-        "entity_kind": "Exercise",
-        "is_essential": true,
-        "sort_order": 6
-      },
-      {
-        "entity_id": "/e/arithmetic_word_problems/",
-        "entity_kind": "Exercise",
-        "is_essential": true,
-        "sort_order": 7
-      }
-    ],
-    "id": "g4_u403_p1",
-    "show": true,
-    "tag": "Grade 4",
-    "title": "Playlist Core: Multiplication and division",
-    "unit": 103
-  },
-  {
-    "entries": [
-      {
-        "entity_id": "/e/division_2/",
-        "entity_kind": "Exercise",
-        "is_essential": true,
-        "sort_order": 0
-      },
-      {
-        "entity_id": "e/division_3/",
-        "entity_kind": "Exercise",
-        "is_essential": true,
-        "sort_order": 1
-      },
-      {
-        "entity_id": "/e/arithmetic_word_problems_2/",
-        "entity_kind": "Exercise",
-        "is_essential": true,
-        "sort_order": 2
-      },
-      {
-        "entity_id": "/e/arithmetic_word_problems/",
-        "entity_kind": "Exercise",
-        "is_essential": true,
-        "sort_order": 3
-      }
-    ],
-    "id": "g4_u403_p2",
-    "show": false,
-    "tag": "Grade 4",
-    "title": "Playlist 2: Division with remainders and Word Problems",
-    "unit": 103
-  },
-  {
-    "entries": [
-      {
-        "entity_id": "/e/recognizing_rays_lines_and_line_segments/",
-        "entity_kind": "Exercise",
-        "is_essential": false,
-        "sort_order": 0
-      }
-    ],
-    "id": "g4_u404_ap1",
-    "show": false,
-    "tag": "Grade 4",
-    "title": "Playlist AP: Geometry",
-    "unit": 104
-  },
-  {
-    "entries": [
-      {
-        "entity_id": "/e/measuring_angles/",
-        "entity_kind": "Exercise",
-        "is_essential": true,
-        "sort_order": 0
-      },
-      {
-        "entity_id": "/e/angle_types/",
-        "entity_kind": "Exercise",
-        "is_essential": true,
-        "sort_order": 1
-      },
-      {
-        "entity_id": "/e/triangle_types/",
-        "entity_kind": "Exercise",
-        "is_essential": true,
-        "sort_order": 2
-      },
-      {
-        "entity_id": "/e/axis_of_symmetry/",
-        "entity_kind": "Exercise",
-        "is_essential": true,
-        "sort_order": 3
-      },
-      {
-        "entity_id": "/e/perimeter_1/",
-        "entity_kind": "Exercise",
-        "is_essential": true,
-        "sort_order": 4
-      },
-      {
-        "entity_id": "/e/perimeter_of_squares_and_rectangles/",
-        "entity_kind": "Exercise",
-        "is_essential": true,
-        "sort_order": 5
-      },
-      {
-        "entity_id": "/e/radius_diameter_and_circumference/",
-        "entity_kind": "Exercise",
-        "is_essential": true,
-        "sort_order": 6
-      }
-    ],
-    "id": "g4_u404_p1",
-    "show": true,
-    "tag": "Grade 4",
-    "title": "Playlist Core: Angles,Triangles,Perimeter, Circles",
-    "unit": 104
-  },
-  {
-    "entries": [
-      {
-        "entity_id": "/e/perimeter_1/",
-        "entity_kind": "Exercise",
-        "is_essential": true,
-        "sort_order": 0
-      },
-      {
-        "entity_id": "/e/perimeter_of_squares_and_rectangles/",
-        "entity_kind": "Exercise",
-        "is_essential": true,
-        "sort_order": 1
-      },
-      {
-        "entity_id": "/e/radius_diameter_and_circumference/",
-        "entity_kind": "Exercise",
-        "is_essential": true,
-        "sort_order": 2
-      }
-    ],
-    "id": "g4_u404_p2",
-    "show": false,
-    "tag": "Grade 4",
-    "title": "Playlist 2: Perimeter, Circles",
-    "unit": 104
-  },
-  {
-    "entries": [
-      {
-        "entity_id": "Subtitle:Week 1",
-        "entity_kind": "Divider",
-        "sort_order": 0
-      },
-      {
-        "entity_id": "/v/place-value-1/",
-        "entity_kind": "Video",
-        "is_essential": true,
-        "sort_order": 1
-      },
-      {
-        "entity_id": "/v/place-value-2/",
-        "entity_kind": "Video",
-        "is_essential": true,
-        "sort_order": 2
-      },
-      {
-        "entity_id": "/v/representing-numbers/",
-        "entity_kind": "Video",
-        "is_essential": true,
-        "sort_order": 3
-      },
-      {
-        "entity_id": "/v/comparing-place-values/",
-        "entity_kind": "Video",
-        "is_essential": true,
-        "sort_order": 4
-      },
-      {
-        "entity_id": "/v/understanding-place-value-1-exercise/",
-        "entity_kind": "Video",
-        "is_essential": true,
-        "sort_order": 5
-      },
-      {
-        "entity_id": "/v/place-value-relationships-example/",
-        "entity_kind": "Video",
-        "is_essential": true,
-        "sort_order": 6
-      },
-      {
-        "entity_id": "/e/place_value",
-        "entity_kind": "Exercise",
-        "is_essential": true,
-        "sort_order": 7
-      },
-      {
-        "entity_id": "/v/regrouping-numbers-intro-various-place-values/",
-        "entity_kind": "Video",
-        "is_essential": true,
-        "sort_order": 8
-      },
-      {
-        "entity_id": "/v/comparing-whole-number-place-values/",
-        "entity_kind": "Video",
-        "is_essential": true,
-        "sort_order": 9
-      },
-      {
-        "entity_id": "/v/largest-possible-number-from-4-digits-example/",
-        "entity_kind": "Video",
-        "is_essential": true,
-        "sort_order": 10
-      },
-      {
-        "entity_id": "/v/counting-1-exercise/",
-        "entity_kind": "Video",
-        "is_essential": true,
-        "sort_order": 11
-      },
-      {
-        "entity_id": "/e/counting_1/",
-        "entity_kind": "Exercise",
-        "is_essential": true,
-        "sort_order": 12
-      }
-    ],
-    "id": "g5_p1",
-    "show": false,
-    "tag": "Grade 5",
-    "title": "Playlist 1: Place values",
-    "unit": 1
-  },
-  {
-    "entries": [
-      {
-        "entity_id": "Subtitle: Week 12",
-        "entity_kind": "Divider",
-        "sort_order": 0
-      },
-      {
-        "entity_id": "/v/perimeter-and-area-basics/",
-        "entity_kind": "Video",
-        "is_essential": true,
-        "sort_order": 1
-      },
-      {
-        "entity_id": "/v/triangle-area-proofs/",
-        "entity_kind": "Video",
-        "is_essential": false,
-        "sort_order": 2
-      },
-      {
-        "entity_id": "/v/interesting-perimeter-and-area-problems/",
-        "entity_kind": "Video",
-        "is_essential": true,
-        "sort_order": 3
-      },
-      {
-        "entity_id": "/v/area-of-diagonal-generated-triangles-of-rectangle-are-equal/",
-        "entity_kind": "Video",
-        "is_essential": true,
-        "sort_order": 4
-      },
-      {
-        "entity_id": "/v/area-of-an-equilateral-triangle/",
-        "entity_kind": "Video",
-        "is_essential": true,
-        "sort_order": 5
-      },
-      {
-        "entity_id": "/v/area-of-shaded-region-made-from-equilateral-triangles/",
-        "entity_kind": "Video",
-        "is_essential": true,
-        "sort_order": 6
-      },
-      {
-        "entity_id": "/v/challenging-perimeter-problem/",
-        "entity_kind": "Video",
-        "is_essential": false,
-        "sort_order": 7
-      },
-      {
-        "entity_id": "/e/area_of_triangles_1/",
-        "entity_kind": "Exercise",
-        "is_essential": true,
-        "sort_order": 8
-      },
-      {
-        "entity_id": "/e/shaded_areas/",
-        "entity_kind": "Exercise",
-        "is_essential": true,
-        "sort_order": 9
-      },
-      {
-        "entity_id": "/v/quadrilateral-overview/",
-        "entity_kind": "Video",
-        "is_essential": false,
-        "sort_order": 10
-      },
-      {
-        "entity_id": "/v/quadrilateral-properties/",
-        "entity_kind": "Video",
-        "is_essential": false,
-        "sort_order": 11
-      },
-      {
-        "entity_id": "/v/perimeter-of-a-polygon/",
-        "entity_kind": "Video",
-        "is_essential": false,
-        "sort_order": 12
-      },
-      {
-        "entity_id": "/v/area-of-a-kite/",
-        "entity_kind": "Video",
-        "is_essential": false,
-        "sort_order": 13
-      }
-    ],
-    "id": "g5_p10",
-    "show": false,
-    "tag": "Grade 5",
-    "title": "Playlist 10: Perimeter, area and volume- ratio and proportion",
-    "unit": 3
-  },
-  {
-    "entries": [
-      {
-        "entity_id": "Subtitle: Week 13",
-        "entity_kind": "Divider",
-        "sort_order": 0
-      },
-      {
-        "entity_id": "/v/understanding-multiplication-through-area-models/",
-        "entity_kind": "Video",
-        "is_essential": true,
-        "sort_order": 1
-      },
-      {
-        "entity_id": "/v/area-model-for-multiplication/",
-        "entity_kind": "Video",
-        "is_essential": true,
-        "sort_order": 2
-      },
-      {
-        "entity_id": "/v/quadrilateral-overview/",
-        "entity_kind": "Video",
-        "is_essential": true,
-        "sort_order": 3
-      },
-      {
-        "entity_id": "/v/quadrilateral-properties/",
-        "entity_kind": "Video",
-        "is_essential": true,
-        "sort_order": 4
-      },
-      {
-        "entity_id": "/v/kites-as-a-mathematical-shape/",
-        "entity_kind": "Video",
-        "is_essential": true,
-        "sort_order": 5
-      },
-      {
-        "entity_id": "/v/quadrilateral-types-exercise/",
-        "entity_kind": "Video",
-        "is_essential": true,
-        "sort_order": 6
-      },
-      {
-        "entity_id": "/v/proof---opposite-sides-of-parallelogram-congruent/",
-        "entity_kind": "Video",
-        "is_essential": false,
-        "sort_order": 7
-      },
-      {
-        "entity_id": "/v/proof---diagonals-of-a-parallelogram-bisect-each-other/",
-        "entity_kind": "Video",
-        "is_essential": false,
-        "sort_order": 8
-      },
-      {
-        "entity_id": "/v/proof---opposite-angles-of-parallelogram-congruent/",
-        "entity_kind": "Video",
-        "is_essential": false,
-        "sort_order": 9
-      },
-      {
-        "entity_id": "/v/proof---rhombus-diagonals-are-perpendicular-bisectors/",
-        "entity_kind": "Video",
-        "is_essential": false,
-        "sort_order": 10
-      },
-      {
-        "entity_id": "/v/proof---rhombus-area-half-product-of-diagonal-length/",
-        "entity_kind": "Video",
-        "is_essential": false,
-        "sort_order": 11
-      },
-      {
-        "entity_id": "/v/area-of-a-parallelogram/",
-        "entity_kind": "Video",
-        "is_essential": true,
-        "sort_order": 12
-      },
-      {
-        "entity_id": "/e/quadrilateral_types/",
-        "entity_kind": "Exercise",
-        "is_essential": true,
-        "sort_order": 13
-      },
-      {
-        "entity_id": "/e/quadrilateral_angles/",
-        "entity_kind": "Exercise",
-        "is_essential": true,
-        "sort_order": 14
-      },
-      {
-        "entity_id": "Subtitle: week 14",
-        "entity_kind": "Divider",
-        "sort_order": 15
-      },
-      {
-        "entity_id": "/v/telling-time-exercise-example-1/",
-        "entity_kind": "Video",
-        "is_essential": true,
-        "sort_order": 16
-      },
-      {
-        "entity_id": "/v/telling-time-exercise-example-2/",
-        "entity_kind": "Video",
-        "is_essential": true,
-        "sort_order": 17
-      },
-      {
-        "entity_id": "/e/telling_time_0.5/",
-        "entity_kind": "Exercise",
-        "is_essential": true,
-        "sort_order": 18
-      },
-      {
-        "entity_id": "/e/telling_time/",
-        "entity_kind": "Exercise",
-        "is_essential": true,
-        "sort_order": 19
-      },
-      {
-        "entity_id": "/e/telling_time_2",
-        "entity_kind": "Exercise",
-        "is_essential": true,
-        "sort_order": 20
-      },
-      {
-        "entity_id": "Quiz",
-        "entity_kind": "Quiz",
-        "sort_order": 21
-      }
-    ],
-    "id": "g5_p11",
-    "show": false,
-    "tag": "Grade 5",
-    "title": "Playlist 11- Quadrilaterals & telling time",
-    "unit": 3
-  },
-  {
-    "entries": [
-      {
-        "entity_id": "Subtitle: week 15",
-        "entity_kind": "Divider",
-        "sort_order": 0
-      },
-      {
-        "entity_id": "/v/introduction-to-fractions/",
-        "entity_kind": "Video",
-        "is_essential": true,
-        "sort_order": 1
-      },
-      {
-        "entity_id": "/v/identifying-fraction-parts/",
-        "entity_kind": "Video",
-        "is_essential": true,
-        "sort_order": 2
-      },
-      {
-        "entity_id": "/v/recognizing-fractions-exercise/",
-        "entity_kind": "Video",
-        "is_essential": true,
-        "sort_order": 3
-      },
-      {
-        "entity_id": "/v/numerator-and-denominator-of-a-fraction/",
-        "entity_kind": "Video",
-        "is_essential": true,
-        "sort_order": 4
-      },
-      {
-        "entity_id": "/v/plotting-basic-fractions-on-the-number-line/",
-        "entity_kind": "Video",
-        "is_essential": true,
-        "sort_order": 5
-      },
-      {
-        "entity_id": "/v/fraction-word-problems-1-exercise/",
-        "entity_kind": "Video",
-        "is_essential": true,
-        "sort_order": 6
-      },
-      {
-        "entity_id": "/e/recognizing_fractions_0.5/",
-        "entity_kind": "Exercise",
-        "is_essential": true,
-        "sort_order": 7
-      },
-      {
-        "entity_id": "/e/recognizing_fractions/",
-        "entity_kind": "Exercise",
-        "is_essential": true,
-        "sort_order": 8
-      },
-      {
-        "entity_id": "/e/fractions_on_the_number_line_1/",
-        "entity_kind": "Exercise",
-        "is_essential": true,
-        "sort_order": 9
-      },
-      {
-        "entity_id": "/e/fraction_word_problems_1/",
-        "entity_kind": "Exercise",
-        "is_essential": true,
-        "sort_order": 10
-      },
-      {
-        "entity_id": "e/fractions_cut_and_copy_1/",
-        "entity_kind": "Exercise",
-        "is_essential": true,
-        "sort_order": 11
-      },
-      {
-        "entity_id": "Subtitle:week 16",
-        "entity_kind": "Divider",
-        "sort_order": 12
-      },
-      {
-        "entity_id": "/v/visualizing-equivalent-fractions/",
-        "entity_kind": "Video",
-        "is_essential": true,
-        "sort_order": 13
-      },
-      {
-        "entity_id": "/v/equivalent-fraction-word-problem-example/",
-        "entity_kind": "Video",
-        "is_essential": true,
-        "sort_order": 14
-      },
-      {
-        "entity_id": "/v/equivalent-fraction-word-problem-example-2/",
-        "entity_kind": "Video",
-        "is_essential": true,
-        "sort_order": 15
-      },
-      {
-        "entity_id": "/v/equivalent-fraction-word-problem-example-3/",
-        "entity_kind": "Video",
-        "is_essential": true,
-        "sort_order": 16
-      },
-      {
-        "entity_id": "/v/fractions-cut-and-copy-1-exercise/",
-        "entity_kind": "Video",
-        "is_essential": true,
-        "sort_order": 17
-      },
-      {
-        "entity_id": "/v/fractions-in-lowest-terms/",
-        "entity_kind": "Video",
-        "is_essential": true,
-        "sort_order": 18
-      },
-      {
-        "entity_id": "/v/equivalent-fractions/",
-        "entity_kind": "Video",
-        "is_essential": true,
-        "sort_order": 19
-      },
-      {
-        "entity_id": "/v/equivalent-fractions-example/",
-        "entity_kind": "Video",
-        "is_essential": true,
-        "sort_order": 20
-      },
-      {
-        "entity_id": "/e/equivalent_fractions_2/",
-        "entity_kind": "Exercise",
-        "is_essential": true,
-        "sort_order": 21
-      },
-      {
-        "entity_id": "/e/simplifying_fractions/",
-        "entity_kind": "Exercise",
-        "is_essential": true,
-        "sort_order": 22
-      },
-      {
-        "entity_id": "/e/equivalent_fractions/",
-        "entity_kind": "Exercise",
-        "is_essential": true,
-        "sort_order": 23
-      },
-      {
-        "entity_id": "Quiz",
-        "entity_kind": "Quiz",
-        "sort_order": 24
-      }
-    ],
-    "id": "g5_p12",
-    "show": false,
-    "tag": "Grade 5",
-    "title": "Playlist 12- Understanding fractions & equivalent fractions",
-    "unit": 3
-  },
-  {
-    "entries": [
-      {
-        "entity_id": "Subtitle week 17",
-        "entity_kind": "Divider",
-        "sort_order": 0
-      },
-      {
-        "entity_id": "/v/finding-common-denominators/",
-        "entity_kind": "Video",
-        "is_essential": true,
-        "sort_order": 1
-      },
-      {
-        "entity_id": "/v/comparing-fractions-with-greater-than-and-less-than-symbols/",
-        "entity_kind": "Video",
-        "is_essential": true,
-        "sort_order": 2
-      },
-      {
-        "entity_id": "/v/fractions-with-like-denominators-numerators/",
-        "entity_kind": "Video",
-        "is_essential": true,
-        "sort_order": 3
-      },
-      {
-        "entity_id": "/v/comparing-fractions/",
-        "entity_kind": "Video",
-        "is_essential": true,
-        "sort_order": 4
-      },
-      {
-        "entity_id": "/v/comparing-fractions-2/",
-        "entity_kind": "Video",
-        "is_essential": true,
-        "sort_order": 5
-      },
-      {
-        "entity_id": "/v/ordering-fractions/",
-        "entity_kind": "Video",
-        "is_essential": true,
-        "sort_order": 6
-      },
-      {
-        "entity_id": "/e/comparing_fractions_1/",
-        "entity_kind": "Exercise",
-        "is_essential": true,
-        "sort_order": 7
-      },
-      {
-        "entity_id": "/e/comparing_fractions_2/",
-        "entity_kind": "Exercise",
-        "is_essential": true,
-        "sort_order": 8
-      },
-      {
-        "entity_id": "/e/ordering_fractions/",
-        "entity_kind": "Exercise",
-        "is_essential": true,
-        "sort_order": 9
-      },
-      {
-        "entity_id": "/v/decomposing-a-fraction-visually/",
-        "entity_kind": "Video",
-        "is_essential": true,
-        "sort_order": 10
-      },
-      {
-        "entity_id": "/v/decomposing-a-mixed-number/",
-        "entity_kind": "Video",
-        "is_essential": true,
-        "sort_order": 11
-      },
-      {
-        "entity_id": "Subtitle week 18",
-        "entity_kind": "Divider",
-        "sort_order": 12
-      },
-      {
-        "entity_id": "/v/adding-up-to-a-fraction-drag-and-drop-example/",
-        "entity_kind": "Video",
-        "is_essential": true,
-        "sort_order": 13
-      },
-      {
-        "entity_id": "/v/adding-fractions-with-like-denominators/",
-        "entity_kind": "Video",
-        "is_essential": true,
-        "sort_order": 14
-      },
-      {
-        "entity_id": "/v/subtracting--fractions/",
-        "entity_kind": "Video",
-        "is_essential": true,
-        "sort_order": 15
-      },
-      {
-        "entity_id": "/v/adding-and-subtracting-fractions/",
-        "entity_kind": "Video",
-        "is_essential": true,
-        "sort_order": 16
-      },
-      {
-        "entity_id": "/v/adding-fractions-with-unlike-denominators/",
-        "entity_kind": "Video",
-        "is_essential": true,
-        "sort_order": 17
-      },
-      {
-        "entity_id": "/v/adding-fractions--ex-1/",
-        "entity_kind": "Video",
-        "is_essential": true,
-        "sort_order": 18
-      },
-      {
-        "entity_id": "v/subtracting-fractions-with-unlike-denominators/",
-        "entity_kind": "Video",
-        "is_essential": true,
-        "sort_order": 19
-      },
-      {
-        "entity_id": "/v/adding-fractions-with-different-signs/",
-        "entity_kind": "Video",
-        "is_essential": true,
-        "sort_order": 20
-      },
-      {
-        "entity_id": "/v/addition-of-rational--numbers/",
-        "entity_kind": "Video",
-        "is_essential": true,
-        "sort_order": 21
-      },
-      {
-        "entity_id": "/v/adding-fractions-word-problem-1/",
-        "entity_kind": "Video",
-        "is_essential": true,
-        "sort_order": 22
-      },
-      {
-        "entity_id": "/v/subtracting-fractions-word-problem-1/",
-        "entity_kind": "Video",
-        "is_essential": true,
-        "sort_order": 23
-      },
-      {
-        "entity_id": "/v/adding-fractions-word-problem-2/",
-        "entity_kind": "Video",
-        "is_essential": true,
-        "sort_order": 24
-      },
-      {
-        "entity_id": "/v/adding-fractions-with-unlike-denominators-word-problem/",
-        "entity_kind": "Video",
-        "is_essential": true,
-        "sort_order": 25
-      },
-      {
-        "entity_id": "/v/subtracting-fractions-with-unlike-denominators-word-problem/",
-        "entity_kind": "Video",
-        "is_essential": true,
-        "sort_order": 26
-      },
-      {
-        "entity_id": "/e/adding_fractions_with_common_denominators/",
-        "entity_kind": "Exercise",
-        "is_essential": true,
-        "sort_order": 27
-      },
-      {
-        "entity_id": "/e/subtracting_fractions_with_common_denominators/",
-        "entity_kind": "Exercise",
-        "is_essential": true,
-        "sort_order": 28
-      },
-      {
-        "entity_id": "/e/adding_fractions/",
-        "entity_kind": "Exercise",
-        "is_essential": true,
-        "sort_order": 29
-      },
-      {
-        "entity_id": "/e/subtracting_fractions/",
-        "entity_kind": "Exercise",
-        "is_essential": true,
-        "sort_order": 30
-      },
-      {
-        "entity_id": "/e/adding_and_subtracting_fractions/",
-        "entity_kind": "Exercise",
-        "is_essential": true,
-        "sort_order": 31
-      },
-      {
-        "entity_id": "Quiz",
-        "entity_kind": "Quiz",
-        "sort_order": 32
-      }
-    ],
-    "id": "g5_p13",
-    "show": false,
-    "tag": "Grade 5",
-    "title": "Playlist 13 - Comparing fractions, decomposing fractions, factors and multiples, adding and subtracting fractions",
-    "unit": 4
-  },
-  {
-    "entries": [
-      {
-        "entity_id": "Subtitle week 19",
-        "entity_kind": "Divider",
-        "sort_order": 0
-      },
-      {
-        "entity_id": "/v/multiplying-fractions-and-whole-numbers/",
-        "entity_kind": "Video",
-        "is_essential": true,
-        "sort_order": 1
-      },
-      {
-        "entity_id": "/v/multiplying-a-fraction-by-a-fraction/",
-        "entity_kind": "Video",
-        "is_essential": true,
-        "sort_order": 2
-      },
-      {
-        "entity_id": "/v/multiplying-fractions/",
-        "entity_kind": "Video",
-        "is_essential": true,
-        "sort_order": 3
-      },
-      {
-        "entity_id": "/v/multiplying-negative-and-positive-fractions/",
-        "entity_kind": "Video",
-        "is_essential": true,
-        "sort_order": 4
-      },
-      {
-        "entity_id": "/v/multiplication-as-scaling/",
-        "entity_kind": "Video",
-        "is_essential": true,
-        "sort_order": 5
-      },
-      {
-        "entity_id": "/e/multiplying_fractions_by_integers/",
-        "entity_kind": "Exercise",
-        "is_essential": true,
-        "sort_order": 6
-      },
-      {
-        "entity_id": "/e/multiplying_fractions_0.5/",
-        "entity_kind": "Exercise",
-        "is_essential": true,
-        "sort_order": 7
-      },
-      {
-        "entity_id": "/e/multiplying_fractions/",
-        "entity_kind": "Exercise",
-        "is_essential": true,
-        "sort_order": 8
-      },
-      {
-        "entity_id": "/v/creating-a-fraction-through-division-of-whole-numbers/",
-        "entity_kind": "Video",
-        "is_essential": true,
-        "sort_order": 9
-      },
-      {
-        "entity_id": "/v/my-share-of-soap-as-a-mixed-number-on-a-number-line/",
-        "entity_kind": "Video",
-        "is_essential": true,
-        "sort_order": 10
-      },
-      {
-        "entity_id": "/v/dividing-a-whole-number-by-a-fraction-word-problem/",
-        "entity_kind": "Video",
-        "is_essential": true,
-        "sort_order": 11
-      },
-      {
-        "entity_id": "/v/dividing-a-fraction-by-a-whole-number-word-problem/",
-        "entity_kind": "Video",
-        "is_essential": true,
-        "sort_order": 12
-      },
-      {
-        "entity_id": "/v/dividing-fractions/",
-        "entity_kind": "Video",
-        "is_essential": true,
-        "sort_order": 13
-      },
-      {
-        "entity_id": "/v/dividing-fractions-example/",
-        "entity_kind": "Video",
-        "is_essential": true,
-        "sort_order": 14
-      },
-      {
-        "entity_id": "/e/dividing_fractions_0.5/",
-        "entity_kind": "Exercise",
-        "is_essential": true,
-        "sort_order": 15
-      },
-      {
-        "entity_id": "/e/dividing_fractions/",
-        "entity_kind": "Exercise",
-        "is_essential": true,
-        "sort_order": 16
-      },
-      {
-        "entity_id": "/e/dividing_fractions_2/",
-        "entity_kind": "Exercise",
-        "is_essential": true,
-        "sort_order": 17
-      },
-      {
-        "entity_id": "/v/multiplying-fractions-word-problem-2/",
-        "entity_kind": "Video",
-        "is_essential": true,
-        "sort_order": 18
-      },
-      {
-        "entity_id": "/v/multiplying-fractions-word-problem-3/",
-        "entity_kind": "Video",
-        "is_essential": true,
-        "sort_order": 19
-      },
-      {
-        "entity_id": "/v/multiplying-fractions-word-problem-1/",
-        "entity_kind": "Video",
-        "is_essential": true,
-        "sort_order": 20
-      },
-      {
-        "entity_id": "/v/multiplying-fractions-word-problem/",
-        "entity_kind": "Video",
-        "is_essential": true,
-        "sort_order": 21
-      },
-      {
-        "entity_id": "/v/multiplying-fractions-word-problem-4/",
-        "entity_kind": "Video",
-        "is_essential": true,
-        "sort_order": 22
-      },
-      {
-        "entity_id": "/v/multiplying-fractions-word-problem-5/",
-        "entity_kind": "Video",
-        "is_essential": true,
-        "sort_order": 23
-      }
-    ],
-    "id": "g5_p14",
-    "show": false,
-    "tag": "Grade 5",
-    "title": "Playlist 14 - Multiplying and dividing fractions",
-    "unit": 4
-  },
-  {
-    "entries": [
-      {
-        "entity_id": "Subtitle: week 20",
-        "entity_kind": "Divider",
-        "sort_order": 0
-      },
-      {
-        "entity_id": "/v/comparing-improper-fractions-and-mixed-numbers/",
-        "entity_kind": "Video",
-        "is_essential": true,
-        "sort_order": 1
-      },
-      {
-        "entity_id": "/v/mixed-numbers-and-improper-fractions/",
-        "entity_kind": "Video",
-        "is_essential": true,
-        "sort_order": 2
-      },
-      {
-        "entity_id": "/v/proper-and-improper-fractions/",
-        "entity_kind": "Video",
-        "is_essential": true,
-        "sort_order": 3
-      },
-      {
-        "entity_id": "/v/converting-mixed-numbers-to-improper-fractions/",
-        "entity_kind": "Video",
-        "is_essential": true,
-        "sort_order": 4
-      },
-      {
-        "entity_id": "/v/changing-a-mixed-number-to-an-improper-fraction/",
-        "entity_kind": "Video",
-        "is_essential": true,
-        "sort_order": 5
-      },
-      {
-        "entity_id": "/v/changing-an-improper-fraction-to-a-mixed-number/",
-        "entity_kind": "Video",
-        "is_essential": true,
-        "sort_order": 6
-      },
-      {
-        "entity_id": "/v/postive-improper-fractions-on-the-number-line/",
-        "entity_kind": "Video",
-        "is_essential": true,
-        "sort_order": 7
-      },
-      {
-        "entity_id": "/v/ordering-improper-fractions-and-mixed-numbers/",
-        "entity_kind": "Video",
-        "is_essential": true,
-        "sort_order": 8
-      },
-      {
-        "entity_id": "/v/fractions-cut-and-copy-2-exercise-example/",
-        "entity_kind": "Video",
-        "is_essential": true,
-        "sort_order": 9
-      },
-      {
-        "entity_id": "/v/points-on-a-number-line/",
-        "entity_kind": "Video",
-        "is_essential": true,
-        "sort_order": 10
-      },
-      {
-        "entity_id": "/e/converting_mixed_numbers_and_improper_fractions/",
-        "entity_kind": "Exercise",
-        "is_essential": true,
-        "sort_order": 11
-      },
-      {
-        "entity_id": "/e/fractions_on_the_number_line_2/",
-        "entity_kind": "Exercise",
-        "is_essential": true,
-        "sort_order": 12
-      },
-      {
-        "entity_id": "/e/comparing_improper_fractions_and_mixed_numbers/",
-        "entity_kind": "Exercise",
-        "is_essential": true,
-        "sort_order": 13
-      },
-      {
-        "entity_id": "/e/ordering_improper_fractions_and_mixed_numbers/",
-        "entity_kind": "Exercise",
-        "is_essential": true,
-        "sort_order": 14
-      },
-      {
-        "entity_id": "/e/fractions_cut_and_copy_2/",
-        "entity_kind": "Exercise",
-        "is_essential": true,
-        "sort_order": 15
-      },
-      {
-        "entity_id": "/e/fractions_on_the_number_line_3/",
-        "entity_kind": "Exercise",
-        "is_essential": true,
-        "sort_order": 16
-      },
-      {
-        "entity_id": "Quiz",
-        "entity_kind": "Quiz",
-        "sort_order": 17
-      }
-    ],
-    "id": "g5_p15",
-    "show": false,
-    "tag": "Grade 5",
-    "title": "Playlist 15 - Mixed fractions and improper fractions",
-    "unit": 5
-  },
-  {
-    "entries": [
-      {
-        "entity_id": "Subtitle: Week 21",
-        "entity_kind": "Divider",
-        "sort_order": 0
-      },
-      {
-        "entity_id": "/v/adding-mixed-numbers/",
-        "entity_kind": "Video",
-        "is_essential": true,
-        "sort_order": 1
-      },
-      {
-        "entity_id": "/v/adding-mixed-numbers-with-unlike-denominators/",
-        "entity_kind": "Video",
-        "is_essential": true,
-        "sort_order": 2
-      },
-      {
-        "entity_id": "/v/adding-mixed-numbers-word-problem/",
-        "entity_kind": "Video",
-        "is_essential": true,
-        "sort_order": 3
-      },
-      {
-        "entity_id": "/v/subtracting-mixed-numbers/",
-        "entity_kind": "Video",
-        "is_essential": true,
-        "sort_order": 4
-      },
-      {
-        "entity_id": "/v/subtracting-mixed-numbers-2/",
-        "entity_kind": "Video",
-        "is_essential": true,
-        "sort_order": 5
-      },
-      {
-        "entity_id": "/v/subtracting-mixed-numbers-word-problem/",
-        "entity_kind": "Video",
-        "is_essential": true,
-        "sort_order": 6
-      },
-      {
-        "entity_id": "/v/adding-subtracting-mixed-numbers-0-5--ex-1/",
-        "entity_kind": "Video",
-        "is_essential": true,
-        "sort_order": 7
-      },
-      {
-        "entity_id": "/v/adding-subtracting-mixed-numbers-0-5--ex-2/",
-        "entity_kind": "Video",
-        "is_essential": true,
-        "sort_order": 8
-      },
-      {
-        "entity_id": "/v/adding-subtracting-mixed-numbers-1--ex-1/",
-        "entity_kind": "Video",
-        "is_essential": true,
-        "sort_order": 9
-      },
-      {
-        "entity_id": "/v/adding-subtracting-mixed-numbers-1--ex-2/",
-        "entity_kind": "Video",
-        "is_essential": true,
-        "sort_order": 10
-      },
-      {
-        "entity_id": "e/adding_subtracting_mixed_numbers_0.5/",
-        "entity_kind": "Exercise",
-        "is_essential": true,
-        "sort_order": 11
-      },
-      {
-        "entity_id": "e/adding_subtracting_mixed_numbers_1/",
-        "entity_kind": "Exercise",
-        "is_essential": true,
-        "sort_order": 12
-      },
-      {
-        "entity_id": "/v/multiplying-fractions-and-mixed-numbers/",
-        "entity_kind": "Video",
-        "is_essential": true,
-        "sort_order": 13
-      },
-      {
-        "entity_id": "/v/multiplying--mixed-numbers/",
-        "entity_kind": "Video",
-        "is_essential": true,
-        "sort_order": 14
-      },
-      {
-        "entity_id": "/e/multiplying_mixed_numbers_1/",
-        "entity_kind": "Exercise",
-        "is_essential": true,
-        "sort_order": 15
-      },
-      {
-        "entity_id": "Quiz",
-        "entity_kind": "Quiz",
-        "sort_order": 16
-      }
-    ],
-    "id": "g5_p16",
-    "show": false,
-    "tag": "Grade 5",
-    "title": "Playlist 16- Mixed fractions and improper fractions- addition, subtraction, multiplication and division",
-    "unit": 5
-  },
-  {
-    "entries": [
-      {
-        "entity_id": "Subtitle : Week 22",
-        "entity_kind": "Divider",
-        "sort_order": 0
-      },
-      {
-        "entity_id": "/v/decimal-place-value/",
-        "entity_kind": "Video",
-        "is_essential": true,
-        "sort_order": 1
-      },
-      {
-        "entity_id": "/v/decimal-place-value-2/",
-        "entity_kind": "Video",
-        "is_essential": true,
-        "sort_order": 2
-      },
-      {
-        "entity_id": "/v/writing-out-a-decimal-in-words/",
-        "entity_kind": "Video",
-        "is_essential": true,
-        "sort_order": 3
-      },
-      {
-        "entity_id": "/v/expanding-out-a-decimal-by-place-value/",
-        "entity_kind": "Video",
-        "is_essential": true,
-        "sort_order": 4
-      },
-      {
-        "entity_id": "/v/writing-a-decimal-to-represent-a-quantity/",
-        "entity_kind": "Video",
-        "is_essential": true,
-        "sort_order": 5
-      },
-      {
-        "entity_id": "/v/comparing-place-values-in-decimals/",
-        "entity_kind": "Video",
-        "is_essential": true,
-        "sort_order": 6
-      },
-      {
-        "entity_id": "/v/understanding-decimal-place-value-exercise/",
-        "entity_kind": "Video",
-        "is_essential": true,
-        "sort_order": 7
-      },
-      {
-        "entity_id": "/e/understanding_decimals_place_value/",
-        "entity_kind": "Exercise",
-        "is_essential": true,
-        "sort_order": 8
-      }
-    ],
-    "id": "g5_p17",
-    "show": false,
-    "tag": "Grade 5",
-    "title": "Playlist 17 - Conceptualizing decimals and place notation, decimals and fractions, regrouping and comparing",
-    "unit": 5
-  },
-  {
-    "entries": [
-      {
-        "entity_id": "Subtitle : Week 23",
-        "entity_kind": "Divider",
-        "sort_order": 0
-      },
-      {
-        "entity_id": "/v/adding-decimals-example-1/",
-        "entity_kind": "Video",
-        "is_essential": true,
-        "sort_order": 1
-      },
-      {
-        "entity_id": "/v/adding-decimals-example-2/",
-        "entity_kind": "Video",
-        "is_essential": true,
-        "sort_order": 2
-      },
-      {
-        "entity_id": "/v/adding-decimals/",
-        "entity_kind": "Video",
-        "is_essential": true,
-        "sort_order": 3
-      },
-      {
-        "entity_id": "/v/subtracting-decimals/",
-        "entity_kind": "Video",
-        "is_essential": true,
-        "sort_order": 4
-      },
-      {
-        "entity_id": "/v/adding-decimals-word-problem/",
-        "entity_kind": "Video",
-        "is_essential": true,
-        "sort_order": 5
-      },
-      {
-        "entity_id": "/v/subtracting-decimals-word-problem/",
-        "entity_kind": "Video",
-        "is_essential": true,
-        "sort_order": 6
-      },
-      {
-        "entity_id": "/v/subtracting-decimals--old/",
-        "entity_kind": "Video",
-        "is_essential": true,
-        "sort_order": 7
-      },
-      {
-        "entity_id": "/e/adding_decimals_0.5/",
-        "entity_kind": "Exercise",
-        "is_essential": true,
-        "sort_order": 8
-      },
-      {
-        "entity_id": "/e/adding_decimals/",
-        "entity_kind": "Exercise",
-        "is_essential": true,
-        "sort_order": 9
-      },
-      {
-        "entity_id": "/e/adding_decimals_2/",
-        "entity_kind": "Exercise",
-        "is_essential": true,
-        "sort_order": 10
-      },
-      {
-        "entity_id": "/e/subtracting_decimals_0.5/",
-        "entity_kind": "Exercise",
-        "is_essential": true,
-        "sort_order": 11
-      },
-      {
-        "entity_id": "/e/subtracting_decimals/",
-        "entity_kind": "Exercise",
-        "is_essential": true,
-        "sort_order": 12
-      },
-      {
-        "entity_id": "/v/multiplying-decimals/",
-        "entity_kind": "Video",
-        "is_essential": true,
-        "sort_order": 13
-      },
-      {
-        "entity_id": "/v/mulitplyling-decimals-3/",
-        "entity_kind": "Video",
-        "is_essential": true,
-        "sort_order": 14
-      },
-      {
-        "entity_id": "/v/mulitplication-8--multiplying-decimals--old-video/",
-        "entity_kind": "Video",
-        "is_essential": false,
-        "sort_order": 15
-      },
-      {
-        "entity_id": "Quiz",
-        "entity_kind": "Quiz",
-        "sort_order": 16
-      }
-    ],
-    "id": "g5_p18",
-    "show": false,
-    "tag": "Grade 5",
-    "title": "Playlist 18 - Decimal operations- addition, subtraction and multiplication of decimals \n",
-    "unit": 6
-  },
-  {
-    "entries": [
-      {
-        "entity_id": "Subtitle : Week 24",
-        "entity_kind": "Divider",
-        "sort_order": 0
-      },
-      {
-        "entity_id": "/v/converting-fractions-to-decimals-example/",
-        "entity_kind": "Video",
-        "is_essential": true,
-        "sort_order": 1
-      },
-      {
-        "entity_id": "/v/converting-fractions-to-decimals--ex1/",
-        "entity_kind": "Video",
-        "is_essential": true,
-        "sort_order": 2
-      },
-      {
-        "entity_id": "/v/converting-fractions-to-decimals--ex2/",
-        "entity_kind": "Video",
-        "is_essential": true,
-        "sort_order": 3
-      },
-      {
-        "entity_id": "/v/converting-fractions-to-decimals/",
-        "entity_kind": "Video",
-        "is_essential": true,
-        "sort_order": 4
-      },
-      {
-        "entity_id": "/v/representing-a-number-as-a-decimal--percent--and-fraction-2/",
-        "entity_kind": "Video",
-        "is_essential": true,
-        "sort_order": 5
-      },
-      {
-        "entity_id": "/v/representing-a-number-as-a-decimal--percent--and-fraction/",
-        "entity_kind": "Video",
-        "is_essential": true,
-        "sort_order": 6
-      },
-      {
-        "entity_id": "/e/converting_fractions_to_decimals/",
-        "entity_kind": "Exercise",
-        "is_essential": true,
-        "sort_order": 7
-      },
-      {
-        "entity_id": "/v/converting-decimals-to-fractions-1--ex-2/",
-        "entity_kind": "Video",
-        "is_essential": true,
-        "sort_order": 8
-      },
-      {
-        "entity_id": "/v/converting-decimals-to-fractions-1--ex-3/",
-        "entity_kind": "Video",
-        "is_essential": true,
-        "sort_order": 9
-      },
-      {
-        "entity_id": "/v/converting-decimals-to-fractions-2--ex-1/",
-        "entity_kind": "Video",
-        "is_essential": true,
-        "sort_order": 10
-      },
-      {
-        "entity_id": "/v/converting-decimals-to-fractions-2--ex-2/",
-        "entity_kind": "Video",
-        "is_essential": true,
-        "sort_order": 11
-      },
-      {
-        "entity_id": "e/converting_decimals_to_fractions_1/",
-        "entity_kind": "Exercise",
-        "is_essential": true,
-        "sort_order": 12
-      },
-      {
-        "entity_id": "/e/converting_decimals_to_fractions_2/",
-        "entity_kind": "Exercise",
-        "is_essential": true,
-        "sort_order": 13
-      },
-      {
-        "entity_id": "/v/ordering-numeric-expressions_DUP_3/",
-        "entity_kind": "Video",
-        "is_essential": true,
-        "sort_order": 14
-      },
-      {
-        "entity_id": "/v/adding-decimals-example-1/",
-        "entity_kind": "Video",
-        "is_essential": true,
-        "sort_order": 15
-      },
-      {
-        "entity_id": "/v/converting-a-fraction-to-a-repeating-decimal/",
-        "entity_kind": "Video",
-        "is_essential": true,
-        "sort_order": 16
-      },
-      {
-        "entity_id": "/v/regrouping-with-decimals/",
-        "entity_kind": "Video",
-        "is_essential": true,
-        "sort_order": 17
-      },
-      {
-        "entity_id": "/v/regrouping-with-decimals-example/",
-        "entity_kind": "Video",
-        "is_essential": true,
-        "sort_order": 18
-      },
-      {
-        "entity_id": "/v/regrouping-decimals-example-2/",
-        "entity_kind": "Video",
-        "is_essential": true,
-        "sort_order": 19
-      },
-      {
-        "entity_id": "Quiz",
-        "entity_kind": "Quiz",
-        "sort_order": 20
-      }
-    ],
-    "id": "g5_p19",
-    "show": false,
-    "tag": "Grade 5",
-    "title": "Playlist 19 - Conversion of decimals",
-    "unit": 6
-  },
-  {
-    "entries": [
-      {
-        "entity_id": "Subtitle:Week 2",
-        "entity_kind": "Divider",
-        "sort_order": 0
-      },
-      {
-        "entity_id": "/v/regrouping-whole-numbers/",
-        "entity_kind": "Video",
-        "is_essential": true,
-        "sort_order": 1
-      },
-      {
-        "entity_id": "/v/regrouping-whole-numbers-example-1/",
-        "entity_kind": "Video",
-        "is_essential": true,
-        "sort_order": 2
-      },
-      {
-        "entity_id": "/v/regrouping-whole-numbers-example-2/",
-        "entity_kind": "Video",
-        "is_essential": true,
-        "sort_order": 3
-      },
-      {
-        "entity_id": "/v/greater-than-and-less-than-symbols/",
-        "entity_kind": "Video",
-        "is_essential": true,
-        "sort_order": 4
-      },
-      {
-        "entity_id": "/v/plotting-inequalities-on-a-number-line/",
-        "entity_kind": "Video",
-        "is_essential": false,
-        "sort_order": 5
-      },
-      {
-        "entity_id": "/v/writing-numerical-inequalities-exercise/",
-        "entity_kind": "Video",
-        "is_essential": true,
-        "sort_order": 6
-      },
-      {
-        "entity_id": "/v/inequalities-in-one-variable-1-exercise/",
-        "entity_kind": "Video",
-        "is_essential": true,
-        "sort_order": 7
-      },
-      {
-        "entity_id": "/v/inequalities-on-a-number-line/",
-        "entity_kind": "Video",
-        "is_essential": true,
-        "sort_order": 8
-      },
-      {
-        "entity_id": "/v/figuring-out-days-of-the-week/",
-        "entity_kind": "Video",
-        "is_essential": true,
-        "sort_order": 9
-      },
-      {
-        "entity_id": "/e/comparing_whole_numbers/",
-        "entity_kind": "Exercise",
-        "is_essential": true,
-        "sort_order": 10
-      },
-      {
-        "entity_id": "/e/inequalities_on_a_number_line/",
-        "entity_kind": "Exercise",
-        "is_essential": true,
-        "sort_order": 11
-      },
-      {
-        "entity_id": "Quiz",
-        "entity_kind": "Quiz",
-        "sort_order": 12
-      }
-    ],
-    "id": "g5_p2",
-    "show": false,
-    "tag": "Grade 5",
-    "title": "Playlist 2: Understanding & regrouping whole numbers- counting and inequalities",
-    "unit": 1
-  },
-  {
-    "entries": [
-      {
-        "entity_id": "/v/angle-basics/",
-        "entity_kind": "Video",
-        "is_essential": true,
-        "sort_order": 0
-      },
-      {
-        "entity_id": "/v/measuring-angles-in-degrees/",
-        "entity_kind": "Video",
-        "is_essential": true,
-        "sort_order": 1
-      },
-      {
-        "entity_id": "/v/using-a-protractor/",
-        "entity_kind": "Video",
-        "is_essential": true,
-        "sort_order": 2
-      },
-      {
-        "entity_id": "/v/measuring-angles/",
-        "entity_kind": "Video",
-        "is_essential": true,
-        "sort_order": 3
-      },
-      {
-        "entity_id": "/e/measuring_angles/",
-        "entity_kind": "Exercise",
-        "is_essential": true,
-        "sort_order": 4
-      },
-      {
-        "entity_id": "/v/acute-right-and-obtuse-angles/",
-        "entity_kind": "Video",
-        "is_essential": true,
-        "sort_order": 5
-      },
-      {
-        "entity_id": "/e/angle_types/",
-        "entity_kind": "Exercise",
-        "is_essential": true,
-        "sort_order": 6
-      },
-      {
-        "entity_id": "/v/vertical--adjacent-and-linearly-paired-angles/",
-        "entity_kind": "Video",
-        "is_essential": true,
-        "sort_order": 7
-      },
-      {
-        "entity_id": "/e/exploring_angle_pairs_1/",
-        "entity_kind": "Exercise",
-        "is_essential": true,
-        "sort_order": 8
-      }
-    ],
-    "id": "g5_p20",
-    "show": false,
-    "tag": "Grade 5",
-    "title": "Playlist 20: Measuring angles",
-    "unit": 7
-  },
-  {
-    "entries": [
-      {
-        "entity_id": "Subtitle : Week 25",
-        "entity_kind": "Divider",
-        "sort_order": 0
-      },
-      {
-        "entity_id": "/v/language-and-notation-of-the-circle/",
-        "entity_kind": "Video",
-        "is_essential": true,
-        "sort_order": 1
-      },
-      {
-        "entity_id": "/v/circles--radius--diameter-and-circumference/",
-        "entity_kind": "Video",
-        "is_essential": true,
-        "sort_order": 2
-      },
-      {
-        "entity_id": "/v/length-of-an-arc-that-subtends-a-central-angle/",
-        "entity_kind": "Video",
-        "is_essential": false,
-        "sort_order": 3
-      },
-      {
-        "entity_id": "/v/finding-central-angle-measure-given-arc-length/",
-        "entity_kind": "Video",
-        "is_essential": false,
-        "sort_order": 4
-      },
-      {
-        "entity_id": "/v/parts-of-a-circle/",
-        "entity_kind": "Video",
-        "is_essential": true,
-        "sort_order": 5
-      },
-      {
-        "entity_id": "/v/area-of-a-circle/",
-        "entity_kind": "Video",
-        "is_essential": true,
-        "sort_order": 6
-      },
-      {
-        "entity_id": "/v/area-of-a-sector-given-a-central-angle",
-        "entity_kind": "Video",
-        "is_essential": false,
-        "sort_order": 7
-      },
-      {
-        "entity_id": "/e/circles_and_arcs/",
-        "entity_kind": "Exercise",
-        "is_essential": false,
-        "sort_order": 8
-      },
-      {
-        "entity_id": "/e/areas_of_circles_and_sectors/",
-        "entity_kind": "Exercise",
-        "is_essential": false,
-        "sort_order": 9
-      },
-      {
-        "entity_id": "Quiz",
-        "entity_kind": "Quiz",
-        "sort_order": 10
-      }
-    ],
-    "id": "g5_p21",
-    "show": false,
-    "tag": "Grade 5",
-    "title": "Playlist 21: Circles",
-    "unit": 7
-  },
-  {
-    "entries": [
-      {
-        "entity_id": "Subtitle: Week 3",
-        "entity_kind": "Divider",
-        "sort_order": 0
-      },
-      {
-        "entity_id": "/v/basic-addition/",
-        "entity_kind": "Video",
-        "is_essential": true,
-        "sort_order": 1
-      },
-      {
-        "entity_id": "/v/basic-subtraction/",
-        "entity_kind": "Video",
-        "is_essential": true,
-        "sort_order": 2
-      },
-      {
-        "entity_id": "e/addition_1/",
-        "entity_kind": "Exercise",
-        "is_essential": true,
-        "sort_order": 3
-      },
-      {
-        "entity_id": "/e/subtraction_1",
-        "entity_kind": "Exercise",
-        "is_essential": true,
-        "sort_order": 4
-      },
-      {
-        "entity_id": "/v/adding-whole-numbers-and-applications-1/",
-        "entity_kind": "Video",
-        "is_essential": true,
-        "sort_order": 5
-      },
-      {
-        "entity_id": "/v/subtraction-2/",
-        "entity_kind": "Video",
-        "is_essential": true,
-        "sort_order": 6
-      },
-      {
-        "entity_id": "/v/subtracting-whole-numbers/",
-        "entity_kind": "Video",
-        "is_essential": true,
-        "sort_order": 7
-      },
-      {
-        "entity_id": "/v/level-2-addition/",
-        "entity_kind": "Video",
-        "is_essential": true,
-        "sort_order": 8
-      },
-      {
-        "entity_id": "/e/addition_2/",
-        "entity_kind": "Exercise",
-        "is_essential": true,
-        "sort_order": 9
-      },
-      {
-        "entity_id": "/e/subtraction_2/",
-        "entity_kind": "Exercise",
-        "is_essential": true,
-        "sort_order": 10
-      },
-      {
-        "entity_id": "/v/carrying-when-adding-three-digit-numbers/",
-        "entity_kind": "Video",
-        "is_essential": true,
-        "sort_order": 11
-      },
-      {
-        "entity_id": "/v/why-carrying-works/",
-        "entity_kind": "Video",
-        "is_essential": true,
-        "sort_order": 12
-      },
-      {
-        "entity_id": "/v/example-adding-with-carrying/",
-        "entity_kind": "Video",
-        "is_essential": true,
-        "sort_order": 13
-      },
-      {
-        "entity_id": "/v/addition-4/",
-        "entity_kind": "Video",
-        "is_essential": true,
-        "sort_order": 14
-      },
-      {
-        "entity_id": "/e/addition_3/",
-        "entity_kind": "Exercise",
-        "is_essential": true,
-        "sort_order": 15
-      },
-      {
-        "entity_id": "/e/addition_4/",
-        "entity_kind": "Exercise",
-        "is_essential": true,
-        "sort_order": 16
-      },
-      {
-        "entity_id": "Subtitle: Week 4",
-        "entity_kind": "Divider",
-        "sort_order": 17
-      },
-      {
-        "entity_id": "/v/basic-regrouping-or-borrowing-when-subtracting-three-digit-numbers/",
-        "entity_kind": "Video",
-        "is_essential": true,
-        "sort_order": 18
-      },
-      {
-        "entity_id": "/v/regrouping-when-subtracting-three-digit-numbers/",
-        "entity_kind": "Video",
-        "is_essential": true,
-        "sort_order": 19
-      },
-      {
-        "entity_id": "/v/regrouping-twice-when-subtracting-three-digit-numbers/",
-        "entity_kind": "Video",
-        "is_essential": true,
-        "sort_order": 20
-      },
-      {
-        "entity_id": "/v/regrouping-from-0-when-subtracting-three-digit-numbers/",
-        "entity_kind": "Video",
-        "is_essential": true,
-        "sort_order": 21
-      },
-      {
-        "entity_id": "/v/borrowing-once-example-1/",
-        "entity_kind": "Video",
-        "is_essential": true,
-        "sort_order": 22
-      },
-      {
-        "entity_id": "/v/regrouping--borrowing--twice-example/",
-        "entity_kind": "Video",
-        "is_essential": true,
-        "sort_order": 23
-      },
-      {
-        "entity_id": "/e/subtraction_3/",
-        "entity_kind": "Exercise",
-        "is_essential": true,
-        "sort_order": 24
-      },
-      {
-        "entity_id": "/e/subtraction_4",
-        "entity_kind": "Exercise",
-        "is_essential": true,
-        "sort_order": 25
-      },
-      {
-        "entity_id": "/v/subtraction-word-problem/",
-        "entity_kind": "Video",
-        "is_essential": true,
-        "sort_order": 26
-      },
-      {
-        "entity_id": "/e/arithmetic_word_problems_1/",
-        "entity_kind": "Exercise",
-        "is_essential": true,
-        "sort_order": 27
-      },
-      {
-        "entity_id": "Quiz",
-        "entity_kind": "Quiz",
-        "sort_order": 28
-      }
-    ],
-    "id": "g5_p3",
-    "show": false,
-    "tag": "Grade 5",
-    "title": "Playlist 3: Addition & subtraction- addition with carrying",
-    "unit": 1
-  },
-  {
-    "entries": [
-      {
-        "entity_id": "Subtitle: Week 5",
-        "entity_kind": "Divider",
-        "sort_order": 0
-      },
-      {
-        "entity_id": "/v/multiplication-intro/",
-        "entity_kind": "Video",
-        "is_essential": true,
-        "sort_order": 1
-      },
-      {
-        "entity_id": "/v/multiplication-as-groups-of-objects/",
-        "entity_kind": "Video",
-        "is_essential": true,
-        "sort_order": 2
-      },
-      {
-        "entity_id": "/v/more-on-the-concept-of-multiplication/",
-        "entity_kind": "Video",
-        "is_essential": true,
-        "sort_order": 3
-      },
-      {
-        "entity_id": "/v/number-line-1/",
-        "entity_kind": "Video",
-        "is_essential": true,
-        "sort_order": 4
-      },
-      {
-        "entity_id": "/v/basic-multiplication/",
-        "entity_kind": "Video",
-        "is_essential": true,
-        "sort_order": 5
-      },
-      {
-        "entity_id": "/v/multiplication-2--the-multiplication-tables/",
-        "entity_kind": "Video",
-        "is_essential": true,
-        "sort_order": 6
-      },
-      {
-        "entity_id": "/v/multiplying-whole-numbers-and-applications-1/",
-        "entity_kind": "Video",
-        "is_essential": true,
-        "sort_order": 7
-      },
-      {
-        "entity_id": "/v/multiplication-3--10-11-12-times-tables/",
-        "entity_kind": "Video",
-        "is_essential": true,
-        "sort_order": 8
-      },
-      {
-        "entity_id": "/e/number_line/",
-        "entity_kind": "Exercise",
-        "is_essential": true,
-        "sort_order": 9
-      },
-      {
-        "entity_id": "/e/multiplication_0.5/",
-        "entity_kind": "Exercise",
-        "is_essential": true,
-        "sort_order": 10
-      }
-    ],
-    "id": "g5_p4",
-    "show": false,
-    "tag": "Grade 5",
-    "title": "Playlist 4: Concept of multiplication- basics of multiplication",
-    "unit": 1
-  },
-  {
-    "entries": [
-      {
-        "entity_id": "Subtitle: Week 6",
-        "entity_kind": "Divider",
-        "sort_order": 0
-      },
-      {
-        "entity_id": "/v/multiplying-by-multiples-of-10/",
-        "entity_kind": "Video",
-        "is_essential": false,
-        "sort_order": 1
-      },
-      {
-        "entity_id": "/v/more-on-the-concept-of-multiplication/",
-        "entity_kind": "Video",
-        "is_essential": true,
-        "sort_order": 2
-      },
-      {
-        "entity_id": "/v/more-on-the-concept-of-multiplication/",
-        "entity_kind": "Video",
-        "is_essential": true,
-        "sort_order": 3
-      },
-      {
-        "entity_id": "/v/number-line-1/",
-        "entity_kind": "Video",
-        "is_essential": true,
-        "sort_order": 4
-      },
-      {
-        "entity_id": "/v/3-digit-times-1-digit-example/",
-        "entity_kind": "Video",
-        "is_essential": true,
-        "sort_order": 5
-      },
-      {
-        "entity_id": "/v/4-digit-times-1-digit-example/",
-        "entity_kind": "Video",
-        "is_essential": true,
-        "sort_order": 6
-      },
-      {
-        "entity_id": "/v/multiplication-5---2-digit-times-a-2-digit-number/",
-        "entity_kind": "Video",
-        "is_essential": true,
-        "sort_order": 7
-      },
-      {
-        "entity_id": "/v/multiplying-whole-numbers-and-applications-2/",
-        "entity_kind": "Video",
-        "is_essential": true,
-        "sort_order": 8
-      },
-      {
-        "entity_id": "/v/multiplication-6--multiple-digit-numbers/",
-        "entity_kind": "Video",
-        "is_essential": true,
-        "sort_order": 9
-      },
-      {
-        "entity_id": "/v/multiplying-whole-numbers-and-applications-4/",
-        "entity_kind": "Video",
-        "is_essential": true,
-        "sort_order": 10
-      },
-      {
-        "entity_id": "/v/multiplication-7--old-video-giving-more-examples/",
-        "entity_kind": "Video",
-        "is_essential": true,
-        "sort_order": 11
-      },
-      {
-        "entity_id": "/e/multiplication_1/",
-        "entity_kind": "Exercise",
-        "is_essential": true,
-        "sort_order": 12
-      },
-      {
-        "entity_id": "/e/multiplication_1.5/",
-        "entity_kind": "Exercise",
-        "is_essential": true,
-        "sort_order": 13
-      },
-      {
-        "entity_id": "/e/multiplication_2/",
-        "entity_kind": "Exercise",
-        "is_essential": true,
-        "sort_order": 14
-      },
-      {
-        "entity_id": "/e/multiplication_3/",
-        "entity_kind": "Exercise",
-        "is_essential": true,
-        "sort_order": 15
-      },
-      {
-        "entity_id": "/e/multiplication_4/",
-        "entity_kind": "Exercise",
-        "is_essential": true,
-        "sort_order": 16
-      },
-      {
-        "entity_id": "/v/lattice-multiplication/",
-        "entity_kind": "Video",
-        "is_essential": true,
-        "sort_order": 17
-      },
-      {
-        "entity_id": "/v/why-lattice-multiplication-works/",
-        "entity_kind": "Video",
-        "is_essential": true,
-        "sort_order": 18
-      },
-      {
-        "entity_id": "Quiz",
-        "entity_kind": "Quiz",
-        "sort_order": 19
-      }
-    ],
-    "id": "g5_p5",
-    "show": false,
-    "tag": "Grade 5",
-    "title": "Playlist 5: Multi-digit multiplication- lattice multiplication",
-    "unit": 2
-  },
-  {
-    "entries": [
-      {
-        "entity_id": "Subtitle: Week 7",
-        "entity_kind": "Divider",
-        "sort_order": 0
-      },
-      {
-        "entity_id": "/v/comparing-with-multiplication-exercise/",
-        "entity_kind": "Video",
-        "is_essential": true,
-        "sort_order": 1
-      },
-      {
-        "entity_id": "/v/multiplying-whole-numbers-and-applications-6/",
-        "entity_kind": "Video",
-        "is_essential": true,
-        "sort_order": 2
-      },
-      {
-        "entity_id": "/v/multiplication-word-problem-example-1/",
-        "entity_kind": "Video",
-        "is_essential": true,
-        "sort_order": 3
-      },
-      {
-        "entity_id": "/v/division-word-problem-example-1/",
-        "entity_kind": "Video",
-        "is_essential": true,
-        "sort_order": 4
-      },
-      {
-        "entity_id": "/v/multiplication-and-division-word-problems-2/",
-        "entity_kind": "Video",
-        "is_essential": true,
-        "sort_order": 5
-      },
-      {
-        "entity_id": "/e/arithmetic_word_problems_2/",
-        "entity_kind": "Exercise",
-        "is_essential": true,
-        "sort_order": 6
-      },
-      {
-        "entity_id": "/e/arithmetic_word_problems/",
-        "entity_kind": "Exercise",
-        "is_essential": true,
-        "sort_order": 7
-      },
-      {
-        "entity_id": "Subtitle: Week 8",
-        "entity_kind": "Divider",
-        "sort_order": 8
-      },
-      {
-        "entity_id": "/v/multi-step-word-problems-with-whole-numbers-exercise-1/",
-        "entity_kind": "Video",
-        "is_essential": true,
-        "sort_order": 9
-      },
-      {
-        "entity_id": "/v/multi-step-word-problems-with-whole-numbers-exercise-t2/",
-        "entity_kind": "Video",
-        "is_essential": true,
-        "sort_order": 10
-      },
-      {
-        "entity_id": "/v/multi-step-word-problems-with-whole-numbers-exercise-3/",
-        "entity_kind": "Video",
-        "is_essential": true,
-        "sort_order": 11
-      },
-      {
-        "entity_id": "/v/understanding-multiplication-through-area-models/",
-        "entity_kind": "Video",
-        "is_essential": true,
-        "sort_order": 12
-      },
-      {
-        "entity_id": "/v/area-model-for-multiplication/",
-        "entity_kind": "Video",
-        "is_essential": true,
-        "sort_order": 13
-      },
-      {
-        "entity_id": "/v/multistep-word-problems-example-1/",
-        "entity_kind": "Video",
-        "is_essential": true,
-        "sort_order": 14
-      },
-      {
-        "entity_id": "/v/multistep-word-problems-example-2/",
-        "entity_kind": "Video",
-        "is_essential": true,
-        "sort_order": 15
-      },
-      {
-        "entity_id": "/v/multistep-word-problems-example-3/",
-        "entity_kind": "Video",
-        "is_essential": true,
-        "sort_order": 16
-      }
-    ],
-    "id": "g5_p6",
-    "show": false,
-    "tag": "Grade 5",
-    "title": "Playlist 6: Multiplication and division word problems",
-    "unit": 2
-  },
-  {
-    "entries": [
-      {
-        "entity_id": "Subtitle:week 9",
-        "entity_kind": "Divider",
-        "sort_order": 0
-      },
-      {
-        "entity_id": "/v/measuring-segments/",
-        "entity_kind": "Video",
-        "is_essential": true,
-        "sort_order": 1
-      },
-      {
-        "entity_id": "/v/congruent-segments/",
-        "entity_kind": "Video",
-        "is_essential": true,
-        "sort_order": 2
-      },
-      {
-        "entity_id": "/congruent_segments/",
-        "entity_kind": "Exercise",
-        "is_essential": true,
-        "sort_order": 3
-      },
-      {
-        "entity_id": "/e/measuring_segments/",
-        "entity_kind": "Exercise",
-        "is_essential": true,
-        "sort_order": 4
-      },
-      {
-        "entity_id": "/v/figuring-out-days-of-the-week/",
-        "entity_kind": "Video",
-        "is_essential": true,
-        "sort_order": 5
-      },
-      {
-        "entity_id": "/v/math-patterns-example-1/",
-        "entity_kind": "Video",
-        "is_essential": true,
-        "sort_order": 6
-      },
-      {
-        "entity_id": "/v/math-patterns-example-2/",
-        "entity_kind": "Video",
-        "is_essential": true,
-        "sort_order": 7
-      },
-      {
-        "entity_id": "/v/relationships-between-patterns/",
-        "entity_kind": "Video",
-        "is_essential": true,
-        "sort_order": 8
-      },
-      {
-        "entity_id": "/v/interpreting-relationships-between-patterns/",
-        "entity_kind": "Video",
-        "is_essential": true,
-        "sort_order": 9
-      },
-      {
-        "entity_id": "/v/interpreting-and-graphing-relationships-between-patterns/",
-        "entity_kind": "Video",
-        "is_essential": true,
-        "sort_order": 10
-      }
-    ],
-    "id": "g5_p7",
-    "show": false,
-    "tag": "Grade 5",
-    "title": "Playlist 7: Points, lines and planes- number patterns",
-    "unit": 2
-  },
-  {
-    "entries": [
-      {
-        "entity_id": "Subtitle: week 10",
-        "entity_kind": "Divider",
-        "sort_order": 0
-      },
-      {
-        "entity_id": "/v/divisibility-tests-for-2--3--4--5--6--9--10/",
-        "entity_kind": "Video",
-        "is_essential": true,
-        "sort_order": 1
-      },
-      {
-        "entity_id": "/v/recognizing-divisibility/",
-        "entity_kind": "Video",
-        "is_essential": true,
-        "sort_order": 2
-      },
-      {
-        "entity_id": "/v/the-why-of-the-3-divisibility-rule/",
-        "entity_kind": "Video",
-        "is_essential": true,
-        "sort_order": 3
-      },
-      {
-        "entity_id": "/v/the-why-of-the-9-divisibility-rule/",
-        "entity_kind": "Video",
-        "is_essential": true,
-        "sort_order": 4
-      },
-      {
-        "entity_id": "/v/finding-factors-of-a-number/",
-        "entity_kind": "Video",
-        "is_essential": true,
-        "sort_order": 5
-      },
-      {
-        "entity_id": "/e/divisibility_tests/",
-        "entity_kind": "Exercise",
-        "is_essential": true,
-        "sort_order": 6
-      },
-      {
-        "entity_id": "/e/divisibility_0.5/",
-        "entity_kind": "Exercise",
-        "is_essential": true,
-        "sort_order": 7
-      },
-      {
-        "entity_id": "/v/prime-numbers/",
-        "entity_kind": "Video",
-        "is_essential": true,
-        "sort_order": 8
-      },
-      {
-        "entity_id": "/v/recognizing-prime-numbers/",
-        "entity_kind": "Video",
-        "is_essential": true,
-        "sort_order": 9
-      },
-      {
-        "entity_id": "/e/prime_numbers/",
-        "entity_kind": "Exercise",
-        "is_essential": true,
-        "sort_order": 10
-      },
-      {
-        "entity_id": "/e/composite_numbers/",
-        "entity_kind": "Exercise",
-        "is_essential": true,
-        "sort_order": 11
-      },
-      {
-        "entity_id": "Quiz",
-        "entity_kind": "Quiz",
-        "sort_order": 12
-      }
-    ],
-    "id": "g5_p8",
-    "show": false,
-    "tag": "Grade 5",
-    "title": "Playlist 8:Factors and multiples",
-    "unit": 2
-  },
-  {
-    "entries": [
-      {
-        "entity_id": "Subtitle: week 11",
-        "entity_kind": "Divider",
-        "sort_order": 0
-      },
-      {
-        "entity_id": "/v/reading-tables-1/",
-        "entity_kind": "Video",
-        "is_essential": true,
-        "sort_order": 1
-      },
-      {
-        "entity_id": "/v/reading-tables-2/",
-        "entity_kind": "Video",
-        "is_essential": true,
-        "sort_order": 2
-      },
-      {
-        "entity_id": "/e/reading_tables_1/",
-        "entity_kind": "Exercise",
-        "is_essential": true,
-        "sort_order": 3
-      },
-      {
-        "entity_id": "/e/reading_tables_2/",
-        "entity_kind": "Exercise",
-        "is_essential": true,
-        "sort_order": 4
-      },
-      {
-        "entity_id": "/v/u08-l1-t2-we3-stem-and-leaf-plots/",
-        "entity_kind": "Video",
-        "is_essential": true,
-        "sort_order": 5
-      },
-      {
-        "entity_id": "/v/reading-stem-and-leaf-plots/",
-        "entity_kind": "Video",
-        "is_essential": true,
-        "sort_order": 6
-      },
-      {
-        "entity_id": "/v/reading-pictographs/",
-        "entity_kind": "Video",
-        "is_essential": true,
-        "sort_order": 7
-      },
-      {
-        "entity_id": "/v/reading-bar-graphs/",
-        "entity_kind": "Video",
-        "is_essential": true,
-        "sort_order": 8
-      },
-      {
-        "entity_id": "/v/histograms/",
-        "entity_kind": "Video",
-        "is_essential": true,
-        "sort_order": 9
-      },
-      {
-        "entity_id": "/e/reading_stem_and_leaf_plots/",
-        "entity_kind": "Exercise",
-        "is_essential": true,
-        "sort_order": 10
-      },
-      {
-        "entity_id": "/e/reading_pictographs_1/",
-        "entity_kind": "Exercise",
-        "is_essential": true,
-        "sort_order": 11
-      },
-      {
-        "entity_id": "/e/reading_pictographs_2/",
-        "entity_kind": "Exercise",
-        "is_essential": true,
-        "sort_order": 12
-      },
-      {
-        "entity_id": "/v/reading-bar-charts-1/",
-        "entity_kind": "Video",
-        "is_essential": true,
-        "sort_order": 13
-      },
-      {
-        "entity_id": "/v/creating-bar-charts-1/",
-        "entity_kind": "Video",
-        "is_essential": true,
-        "sort_order": 14
-      },
-      {
-        "entity_id": "/v/reading-bar-charts-2/",
-        "entity_kind": "Video",
-        "is_essential": true,
-        "sort_order": 15
-      },
-      {
-        "entity_id": "/v/reading-bar-charts-3/",
-        "entity_kind": "Video",
-        "is_essential": true,
-        "sort_order": 16
-      },
-      {
-        "entity_id": "Quiz",
-        "entity_kind": "Quiz",
-        "sort_order": 17
-      }
-    ],
-    "id": "g5_p9",
-    "show": false,
-    "tag": "Grade 5",
-    "title": "Playlist 9:Reading and interpreting data",
-    "unit": 2
-  },
-  {
-    "entries": [
-      {
-        "entity_id": "/e/equivalent_fractions_2/",
-        "entity_kind": "Exercise",
-        "is_essential": false,
-        "sort_order": 0
-      },
-      {
-        "entity_id": "/e/fractions_cut_and_copy_1/",
-        "entity_kind": "Exercise",
-        "is_essential": false,
-        "sort_order": 1
-      },
-      {
-        "entity_id": "/e/ordering_fractions/",
-        "entity_kind": "Exercise",
-        "is_essential": false,
-        "sort_order": 2
-      },
-      {
-        "entity_id": "/e/multiplying_fractions/",
-        "entity_kind": "Exercise",
-        "is_essential": false,
-        "sort_order": 3
-      },
-      {
-        "entity_id": "/e/dividing_fractions_2/",
-        "entity_kind": "Exercise",
-        "is_essential": false,
-        "sort_order": 4
-      },
-      {
-        "entity_id": "/e/fractions_on_the_number_line_2/",
-        "entity_kind": "Exercise",
-        "is_essential": false,
-        "sort_order": 5
-      },
-      {
-        "entity_id": "/e/comparing_improper_fractions_and_mixed_numbers/",
-        "entity_kind": "Exercise",
-        "is_essential": false,
-        "sort_order": 6
-      },
-      {
-        "entity_id": "/e/ordering_improper_fractions_and_mixed_numbers/",
-        "entity_kind": "Exercise",
-        "is_essential": false,
-        "sort_order": 7
-      },
-      {
-        "entity_id": "/e/fractions_cut_and_copy_2/",
-        "entity_kind": "Exercise",
-        "is_essential": false,
-        "sort_order": 8
-      },
-      {
-        "entity_id": "/e/fractions_on_the_number_line_3/",
-        "entity_kind": "Exercise",
-        "is_essential": false,
-        "sort_order": 9
-      },
-      {
-        "entity_id": "/e/adding_subtracting_mixed_numbers_1/",
-        "entity_kind": "Exercise",
-        "is_essential": false,
-        "sort_order": 10
-      },
-      {
-        "entity_id": "/e/multiplying_mixed_numbers_1/",
-        "entity_kind": "Exercise",
-        "is_essential": false,
-        "sort_order": 11
-      },
-      {
-        "entity_id": "/e/converting_fractions_to_decimals/",
-        "entity_kind": "Exercise",
-        "is_essential": false,
-        "sort_order": 12
-      },
-      {
-        "entity_id": "/e/converting_decimals_to_fractions_2/",
-        "entity_kind": "Exercise",
-        "is_essential": false,
-        "sort_order": 13
-      },
-      {
-        "entity_id": "/e/ordering_numbers/",
-        "entity_kind": "Exercise",
-        "is_essential": false,
-        "sort_order": 14
-      }
-    ],
-    "id": "g5_u500_ap1",
-    "show": true,
-    "tag": "Grade 5",
-    "title": "Playlist Optional Advanced: Fractions",
-    "unit": 100
-  },
-  {
-    "entries": [
-      {
-        "entity_id": "/e/decimals_on_the_number_line_3/",
-        "entity_kind": "Exercise",
-        "is_essential": false,
-        "sort_order": 0
-      },
-      {
-        "entity_id": "/e/adding_and_subtracting_decimals_word_problems/",
-        "entity_kind": "Exercise",
-        "is_essential": false,
-        "sort_order": 1
-      },
-      {
-        "entity_id": "/e/multiplying_decimals/",
-        "entity_kind": "Exercise",
-        "is_essential": false,
-        "sort_order": 2
-      },
-      {
-        "entity_id": "/e/dividing_decimals_1/",
-        "entity_kind": "Exercise",
-        "is_essential": false,
-        "sort_order": 3
-      },
-      {
-        "entity_id": "/e/dividing_decimals_2/",
-        "entity_kind": "Exercise",
-        "is_essential": false,
-        "sort_order": 4
-      },
-      {
-        "entity_id": "/e/converting_decimals_to_fractions_2/",
-        "entity_kind": "Exercise",
-        "is_essential": false,
-        "sort_order": 5
-      },
-      {
-        "entity_id": "/e/estimation_with_decimals/",
-        "entity_kind": "Exercise",
-        "is_essential": false,
-        "sort_order": 6
-      },
-      {
-        "entity_id": "/e/adding_and_subtracting_rational_numbers/",
-        "entity_kind": "Exercise",
-        "is_essential": false,
-        "sort_order": 7
-      }
-    ],
-    "id": "g5_u500_ap2",
-    "show": true,
-    "tag": "Grade 5",
-    "title": "Playlist Optional Advanced: Decimals",
-    "unit": 100
-  },
-  {
-    "entries": [
-      {
-        "entity_id": "/e/converting_decimals_to_percents/",
-        "entity_kind": "Exercise",
-        "is_essential": false,
-        "sort_order": 0
-      },
-      {
-        "entity_id": "/e/converting_percents_to_decimals/",
-        "entity_kind": "Exercise",
-        "is_essential": false,
-        "sort_order": 1
-      },
-      {
-        "entity_id": "/e/finding_percents/",
-        "entity_kind": "Exercise",
-        "is_essential": false,
-        "sort_order": 2
-      },
-      {
-        "entity_id": "/e/discount_tax_and_tip_word_problems/",
-        "entity_kind": "Exercise",
-        "is_essential": false,
-        "sort_order": 3
-      },
-      {
-        "entity_id": "/e/markup_and_commission_word_problems/",
-        "entity_kind": "Exercise",
-        "is_essential": false,
-        "sort_order": 4
-      }
-    ],
-    "id": "g5_u500_ap3",
-    "show": true,
-    "tag": "Grade 5",
-    "title": "Playlist Optional Advanced: Percentages",
-    "unit": 100
-  },
-  {
-    "entries": [
-      {
-        "entity_id": "/e/points_lines_and_planes/",
-        "entity_kind": "Exercise",
-        "is_essential": false,
-        "sort_order": 0
-      },
-      {
-        "entity_id": "/e/measuring_segments/",
-        "entity_kind": "Exercise",
-        "is_essential": false,
-        "sort_order": 1
-      },
-      {
-        "entity_id": "/e/congruent_segments/",
-        "entity_kind": "Exercise",
-        "is_essential": false,
-        "sort_order": 2
-      },
-      {
-        "entity_id": "/e/vertical_angles/",
-        "entity_kind": "Exercise",
-        "is_essential": false,
-        "sort_order": 3
-      },
-      {
-        "entity_id": "/e/congruent_angles/",
-        "entity_kind": "Exercise",
-        "is_essential": false,
-        "sort_order": 4
-      },
-      {
-        "entity_id": "/e/parallel_lines_1/",
-        "entity_kind": "Exercise",
-        "is_essential": false,
-        "sort_order": 5
-      },
-      {
-        "entity_id": "/e/complementary_and_supplementary_angles/",
-        "entity_kind": "Exercise",
-        "is_essential": false,
-        "sort_order": 6
-      },
-      {
-        "entity_id": "/e/exploring_angle_pairs_1/",
-        "entity_kind": "Exercise",
-        "is_essential": false,
-        "sort_order": 7
-      },
-      {
-        "entity_id": "/e/radius_diameter_and_circumference/",
-        "entity_kind": "Exercise",
-        "is_essential": false,
-        "sort_order": 8
-      },
-      {
-        "entity_id": "/e/area_of_a_circle/",
-        "entity_kind": "Exercise",
-        "is_essential": false,
-        "sort_order": 9
-      },
-      {
-        "entity_id": "/e/area_1/",
-        "entity_kind": "Exercise",
-        "is_essential": false,
-        "sort_order": 10
-      },
-      {
-        "entity_id": "/e/area_of_squares_and_rectangles/",
-        "entity_kind": "Exercise",
-        "is_essential": false,
-        "sort_order": 11
-      }
-    ],
-    "id": "g5_u500_ap4",
-    "show": true,
-    "tag": "Grade 5",
-    "title": "Playlist Optional Advanced: Geometry",
-    "unit": 100
-  },
-  {
-    "entries": [
-      {
-        "entity_id": "/e/place_value",
-        "entity_kind": "Exercise",
-        "is_essential": false,
-        "sort_order": 0
-      },
-      {
-        "entity_id": "/e/comparing_whole_numbers/",
-        "entity_kind": "Exercise",
-        "is_essential": false,
-        "sort_order": 1
-      },
-      {
-        "entity_id": "/e/counting_1/",
-        "entity_kind": "Exercise",
-        "is_essential": false,
-        "sort_order": 2
-      },
-      {
-        "entity_id": "/e/rounding_whole_numbers/",
-        "entity_kind": "Exercise",
-        "is_essential": false,
-        "sort_order": 3
-      }
-    ],
-    "id": "g5_u500_p1",
-    "show": true,
-    "tag": "Grade 5",
-    "title": "Playlist Optional Prerequisite: Place Value",
-    "unit": 100
-  },
-  {
-    "entries": [
-      {
-        "entity_id": "e/addition_1/",
-        "entity_kind": "Exercise",
-        "is_essential": false,
-        "sort_order": 0
-      },
-      {
-        "entity_id": "/e/subtraction_1",
-        "entity_kind": "Exercise",
-        "is_essential": false,
-        "sort_order": 1
-      },
-      {
-        "entity_id": "/e/addition_2/",
-        "entity_kind": "Exercise",
-        "is_essential": false,
-        "sort_order": 2
-      },
-      {
-        "entity_id": "/e/subtraction_2/",
-        "entity_kind": "Exercise",
-        "is_essential": false,
-        "sort_order": 3
-      },
-      {
-        "entity_id": "/e/addition_3/",
-        "entity_kind": "Exercise",
-        "is_essential": false,
-        "sort_order": 4
-      },
-      {
-        "entity_id": "/e/addition_4/",
-        "entity_kind": "Exercise",
-        "is_essential": false,
-        "sort_order": 5
-      },
-      {
-        "entity_id": "/e/subtraction_3/",
-        "entity_kind": "Exercise",
-        "is_essential": false,
-        "sort_order": 6
-      },
-      {
-        "entity_id": "/e/subtraction_4",
-        "entity_kind": "Exercise",
-        "is_essential": false,
-        "sort_order": 7
-      },
-      {
-        "entity_id": "/e/arithmetic_word_problems_1/",
-        "entity_kind": "Exercise",
-        "is_essential": false,
-        "sort_order": 8
-      }
-    ],
-    "id": "g5_u500_p2",
-    "show": true,
-    "tag": "Grade 5",
-    "title": "Playlist Optional Prerequisite: Addition and Subtraction",
-    "unit": 100
-  },
-  {
-    "entries": [
-      {
-        "entity_id": "/e/number_line/",
-        "entity_kind": "Exercise",
-        "is_essential": false,
-        "sort_order": 0
-      },
-      {
-        "entity_id": "/e/multiplication_0.5/",
-        "entity_kind": "Exercise",
-        "is_essential": false,
-        "sort_order": 1
-      },
-      {
-        "entity_id": "/e/multiplication_1/",
-        "entity_kind": "Exercise",
-        "is_essential": false,
-        "sort_order": 2
-      },
-      {
-        "entity_id": "/e/multiplication_1.5/",
-        "entity_kind": "Exercise",
-        "is_essential": false,
-        "sort_order": 3
-      },
-      {
-        "entity_id": "/e/multiplication_2/",
-        "entity_kind": "Exercise",
-        "is_essential": false,
-        "sort_order": 4
-      },
-      {
-        "entity_id": "/e/multiplication_3/",
-        "entity_kind": "Exercise",
-        "is_essential": false,
-        "sort_order": 5
-      },
-      {
-        "entity_id": "/e/multiplication_4/",
-        "entity_kind": "Exercise",
-        "is_essential": false,
-        "sort_order": 6
-      },
-      {
-        "entity_id": "/e/arithmetic_word_problems_2/",
-        "entity_kind": "Exercise",
-        "is_essential": false,
-        "sort_order": 7
-      },
-      {
-        "entity_id": "/e/arithmetic_word_problems/",
-        "entity_kind": "Exercise",
-        "is_essential": false,
-        "sort_order": 8
-      }
-    ],
-    "id": "g5_u500_p3",
-    "show": true,
-    "tag": "Grade 5",
-    "title": "Playlist Optional Prerequisite Multiplication",
-    "unit": 100
-  },
-  {
-    "entries": [
-      {
-        "entity_id": "/e/division_0.5/",
-        "entity_kind": "Exercise",
-        "is_essential": false,
-        "sort_order": 0
-      },
-      {
-        "entity_id": "/e/division_1/",
-        "entity_kind": "Exercise",
-        "is_essential": false,
-        "sort_order": 1
-      },
-      {
-        "entity_id": "/e/division_1.5/",
-        "entity_kind": "Exercise",
-        "is_essential": false,
-        "sort_order": 2
-      },
-      {
-        "entity_id": "/e/division_2/",
-        "entity_kind": "Exercise",
-        "is_essential": false,
-        "sort_order": 3
-      },
-      {
-        "entity_id": "/e/division_3/",
-        "entity_kind": "Exercise",
-        "is_essential": false,
-        "sort_order": 4
-      },
-      {
-        "entity_id": "/e/division_4/",
-        "entity_kind": "Exercise",
-        "is_essential": false,
-        "sort_order": 5
-      }
-    ],
-    "id": "g5_u500_p4",
-    "show": true,
-    "tag": "Grade 5",
-    "title": "Playlist Optional Prerequisite: Division",
-    "unit": 100
-  },
-  {
-    "entries": [
-      {
-        "entity_id": "/e/recognizing_fractions_0.5/",
-        "entity_kind": "Exercise",
-        "is_essential": false,
-        "sort_order": 0
-      },
-      {
-        "entity_id": "/e/recognizing_fractions/",
-        "entity_kind": "Exercise",
-        "is_essential": false,
-        "sort_order": 1
-      },
-      {
-        "entity_id": "/e/fractions_on_the_number_line_1/",
-        "entity_kind": "Exercise",
-        "is_essential": false,
-        "sort_order": 2
-      },
-      {
-        "entity_id": "/e/fraction_word_problems_1/",
-        "entity_kind": "Exercise",
-        "is_essential": false,
-        "sort_order": 3
-      },
-      {
-        "entity_id": "/e/comparing_fractions_1/",
-        "entity_kind": "Exercise",
-        "is_essential": false,
-        "sort_order": 4
-      },
-      {
-        "entity_id": "/e/adding_fractions/",
-        "entity_kind": "Exercise",
-        "is_essential": false,
-        "sort_order": 5
-      },
-      {
-        "entity_id": "/e/subtracting_fractions/",
-        "entity_kind": "Exercise",
-        "is_essential": false,
-        "sort_order": 6
-      }
-    ],
-    "id": "g5_u500_p5",
-    "show": true,
-    "tag": "Grade 5",
-    "title": "Playlist Optional Prerequisite: Basic Fraction",
-    "unit": 100
-  },
-  {
-    "entries": [
-      {
-        "entity_id": "/e/dividing_decimals_0.5/",
-        "entity_kind": "Exercise",
-        "is_essential": false,
-        "sort_order": 0
-      },
-      {
-        "entity_id": "/e/decimals_on_the_number_line_1/",
-        "entity_kind": "Exercise",
-        "is_essential": false,
-        "sort_order": 1
-      },
-      {
-        "entity_id": "/e/significant_figures_1/",
-        "entity_kind": "Exercise",
-        "is_essential": false,
-        "sort_order": 2
-      },
-      {
-        "entity_id": "/e/understanding_moving_the_decimal/",
-        "entity_kind": "Exercise",
-        "is_essential": false,
-        "sort_order": 3
-      },
-      {
-        "entity_id": "/e/converting_fractions_to_decimals_0.5/",
-        "entity_kind": "Exercise",
-        "is_essential": false,
-        "sort_order": 4
-      }
-    ],
-    "id": "g5_u500_p6",
-    "show": true,
-    "tag": "Grade 5",
-    "title": "Playlist Optional Prerequisite: Decimals",
-    "unit": 100
-  },
-  {
-    "entries": [
-      {
-        "entity_id": "/e/equivalent_fractions_2/",
-        "entity_kind": "Exercise",
-        "is_essential": false,
-        "sort_order": 0
-      },
-      {
-        "entity_id": "/e/fractions_cut_and_copy_1/",
-        "entity_kind": "Exercise",
-        "is_essential": false,
-        "sort_order": 1
-      },
-      {
-        "entity_id": "/e/ordering_fractions/",
-        "entity_kind": "Exercise",
-        "is_essential": false,
-        "sort_order": 2
-      },
-      {
-        "entity_id": "/e/multiplying_fractions/",
-        "entity_kind": "Exercise",
-        "is_essential": false,
-        "sort_order": 3
-      },
-      {
-        "entity_id": "/e/dividing_fractions_2/",
-        "entity_kind": "Exercise",
-        "is_essential": false,
-        "sort_order": 4
-      },
-      {
-        "entity_id": "/e/fractions_on_the_number_line_2/",
-        "entity_kind": "Exercise",
-        "is_essential": false,
-        "sort_order": 5
-      },
-      {
-        "entity_id": "/e/comparing_improper_fractions_and_mixed_numbers/",
-        "entity_kind": "Exercise",
-        "is_essential": false,
-        "sort_order": 6
-      },
-      {
-        "entity_id": "/e/ordering_improper_fractions_and_mixed_numbers/",
-        "entity_kind": "Exercise",
-        "is_essential": false,
-        "sort_order": 7
-      },
-      {
-        "entity_id": "/e/fractions_cut_and_copy_2/",
-        "entity_kind": "Exercise",
-        "is_essential": false,
-        "sort_order": 8
-      },
-      {
-        "entity_id": "/e/fractions_on_the_number_line_3/",
-        "entity_kind": "Exercise",
-        "is_essential": false,
-        "sort_order": 9
-      },
-      {
-        "entity_id": "/e/adding_subtracting_mixed_numbers_1/",
-        "entity_kind": "Exercise",
-        "is_essential": false,
-        "sort_order": 10
-      },
-      {
-        "entity_id": "/e/multiplying_mixed_numbers_1/",
-        "entity_kind": "Exercise",
-        "is_essential": false,
-        "sort_order": 11
-      },
-      {
-        "entity_id": "/e/converting_fractions_to_decimals/",
-        "entity_kind": "Exercise",
-        "is_essential": false,
-        "sort_order": 12
-      },
-      {
-        "entity_id": "/e/converting_decimals_to_fractions_2/",
-        "entity_kind": "Exercise",
-        "is_essential": false,
-        "sort_order": 13
-      },
-      {
-        "entity_id": "/e/ordering_numbers/",
-        "entity_kind": "Exercise",
-        "is_essential": false,
-        "sort_order": 14
-      }
-    ],
-    "id": "g5_u501_ap1",
-    "show": false,
-    "tag": "Grade 5",
-    "title": "Playlist AP: Fractions",
-    "unit": 101
-  },
-  {
-    "entries": [
-      {
-        "entity_id": "/e/adding_fractions_with_common_denominators/",
-        "entity_kind": "Exercise",
-        "is_essential": true,
-        "sort_order": 0
-      },
-      {
-        "entity_id": "/e/subtracting_fractions_with_common_denominators/",
-        "entity_kind": "Exercise",
-        "is_essential": true,
-        "sort_order": 1
-      },
-      {
-        "entity_id": "/e/converting_mixed_numbers_and_improper_fractions/",
-        "entity_kind": "Exercise",
-        "is_essential": true,
-        "sort_order": 2
-      },
-      {
-        "entity_id": "/e/equivalent_fractions/",
-        "entity_kind": "Exercise",
-        "is_essential": true,
-        "sort_order": 3
-      },
-      {
-        "entity_id": "/e/simplifying_fractions/",
-        "entity_kind": "Exercise",
-        "is_essential": true,
-        "sort_order": 4
-      },
-      {
-        "entity_id": "/e/comparing_fractions_2/",
-        "entity_kind": "Exercise",
-        "is_essential": true,
-        "sort_order": 5
-      },
-      {
-        "entity_id": "/e/adding_and_subtracting_fractions/",
-        "entity_kind": "Exercise",
-        "is_essential": true,
-        "sort_order": 6
-      },
-      {
-        "entity_id": "/e/adding_subtracting_mixed_numbers_0.5/",
-        "entity_kind": "Exercise",
-        "is_essential": true,
-        "sort_order": 7
-      }
-    ],
-    "id": "g5_u501_p1",
-    "show": true,
-    "tag": "Grade 5",
-    "title": "Playlist Core: Fractions",
-    "unit": 101
-  },
-  {
-    "entries": [
-      {
-        "entity_id": "/e/adding_fractions/",
-        "entity_kind": "Exercise",
-        "is_essential": true,
-        "sort_order": 0
-      },
-      {
-        "entity_id": "/e/subtracting_fractions/",
-        "entity_kind": "Exercise",
-        "is_essential": true,
-        "sort_order": 1
-      },
-      {
-        "entity_id": "/e/adding_and_subtracting_fractions/",
-        "entity_kind": "Exercise",
-        "is_essential": true,
-        "sort_order": 2
-      },
-      {
-        "entity_id": "/e/fractions_on_the_number_line_3/",
-        "entity_kind": "Exercise",
-        "is_essential": true,
-        "sort_order": 3
-      },
-      {
-        "entity_id": "/e/adding_subtracting_mixed_numbers_0.5/",
-        "entity_kind": "Exercise",
-        "is_essential": true,
-        "sort_order": 4
-      },
-      {
-        "entity_id": "/e/adding_subtracting_mixed_numbers_1/",
-        "entity_kind": "Exercise",
-        "is_essential": true,
-        "sort_order": 5
-      }
-    ],
-    "id": "g5_u501_p2",
-    "show": false,
-    "tag": "Grade 5",
-    "title": "Playlist 2: Fractions Addition and Subtraction",
-    "unit": 101
-  },
-  {
-    "entries": [
-      {
-        "entity_id": "/e/decimals_on_the_number_line_3/",
-        "entity_kind": "Exercise",
-        "is_essential": false,
-        "sort_order": 0
-      },
-      {
-        "entity_id": "/e/adding_and_subtracting_decimals_word_problems/",
-        "entity_kind": "Exercise",
-        "is_essential": false,
-        "sort_order": 1
-      },
-      {
-        "entity_id": "/e/multiplying_decimals/",
-        "entity_kind": "Exercise",
-        "is_essential": false,
-        "sort_order": 2
-      },
-      {
-        "entity_id": "/e/dividing_decimals_1/",
-        "entity_kind": "Exercise",
-        "is_essential": false,
-        "sort_order": 3
-      },
-      {
-        "entity_id": "/e/dividing_decimals_2/",
-        "entity_kind": "Exercise",
-        "is_essential": false,
-        "sort_order": 4
-      },
-      {
-        "entity_id": "/e/converting_decimals_to_fractions_2/",
-        "entity_kind": "Exercise",
-        "is_essential": false,
-        "sort_order": 5
-      },
-      {
-        "entity_id": "/e/estimation_with_decimals/",
-        "entity_kind": "Exercise",
-        "is_essential": false,
-        "sort_order": 6
-      },
-      {
-        "entity_id": "/e/adding_and_subtracting_rational_numbers/",
-        "entity_kind": "Exercise",
-        "is_essential": false,
-        "sort_order": 7
-      }
-    ],
-    "id": "g5_u502_ap1",
-    "show": false,
-    "tag": "Grade 5",
-    "title": "Playlist AP: Decimals",
-    "unit": 102
-  },
-  {
-    "entries": [
-      {
-        "entity_id": "/e/multiplying_fractions_by_integers/",
-        "entity_kind": "Exercise",
-        "is_essential": true,
-        "sort_order": 0
-      },
-      {
-        "entity_id": "/e/multiplying_fractions_0.5/",
-        "entity_kind": "Exercise",
-        "is_essential": true,
-        "sort_order": 1
-      },
-      {
-        "entity_id": "/e/dividing_fractions_0.5/",
-        "entity_kind": "Exercise",
-        "is_essential": true,
-        "sort_order": 2
-      },
-      {
-        "entity_id": "/e/dividing_fractions/",
-        "entity_kind": "Exercise",
-        "is_essential": true,
-        "sort_order": 3
-      },
-      {
-        "entity_id": "/e/decimals_on_the_number_line_2/",
-        "entity_kind": "Exercise",
-        "is_essential": true,
-        "sort_order": 4
-      },
-      {
-        "entity_id": "/e/understanding_decimals_place_value/",
-        "entity_kind": "Exercise",
-        "is_essential": true,
-        "sort_order": 5
-      },
-      {
-        "entity_id": "/e/rounding_numbers/",
-        "entity_kind": "Exercise",
-        "is_essential": false,
-        "sort_order": 6
-      },
-      {
-        "entity_id": "/e/converting_decimals_to_fractions_1/",
-        "entity_kind": "Exercise",
-        "is_essential": true,
-        "sort_order": 7
-      }
-    ],
-    "id": "g5_u502_p1",
-    "show": true,
-    "tag": "Grade 5",
-    "title": "Playlist Core: Fractions Multiplication and Division",
-    "unit": 102
-  },
-  {
-    "entries": [
-      {
-        "entity_id": "/e/understanding_decimals_place_value/",
-        "entity_kind": "Exercise",
-        "is_essential": true,
-        "sort_order": 0
-      },
-      {
-        "entity_id": "/e/converting_fractions_to_decimals/",
-        "entity_kind": "Exercise",
-        "is_essential": true,
-        "sort_order": 1
-      },
-      {
-        "entity_id": "/e/converting_decimals_to_fractions_1/",
-        "entity_kind": "Exercise",
-        "is_essential": true,
-        "sort_order": 2
-      },
-      {
-        "entity_id": "/e/converting_decimals_to_fractions_2/",
-        "entity_kind": "Exercise",
-        "is_essential": true,
-        "sort_order": 3
-      }
-    ],
-    "id": "g5_u502_p2",
-    "show": false,
-    "tag": "Grade 5",
-    "title": "Playlist 3: Fractions conversion",
-    "unit": 102
-  },
-  {
-    "entries": [
-      {
-        "entity_id": "/e/converting_decimals_to_percents/",
-        "entity_kind": "Exercise",
-        "is_essential": false,
-        "sort_order": 0
-      },
-      {
-        "entity_id": "/e/converting_percents_to_decimals/",
-        "entity_kind": "Exercise",
-        "is_essential": false,
-        "sort_order": 1
-      },
-      {
-        "entity_id": "/e/finding_percents/",
-        "entity_kind": "Exercise",
-        "is_essential": false,
-        "sort_order": 2
-      },
-      {
-        "entity_id": "/e/discount_tax_and_tip_word_problems/",
-        "entity_kind": "Exercise",
-        "is_essential": false,
-        "sort_order": 3
-      },
-      {
-        "entity_id": "/e/markup_and_commission_word_problems/",
-        "entity_kind": "Exercise",
-        "is_essential": false,
-        "sort_order": 4
-      }
-    ],
-    "id": "g5_u503_ap1",
-    "show": false,
-    "tag": "Grade 5",
-    "title": "Playlist AP: Percentages",
-    "unit": 103
-  },
-  {
-    "entries": [
-      {
-        "entity_id": "/e/comparing_decimals_1/",
-        "entity_kind": "Exercise",
-        "is_essential": true,
-        "sort_order": 0
-      },
-      {
-        "entity_id": "/e/comparing_decimals_2/",
-        "entity_kind": "Exercise",
-        "is_essential": true,
-        "sort_order": 1
-      },
-      {
-        "entity_id": "/e/adding_decimals_0.5/",
-        "entity_kind": "Exercise",
-        "is_essential": true,
-        "sort_order": 2
-      },
-      {
-        "entity_id": "/e/adding_decimals/",
-        "entity_kind": "Exercise",
-        "is_essential": true,
-        "sort_order": 3
-      },
-      {
-        "entity_id": "/e/adding_decimals_2/",
-        "entity_kind": "Exercise",
-        "is_essential": true,
-        "sort_order": 4
-      },
-      {
-        "entity_id": "/e/subtracting_decimals_0.5/",
-        "entity_kind": "Exercise",
-        "is_essential": true,
-        "sort_order": 5
-      },
-      {
-        "entity_id": "/e/subtracting_decimals/",
-        "entity_kind": "Exercise",
-        "is_essential": true,
-        "sort_order": 6
-      }
-    ],
-    "id": "g5_u503_p1",
-    "show": true,
-    "tag": "Grade 5",
-    "title": "Playlist Core: Comparing Decimals and Decimal Operations",
-    "unit": 103
-  },
-  {
-    "entries": [
-      {
-        "entity_id": "/e/subtracting_decimals_0.5/",
-        "entity_kind": "Exercise",
-        "is_essential": true,
-        "sort_order": 0
-      },
-      {
-        "entity_id": "/e/subtracting_decimals/",
-        "entity_kind": "Exercise",
-        "is_essential": true,
-        "sort_order": 1
-      },
-      {
-        "entity_id": "/e/adding_and_subtracting_decimals_word_problems/",
-        "entity_kind": "Exercise",
-        "is_essential": true,
-        "sort_order": 2
-      },
-      {
-        "entity_id": "/e/multiplying_decimals/",
-        "entity_kind": "Exercise",
-        "is_essential": true,
-        "sort_order": 3
-      }
-    ],
-    "id": "g5_u503_p2",
-    "show": false,
-    "tag": "Grade 5",
-    "title": "Playlist 2: Subtracting and Multiplying Decimals",
-    "unit": 103
-  },
-  {
-    "entries": [
-      {
-        "entity_id": "/e/points_lines_and_planes/",
-        "entity_kind": "Exercise",
-        "is_essential": false,
-        "sort_order": 0
-      },
-      {
-        "entity_id": "/e/measuring_segments/",
-        "entity_kind": "Exercise",
-        "is_essential": false,
-        "sort_order": 1
-      },
-      {
-        "entity_id": "/e/congruent_segments/",
-        "entity_kind": "Exercise",
-        "is_essential": false,
-        "sort_order": 2
-      },
-      {
-        "entity_id": "/e/vertical_angles/",
-        "entity_kind": "Exercise",
-        "is_essential": false,
-        "sort_order": 3
-      },
-      {
-        "entity_id": "/e/congruent_angles/",
-        "entity_kind": "Exercise",
-        "is_essential": false,
-        "sort_order": 4
-      },
-      {
-        "entity_id": "/e/parallel_lines_1/",
-        "entity_kind": "Exercise",
-        "is_essential": false,
-        "sort_order": 5
-      },
-      {
-        "entity_id": "/e/complementary_and_supplementary_angles/",
-        "entity_kind": "Exercise",
-        "is_essential": false,
-        "sort_order": 6
-      },
-      {
-        "entity_id": "/e/exploring_angle_pairs_1/",
-        "entity_kind": "Exercise",
-        "is_essential": false,
-        "sort_order": 7
-      },
-      {
-        "entity_id": "/e/radius_diameter_and_circumference/",
-        "entity_kind": "Exercise",
-        "is_essential": false,
-        "sort_order": 8
-      },
-      {
-        "entity_id": "/e/area_of_a_circle/",
-        "entity_kind": "Exercise",
-        "is_essential": false,
-        "sort_order": 9
-      },
-      {
-        "entity_id": "/e/area_1/",
-        "entity_kind": "Exercise",
-        "is_essential": false,
-        "sort_order": 10
-      },
-      {
-        "entity_id": "/e/area_of_squares_and_rectangles/",
-        "entity_kind": "Exercise",
-        "is_essential": false,
-        "sort_order": 11
-      }
-    ],
-    "id": "g5_u504_ap1",
-    "show": false,
-    "tag": "Grade 5",
-    "title": "Playlist AP: Geometry",
-    "unit": 104
-  },
-  {
-    "entries": [
-      {
-        "entity_id": "/e/recognizing_rays_lines_and_line_segments/",
-        "entity_kind": "Exercise",
-        "is_essential": true,
-        "sort_order": 0
-      },
-      {
-        "entity_id": "/e/measuring_angles/",
-        "entity_kind": "Exercise",
-        "is_essential": true,
-        "sort_order": 1
-      },
-      {
-        "entity_id": "/e/angle_types/",
-        "entity_kind": "Exercise",
-        "is_essential": true,
-        "sort_order": 2
-      },
-      {
-        "entity_id": "/e/triangle_types/",
-        "entity_kind": "Exercise",
-        "is_essential": true,
-        "sort_order": 3
-      },
-      {
-        "entity_id": "/e/perimeter_1/",
-        "entity_kind": "Exercise",
-        "is_essential": true,
-        "sort_order": 4
-      },
-      {
-        "entity_id": "/e/perimeter_of_squares_and_rectangles/",
-        "entity_kind": "Exercise",
-        "is_essential": true,
-        "sort_order": 5
-      }
-    ],
-    "id": "g5_u504_p1",
-    "show": true,
-    "tag": "Grade 5",
-    "title": "Playlist Core: Lines, Segments and Angles, Triangles, Circles",
-    "unit": 104
-  },
-  {
-    "entries": [
-      {
-        "entity_id": "/e/triangle_types/",
-        "entity_kind": "Exercise",
-        "is_essential": true,
-        "sort_order": 0
-      },
-      {
-        "entity_id": "/e/radius_diameter_circumference/",
-        "entity_kind": "Exercise",
-        "is_essential": true,
-        "sort_order": 1
-      },
-      {
-        "entity_id": "/e/area_of_a_circle/",
-        "entity_kind": "Exercise",
-        "is_essential": true,
-        "sort_order": 2
-      }
-    ],
-    "id": "g5_u504_p2",
-    "show": false,
-    "tag": "Grade 5",
-    "title": "Playlist 2: Triangles, Circles",
-    "unit": 104
-  },
-  {
-    "entries": [
-      {
-        "entity_id": "Subtitle: Week 1",
-        "entity_kind": "Divider",
-        "sort_order": 0
-      },
-      {
-        "entity_id": "/v/divisibility-tests-for-2--3--4--5--6--9--10/",
-        "entity_kind": "Video",
-        "is_essential": true,
-        "sort_order": 1
-      },
-      {
-        "entity_id": "/v/recognizing-divisibility/",
-        "entity_kind": "Video",
-        "is_essential": true,
-        "sort_order": 2
-      },
-      {
-        "entity_id": "/v/the-why-of-the-3-divisibility-rule/",
-        "entity_kind": "Video",
-        "is_essential": true,
-        "sort_order": 3
-      },
-      {
-        "entity_id": "/v/the-why-of-the-9-divisibility-rule/",
-        "entity_kind": "Video",
-        "is_essential": true,
-        "sort_order": 4
-      },
-      {
-        "entity_id": "/e/divisibility_tests/",
-        "entity_kind": "Exercise",
-        "is_essential": true,
-        "sort_order": 5
-      },
-      {
-        "entity_id": "/v/prime-numbers/",
-        "entity_kind": "Video",
-        "is_essential": true,
-        "sort_order": 6
-      },
-      {
-        "entity_id": "/v/recognizing-prime-numbers/",
-        "entity_kind": "Video",
-        "is_essential": true,
-        "sort_order": 7
-      },
-      {
-        "entity_id": "/e/composite_numbers/",
-        "entity_kind": "Exercise",
-        "is_essential": true,
-        "sort_order": 8
-      },
-      {
-        "entity_id": "Subtitle: Week 2",
-        "entity_kind": "Divider",
-        "sort_order": 9
-      },
-      {
-        "entity_id": "/v/prime-factorization/",
-        "entity_kind": "Video",
-        "is_essential": true,
-        "sort_order": 10
-      },
-      {
-        "entity_id": "/v/prime-factorization-exercise/",
-        "entity_kind": "Video",
-        "is_essential": true,
-        "sort_order": 11
-      },
-      {
-        "entity_id": "/v/the-fundamental-theorem-of-arithmetic/",
-        "entity_kind": "Video",
-        "is_essential": true,
-        "sort_order": 12
-      },
-      {
-        "entity_id": "/v/common-divisibility-examples/",
-        "entity_kind": "Video",
-        "is_essential": true,
-        "sort_order": 13
-      },
-      {
-        "entity_id": "/e/prime_factorization/",
-        "entity_kind": "Exercise",
-        "is_essential": true,
-        "sort_order": 14
-      },
-      {
-        "entity_id": "/e/the_fundamental_theorem_of_arithmetic/",
-        "entity_kind": "Exercise",
-        "is_essential": true,
-        "sort_order": 15
-      },
-      {
-        "entity_id": "/e/divisibility/",
-        "entity_kind": "Exercise",
-        "is_essential": true,
-        "sort_order": 16
-      }
-    ],
-    "id": "g6_p1",
-    "show": false,
-    "tag": "Grade 6",
-    "title": "Playlist 1: Test of divisibility and prime numbers",
-    "unit": 1
-  },
-  {
-    "entries": [
-      {
-        "entity_id": "Subtitle: Week 13",
-        "entity_kind": "Divider",
-        "sort_order": 0
-      },
-      {
-        "entity_id": "/v/quadrilateral-overview/",
-        "entity_kind": "Video",
-        "is_essential": true,
-        "sort_order": 1
-      },
-      {
-        "entity_id": "/v/quadrilateral-properties/",
-        "entity_kind": "Video",
-        "is_essential": true,
-        "sort_order": 2
-      },
-      {
-        "entity_id": "/v/area-of-a-parallelogram/",
-        "entity_kind": "Video",
-        "is_essential": true,
-        "sort_order": 3
-      },
-      {
-        "entity_id": "/v/area-of-a-trapezoid-1/",
-        "entity_kind": "Video",
-        "is_essential": true,
-        "sort_order": 4
-      },
-      {
-        "entity_id": "/v/area-of-a-kite/",
-        "entity_kind": "Video",
-        "is_essential": true,
-        "sort_order": 5
-      },
-      {
-        "entity_id": "/v/perimeter-of-a-polygon/",
-        "entity_kind": "Video",
-        "is_essential": true,
-        "sort_order": 6
-      },
-      {
-        "entity_id": "/v/perimeter-and-area-of-a-non-standard-polygon/",
-        "entity_kind": "Video",
-        "is_essential": true,
-        "sort_order": 7
-      },
-      {
-        "entity_id": "/e/area_of_parallelograms/",
-        "entity_kind": "Exercise",
-        "is_essential": true,
-        "sort_order": 8
-      },
-      {
-        "entity_id": "/e/areas_of_trapezoids_rhombi_and_kites/",
-        "entity_kind": "Exercise",
-        "is_essential": true,
-        "sort_order": 9
-      },
-      {
-        "entity_id": "Quiz",
-        "entity_kind": "Quiz",
-        "sort_order": 10
-      }
-    ],
-    "id": "g6_p10",
-    "show": false,
-    "tag": "Grade 6",
-    "title": "Playlist 10: Perimeter and area of quadrilaterals",
-    "unit": 3
-  },
-  {
-    "entries": [
-      {
-        "entity_id": "Subtitle: Week 14",
-        "entity_kind": "Divider",
-        "sort_order": 0
-      },
-      {
-        "entity_id": "/v/introduction-to-ratios--new-hd-version/",
-        "entity_kind": "Video",
-        "is_essential": true,
-        "sort_order": 1
-      },
-      {
-        "entity_id": "/v/ratios-as-fractions-in-simplest-form/",
-        "entity_kind": "Video",
-        "is_essential": true,
-        "sort_order": 2
-      },
-      {
-        "entity_id": "/v/simplifying-rates-and-ratios/",
-        "entity_kind": "Video",
-        "is_essential": true,
-        "sort_order": 3
-      },
-      {
-        "entity_id": "/v/describing-ratios-exercise/",
-        "entity_kind": "Video",
-        "is_essential": true,
-        "sort_order": 4
-      },
-      {
-        "entity_id": "/e/expressing_ratios_as_fractions/",
-        "entity_kind": "Exercise",
-        "is_essential": true,
-        "sort_order": 5
-      },
-      {
-        "entity_id": "/v/ratio-word-problem-exercise-example-1/",
-        "entity_kind": "Video",
-        "is_essential": true,
-        "sort_order": 6
-      },
-      {
-        "entity_id": "/v/ratio-word-problem-exercise-example-2/",
-        "entity_kind": "Video",
-        "is_essential": true,
-        "sort_order": 7
-      },
-      {
-        "entity_id": "Subtitle: Week 15",
-        "entity_kind": "Divider",
-        "sort_order": 8
-      },
-      {
-        "entity_id": "/v/understanding-proportions/",
-        "entity_kind": "Video",
-        "is_essential": true,
-        "sort_order": 9
-      },
-      {
-        "entity_id": "/v/solving-ratio-problems-with-tables-exercise/",
-        "entity_kind": "Video",
-        "is_essential": true,
-        "sort_order": 10
-      },
-      {
-        "entity_id": "/v/solving-ratio-problems-with-tables-exercise-2/",
-        "entity_kind": "Video",
-        "is_essential": true,
-        "sort_order": 11
-      },
-      {
-        "entity_id": "/v/solving-ratio-problems-with-tables-exercise-3/",
-        "entity_kind": "Video",
-        "is_essential": true,
-        "sort_order": 12
-      },
-      {
-        "entity_id": "/e/ratio_word_problems/",
-        "entity_kind": "Exercise",
-        "is_essential": true,
-        "sort_order": 13
-      },
-      {
-        "entity_id": "/v/rational-number-word-problem-example-1/",
-        "entity_kind": "Video",
-        "is_essential": true,
-        "sort_order": 14
-      },
-      {
-        "entity_id": "/v/rational-number-word-problem-example-2/",
-        "entity_kind": "Video",
-        "is_essential": true,
-        "sort_order": 15
-      }
-    ],
-    "id": "g6_p11",
-    "show": false,
-    "tag": "Grade 6",
-    "title": "Playlist 11: Ratio and proportion",
-    "unit": 4
-  },
-  {
-    "entries": [
-      {
-        "entity_id": "Subtitle: Week 16",
-        "entity_kind": "Divider",
-        "sort_order": 0
-      },
-      {
-        "entity_id": "/v/solving-percent-problems/",
-        "entity_kind": "Video",
-        "is_essential": false,
-        "sort_order": 1
-      },
-      {
-        "entity_id": "/v/solving-percent-problems-2/",
-        "entity_kind": "Video",
-        "is_essential": false,
-        "sort_order": 2
-      },
-      {
-        "entity_id": "/v/solving-percent-problems-3/",
-        "entity_kind": "Video",
-        "is_essential": false,
-        "sort_order": 3
-      },
-      {
-        "entity_id": "/v/growing-by-a-percentage/",
-        "entity_kind": "Video",
-        "is_essential": false,
-        "sort_order": 4
-      },
-      {
-        "entity_id": "/e/discount_tax_and_tip_word_problems/",
-        "entity_kind": "Exercise",
-        "is_essential": false,
-        "sort_order": 5
-      },
-      {
-        "entity_id": "/e/markup_and_commission_word_problems/",
-        "entity_kind": "Exercise",
-        "is_essential": false,
-        "sort_order": 6
-      },
-      {
-        "entity_id": "Quiz",
-        "entity_kind": "Quiz",
-        "sort_order": 7
-      }
-    ],
-    "id": "g6_p12",
-    "show": false,
-    "tag": "Grade 6",
-    "title": "Playlist 12: Find the missing quantity, when 2 out of 3 quantities are given (principal, rate of interest, period)",
-    "unit": 4
-  },
-  {
-    "entries": [
-      {
-        "entity_id": "Subtitle: Week 17",
-        "entity_kind": "Divider",
-        "sort_order": 0
-      },
-      {
-        "entity_id": "/v/origins-of-algebra/",
-        "entity_kind": "Video",
-        "is_essential": true,
-        "sort_order": 1
-      },
-      {
-        "entity_id": "/v/abstract-ness/",
-        "entity_kind": "Video",
-        "is_essential": true,
-        "sort_order": 2
-      },
-      {
-        "entity_id": "/v/the-beauty-of-algebra/",
-        "entity_kind": "Video",
-        "is_essential": true,
-        "sort_order": 3
-      },
-      {
-        "entity_id": "/v/descartes-and-cartesian-coordinates/",
-        "entity_kind": "Video",
-        "is_essential": true,
-        "sort_order": 4
-      },
-      {
-        "entity_id": "/v/why-all-the-letters-in-algebra/",
-        "entity_kind": "Video",
-        "is_essential": true,
-        "sort_order": 5
-      }
-    ],
-    "id": "g6_p13",
-    "show": false,
-    "tag": "Grade 6",
-    "title": "Playlist 13: Overview and history of algebra",
-    "unit": 4
-  },
-  {
-    "entries": [
-      {
-        "entity_id": "/v/why-we-do-the-same--thing-to-both-sides--simple-equations/",
-        "entity_kind": "Video",
-        "is_essential": true,
-        "sort_order": 0
-      },
-      {
-        "entity_id": "/v/representing-a-relationship-with-a-simple-equation/",
-        "entity_kind": "Video",
-        "is_essential": true,
-        "sort_order": 1
-      },
-      {
-        "entity_id": "/v/one-step-equation-intuition/",
-        "entity_kind": "Video",
-        "is_essential": true,
-        "sort_order": 2
-      },
-      {
-        "entity_id": "/v/one-step-equation-intuition-exercise-intro/",
-        "entity_kind": "Video",
-        "is_essential": true,
-        "sort_order": 3
-      },
-      {
-        "entity_id": "/v/adding-and-subtracting-the-same-thing-from-both-sides/",
-        "entity_kind": "Video",
-        "is_essential": true,
-        "sort_order": 4
-      },
-      {
-        "entity_id": "/v/intuition-why-we-divide-both-sides/",
-        "entity_kind": "Video",
-        "is_essential": true,
-        "sort_order": 5
-      },
-      {
-        "entity_id": "Subtitle: Week 18",
-        "entity_kind": "Divider",
-        "sort_order": 6
-      },
-      {
-        "entity_id": "/v/why-we-do-the-same--thing-to-both-sides--two-step-equations/",
-        "entity_kind": "Video",
-        "is_essential": true,
-        "sort_order": 7
-      },
-      {
-        "entity_id": "/v/why-we-do-the-same--thing-to-both-sides-multi-step-equations/",
-        "entity_kind": "Video",
-        "is_essential": true,
-        "sort_order": 8
-      },
-      {
-        "entity_id": "/v/why-we-do-the-same--thing-to-both-sides-basic-systems/",
-        "entity_kind": "Video",
-        "is_essential": true,
-        "sort_order": 9
-      },
-      {
-        "entity_id": "/v/why-all-the-letters-in-algebra/",
-        "entity_kind": "Video",
-        "is_essential": true,
-        "sort_order": 10
-      },
-      {
-        "entity_id": "/e/one_step_equation_intuition/",
-        "entity_kind": "Exercise",
-        "is_essential": true,
-        "sort_order": 11
-      },
-      {
-        "entity_id": "Quiz",
-        "entity_kind": "Quiz",
-        "sort_order": 12
-      }
-    ],
-    "id": "g6_p14",
-    "show": false,
-    "tag": "Grade 6",
-    "title": "Playlist 14: The why of algebra",
-    "unit": 5
-  },
-  {
-    "entries": [
-      {
-        "entity_id": "Subtitle: Week 19",
-        "entity_kind": "Divider",
-        "sort_order": 0
-      },
-      {
-        "entity_id": "/v/what-is-a-variable/",
-        "entity_kind": "Video",
-        "is_essential": true,
-        "sort_order": 1
-      },
-      {
-        "entity_id": "/v/why-aren-t-we-using-the-multiplication-sign/",
-        "entity_kind": "Video",
-        "is_essential": true,
-        "sort_order": 2
-      },
-      {
-        "entity_id": "/v/variables-and-expressions-1/",
-        "entity_kind": "Video",
-        "is_essential": true,
-        "sort_order": 3
-      },
-      {
-        "entity_id": "/v/evaluate-a-formula-using-substitution/",
-        "entity_kind": "Video",
-        "is_essential": true,
-        "sort_order": 4
-      },
-      {
-        "entity_id": "/e/evaluating_expressions_1/",
-        "entity_kind": "Exercise",
-        "is_essential": true,
-        "sort_order": 5
-      },
-      {
-        "entity_id": "/v/ca-algebra-i--number-properties-and-absolute-value/",
-        "entity_kind": "Video",
-        "is_essential": true,
-        "sort_order": 6
-      },
-      {
-        "entity_id": "/v/properties-of-numbers-1/",
-        "entity_kind": "Video",
-        "is_essential": true,
-        "sort_order": 7
-      },
-      {
-        "entity_id": "/v/number-properties-terminology-1/",
-        "entity_kind": "Video",
-        "is_essential": true,
-        "sort_order": 8
-      },
-      {
-        "entity_id": "/v/identity-property-of-1/",
-        "entity_kind": "Video",
-        "is_essential": true,
-        "sort_order": 9
-      }
-    ],
-    "id": "g6_p15",
-    "show": false,
-    "tag": "Grade 6",
-    "title": "Playlist 15: Algebra-variables and expressions",
-    "unit": 5
-  },
-  {
-    "entries": [
-      {
-        "entity_id": "Subtitle: Week 20",
-        "entity_kind": "Divider",
-        "sort_order": 0
-      },
-      {
-        "entity_id": "/v/segment-addition/",
-        "entity_kind": "Video",
-        "is_essential": true,
-        "sort_order": 1
-      },
-      {
-        "entity_id": "/e/segment_addition/",
-        "entity_kind": "Exercise",
-        "is_essential": true,
-        "sort_order": 2
-      },
-      {
-        "entity_id": "/v/midpoint-of-a-segment/",
-        "entity_kind": "Video",
-        "is_essential": true,
-        "sort_order": 3
-      },
-      {
-        "entity_id": "/e/midpoint_of_a_segment/",
-        "entity_kind": "Exercise",
-        "is_essential": true,
-        "sort_order": 4
-      },
-      {
-        "entity_id": "/v/challenging-perimeter-problem/",
-        "entity_kind": "Video",
-        "is_essential": true,
-        "sort_order": 5
-      },
-      {
-        "entity_id": "Quiz",
-        "entity_kind": "Quiz",
-        "sort_order": 6
-      }
-    ],
-    "id": "g6_p16",
-    "show": false,
-    "tag": "Grade 6",
-    "title": "Playlist 16: Determining length of a segment using algebra",
-    "unit": 5
-  },
-  {
-    "entries": [
-      {
-        "entity_id": "v/dividing-completely-to-get-decimal-answer/",
-        "entity_kind": "Video",
-        "is_essential": true,
-        "sort_order": 0
-      },
-      {
-        "entity_id": "/v/dividing-completely-to-get-decimal-answer-example-2/",
-        "entity_kind": "Video",
-        "is_essential": true,
-        "sort_order": 1
-      },
-      {
-        "entity_id": "/v/dividing-a-decimal-by-a-whole-number/",
-        "entity_kind": "Video",
-        "is_essential": true,
-        "sort_order": 2
-      },
-      {
-        "entity_id": "/v/dividing-a-whole-number-by-a-decimal/",
-        "entity_kind": "Video",
-        "is_essential": true,
-        "sort_order": 3
-      },
-      {
-        "entity_id": "/v/dividing-decimals/",
-        "entity_kind": "Video",
-        "is_essential": true,
-        "sort_order": 4
-      },
-      {
-        "entity_id": "/v/dividing-decimal/",
-        "entity_kind": "Video",
-        "is_essential": true,
-        "sort_order": 5
-      },
-      {
-        "entity_id": "/e/dividing_decimals_0.5/",
-        "entity_kind": "Exercise",
-        "is_essential": true,
-        "sort_order": 6
-      },
-      {
-        "entity_id": "/e/dividing_decimals_1/",
-        "entity_kind": "Exercise",
-        "is_essential": true,
-        "sort_order": 7
-      },
-      {
-        "entity_id": "/e/dividing_decimals_2/",
-        "entity_kind": "Exercise",
-        "is_essential": true,
-        "sort_order": 8
-      }
-    ],
-    "id": "g6_p17",
-    "show": false,
-    "tag": "Grade 6",
-    "title": "Playlist 17: Dividing decimals",
-    "unit": 5
-  },
-  {
-    "entries": [
-      {
-        "entity_id": "Subtitle: Week 21",
-        "entity_kind": "Divider",
-        "sort_order": 0
-      },
-      {
-        "entity_id": "/v/converting-fractions-to-decimals--ex1/",
-        "entity_kind": "Video",
-        "is_essential": true,
-        "sort_order": 1
-      },
-      {
-        "entity_id": "/v/converting-fractions-to-decimals--ex2/",
-        "entity_kind": "Video",
-        "is_essential": true,
-        "sort_order": 2
-      },
-      {
-        "entity_id": "/v/converting-fractions-to-decimals/",
-        "entity_kind": "Video",
-        "is_essential": true,
-        "sort_order": 3
-      },
-      {
-        "entity_id": "/v/converting-fractions-to-decimals-example/",
-        "entity_kind": "Video",
-        "is_essential": true,
-        "sort_order": 4
-      },
-      {
-        "entity_id": "/e/converting_fractions_to_decimals/",
-        "entity_kind": "Exercise",
-        "is_essential": true,
-        "sort_order": 5
-      },
-      {
-        "entity_id": "/v/decimals-and-fractions/",
-        "entity_kind": "Video",
-        "is_essential": true,
-        "sort_order": 6
-      },
-      {
-        "entity_id": "/v/converting-decimals-to-fractions-1--ex-1/",
-        "entity_kind": "Video",
-        "is_essential": true,
-        "sort_order": 7
-      },
-      {
-        "entity_id": "/v/converting-decimals-to-fractions-1--ex-2/",
-        "entity_kind": "Video",
-        "is_essential": true,
-        "sort_order": 8
-      },
-      {
-        "entity_id": "/v/converting-decimals-to-fractions-1--ex-3/",
-        "entity_kind": "Video",
-        "is_essential": true,
-        "sort_order": 9
-      },
-      {
-        "entity_id": "/v/converting-decimals-to-fractions-2--ex-1/",
-        "entity_kind": "Video",
-        "is_essential": true,
-        "sort_order": 10
-      },
-      {
-        "entity_id": "/v/converting-decimals-to-fractions-2--ex-2/",
-        "entity_kind": "Video",
-        "is_essential": true,
-        "sort_order": 11
-      },
-      {
-        "entity_id": "/e/converting_decimals_to_fractions_1/",
-        "entity_kind": "Exercise",
-        "is_essential": true,
-        "sort_order": 12
-      },
-      {
-        "entity_id": "/e/converting_decimals_to_fractions_2/",
-        "entity_kind": "Exercise",
-        "is_essential": true,
-        "sort_order": 13
-      },
-      {
-        "entity_id": "Quiz",
-        "entity_kind": "Quiz",
-        "sort_order": 14
-      }
-    ],
-    "id": "g6_p18",
-    "show": false,
-    "tag": "Grade 6",
-    "title": "Playlist 18: Converting between fractions and decimals",
-    "unit": 5
-  },
-  {
-    "entries": [
-      {
-        "entity_id": "Subtitle: Week 22",
-        "entity_kind": "Divider",
-        "sort_order": 0
-      },
-      {
-        "entity_id": "/v/describing-the-meaning-of-percent/",
-        "entity_kind": "Video",
-        "is_essential": true,
-        "sort_order": 1
-      },
-      {
-        "entity_id": "/v/describing-the-meaning-of-percent-2/",
-        "entity_kind": "Video",
-        "is_essential": true,
-        "sort_order": 2
-      },
-      {
-        "entity_id": "/v/representing-a-number-as-a-decimal--percent--and-fraction/",
-        "entity_kind": "Video",
-        "is_essential": true,
-        "sort_order": 3
-      },
-      {
-        "entity_id": "/v/converting-decimals-to-percents--ex-1/",
-        "entity_kind": "Video",
-        "is_essential": true,
-        "sort_order": 4
-      },
-      {
-        "entity_id": "/v/converting-decimals-to-percents--ex-2/",
-        "entity_kind": "Video",
-        "is_essential": true,
-        "sort_order": 5
-      },
-      {
-        "entity_id": "/v/converting-percents-to-decimals--ex-1/",
-        "entity_kind": "Video",
-        "is_essential": true,
-        "sort_order": 6
-      },
-      {
-        "entity_id": "/v/converting-percents-to-decimals--ex-2/",
-        "entity_kind": "Video",
-        "is_essential": true,
-        "sort_order": 7
-      },
-      {
-        "entity_id": "/v/finding-percentages-example/",
-        "entity_kind": "Video",
-        "is_essential": true,
-        "sort_order": 8
-      },
-      {
-        "entity_id": "/v/percent-word-problems/",
-        "entity_kind": "Video",
-        "is_essential": true,
-        "sort_order": 9
-      },
-      {
-        "entity_id": "/v/taking-a-percentage-example/",
-        "entity_kind": "Video",
-        "is_essential": true,
-        "sort_order": 10
-      },
-      {
-        "entity_id": "/v/identifying-percent-amount-and-base/",
-        "entity_kind": "Video",
-        "is_essential": true,
-        "sort_order": 11
-      },
-      {
-        "entity_id": "/v/representing-a-number-as-a-decimal--percent--and-fraction-2/",
-        "entity_kind": "Video",
-        "is_essential": true,
-        "sort_order": 12
-      },
-      {
-        "entity_id": "/v/ordering-numeric-expressions_DUP_3/",
-        "entity_kind": "Video",
-        "is_essential": true,
-        "sort_order": 13
-      },
-      {
-        "entity_id": "/e/converting_decimals_to_percents/",
-        "entity_kind": "Exercise",
-        "is_essential": true,
-        "sort_order": 14
-      },
-      {
-        "entity_id": "/e/converting_percents_to_decimals/",
-        "entity_kind": "Exercise",
-        "is_essential": true,
-        "sort_order": 15
-      },
-      {
-        "entity_id": "/e/finding_percents/",
-        "entity_kind": "Exercise",
-        "is_essential": true,
-        "sort_order": 16
-      },
-      {
-        "entity_id": "/v/growing-by-a-percentage/",
-        "entity_kind": "Video",
-        "is_essential": true,
-        "sort_order": 17
-      },
-      {
-        "entity_id": "/v/solving-percent-problems/",
-        "entity_kind": "Video",
-        "is_essential": true,
-        "sort_order": 18
-      },
-      {
-        "entity_id": "/v/solving-percent-problems-2/",
-        "entity_kind": "Video",
-        "is_essential": true,
-        "sort_order": 19
-      },
-      {
-        "entity_id": "/v/solving-percent-problems-3/",
-        "entity_kind": "Video",
-        "is_essential": true,
-        "sort_order": 20
-      },
-      {
-        "entity_id": "/e/discount_tax_and_tip_word_problems/",
-        "entity_kind": "Exercise",
-        "is_essential": true,
-        "sort_order": 21
-      },
-      {
-        "entity_id": "/e/markup_and_commission_word_problems/",
-        "entity_kind": "Exercise",
-        "is_essential": true,
-        "sort_order": 22
-      },
-      {
-        "entity_id": "Quiz",
-        "entity_kind": "Quiz",
-        "sort_order": 23
-      }
-    ],
-    "id": "g6_p19",
-    "show": false,
-    "tag": "Grade 6",
-    "title": "Playlist 19: Percentages",
-    "unit": 6
-  },
-  {
-    "entries": [
-      {
-        "entity_id": "Subtitle: Week 3",
-        "entity_kind": "Divider",
-        "sort_order": 0
-      },
-      {
-        "entity_id": "/v/least-common-multiple-exercise/",
-        "entity_kind": "Video",
-        "is_essential": true,
-        "sort_order": 1
-      },
-      {
-        "entity_id": "/v/least-common-multiple-exercise-2/",
-        "entity_kind": "Video",
-        "is_essential": true,
-        "sort_order": 2
-      },
-      {
-        "entity_id": "/v/least-common-multiple--lcm/",
-        "entity_kind": "Video",
-        "is_essential": true,
-        "sort_order": 3
-      },
-      {
-        "entity_id": "/v/least-common-multiple/",
-        "entity_kind": "Video",
-        "is_essential": true,
-        "sort_order": 4
-      },
-      {
-        "entity_id": "/e/least_common_multiple/",
-        "entity_kind": "Exercise",
-        "is_essential": true,
-        "sort_order": 5
-      },
-      {
-        "entity_id": "/v/greatest-common-divisor-factor-exercise/",
-        "entity_kind": "Video",
-        "is_essential": true,
-        "sort_order": 6
-      },
-      {
-        "entity_id": "/v/greatest-common-divisor/",
-        "entity_kind": "Video",
-        "is_essential": true,
-        "sort_order": 7
-      },
-      {
-        "entity_id": "/v/lcm-and-gcf-greatest-common-factor--word-problems/",
-        "entity_kind": "Video",
-        "is_essential": true,
-        "sort_order": 8
-      },
-      {
-        "entity_id": "/e/greatest_common_divisor/",
-        "entity_kind": "Exercise",
-        "is_essential": true,
-        "sort_order": 9
-      },
-      {
-        "entity_id": "/e/least_common_multiple_and_greatest_common_divisor_word_problems/",
-        "entity_kind": "Exercise",
-        "is_essential": true,
-        "sort_order": 10
-      },
-      {
-        "entity_id": "Quiz",
-        "entity_kind": "Quiz",
-        "sort_order": 11
-      }
-    ],
-    "id": "g6_p2",
-    "show": false,
-    "tag": "Grade 6",
-    "title": "Playlist 2: LCM and GCF",
-    "unit": 1
-  },
-  {
-    "entries": [
-      {
-        "entity_id": "Subtitle: Week 23",
-        "entity_kind": "Divider",
-        "sort_order": 0
-      },
-      {
-        "entity_id": "/v/rounding-decimals/",
-        "entity_kind": "Video",
-        "is_essential": true,
-        "sort_order": 1
-      },
-      {
-        "entity_id": "/e/rounding_numbers/",
-        "entity_kind": "Exercise",
-        "is_essential": true,
-        "sort_order": 2
-      },
-      {
-        "entity_id": "/v/estimation-with-decimals/",
-        "entity_kind": "Video",
-        "is_essential": true,
-        "sort_order": 3
-      },
-      {
-        "entity_id": "/e/estimation_with_decimals/",
-        "entity_kind": "Exercise",
-        "is_essential": true,
-        "sort_order": 4
-      },
-      {
-        "entity_id": "/v/multiplying-a-decimal-by-a-power-of-10/",
-        "entity_kind": "Video",
-        "is_essential": true,
-        "sort_order": 5
-      },
-      {
-        "entity_id": "/v/dividing-a-decimal-by-a-power-of-10/",
-        "entity_kind": "Video",
-        "is_essential": true,
-        "sort_order": 6
-      },
-      {
-        "entity_id": "/v/dividing-decimals-2-1/",
-        "entity_kind": "Video",
-        "is_essential": true,
-        "sort_order": 7
-      },
-      {
-        "entity_id": "/e/understanding_moving_the_decimal/",
-        "entity_kind": "Exercise",
-        "is_essential": true,
-        "sort_order": 8
-      },
-      {
-        "entity_id": "/e/converting_fractions_to_decimals_0.5/",
-        "entity_kind": "Exercise",
-        "is_essential": true,
-        "sort_order": 9
-      },
-      {
-        "entity_id": "Quiz",
-        "entity_kind": "Quiz",
-        "sort_order": 10
-      }
-    ],
-    "id": "g6_p20",
-    "show": false,
-    "tag": "Grade 6",
-    "title": "Playlist 20: Estimating and rounding decimals/decimal multiplication by 10",
-    "unit": 6
-  },
-  {
-    "entries": [
-      {
-        "entity_id": "Subtitle: Week 24",
-        "entity_kind": "Divider",
-        "sort_order": 0
-      },
-      {
-        "entity_id": "/v/euclid-as-the-father-of-geometry/",
-        "entity_kind": "Video",
-        "is_essential": true,
-        "sort_order": 1
-      },
-      {
-        "entity_id": "/v/language-and-notation-of-basic-geometry/",
-        "entity_kind": "Video",
-        "is_essential": true,
-        "sort_order": 2
-      },
-      {
-        "entity_id": "/v/lines--line-segments--and-rays/",
-        "entity_kind": "Video",
-        "is_essential": true,
-        "sort_order": 3
-      },
-      {
-        "entity_id": "/v/drawing-lines-exercise-example/",
-        "entity_kind": "Video",
-        "is_essential": true,
-        "sort_order": 4
-      },
-      {
-        "entity_id": "/v/specifying-planes-in-three-dimensions/",
-        "entity_kind": "Video",
-        "is_essential": true,
-        "sort_order": 5
-      },
-      {
-        "entity_id": "e/recognizing_rays_lines_and_line_segments/",
-        "entity_kind": "Exercise",
-        "is_essential": true,
-        "sort_order": 6
-      },
-      {
-        "entity_id": "/v/the-golden-ratio/",
-        "entity_kind": "Video",
-        "is_essential": true,
-        "sort_order": 7
-      },
-      {
-        "entity_id": "/e/points_lines_and_planes/",
-        "entity_kind": "Exercise",
-        "is_essential": true,
-        "sort_order": 8
-      }
-    ],
-    "id": "g6_p21",
-    "show": false,
-    "tag": "Grade 6",
-    "title": "Playlist 21: Introduction to geometry",
-    "unit": 6
-  },
-  {
-    "entries": [
-      {
-        "entity_id": "Subtitle: Week 25",
-        "entity_kind": "Divider",
-        "sort_order": 0
-      },
-      {
-        "entity_id": "/v/angles-at-the-intersection-of-two-lines/",
-        "entity_kind": "Video",
-        "is_essential": true,
-        "sort_order": 1
-      },
-      {
-        "entity_id": "/v/using-algebra-to-find-the-measures-of-vertical-angles/",
-        "entity_kind": "Video",
-        "is_essential": true,
-        "sort_order": 2
-      },
-      {
-        "entity_id": "/v/proof-vertical-angles-are-equal/",
-        "entity_kind": "Video",
-        "is_essential": true,
-        "sort_order": 3
-      },
-      {
-        "entity_id": "/v/angles-formed-by-parallel-lines-and-transversals/",
-        "entity_kind": "Video",
-        "is_essential": true,
-        "sort_order": 4
-      },
-      {
-        "entity_id": "/v/identifying-parallel-and-perpendicular-lines/",
-        "entity_kind": "Video",
-        "is_essential": true,
-        "sort_order": 5
-      },
-      {
-        "entity_id": "/v/figuring-out-angles-between-transversal-and-parallel-lines/",
-        "entity_kind": "Video",
-        "is_essential": true,
-        "sort_order": 6
-      },
-      {
-        "entity_id": "/v/using-algebra-to-find-measures-of-angles-formed-from-transversal/",
-        "entity_kind": "Video",
-        "is_essential": true,
-        "sort_order": 7
-      },
-      {
-        "entity_id": "/v/ca-geometry--deducing-angle-measures/",
-        "entity_kind": "Video",
-        "is_essential": true,
-        "sort_order": 8
-      },
-      {
-        "entity_id": "/e/vertical_angles/",
-        "entity_kind": "Exercise",
-        "is_essential": true,
-        "sort_order": 9
-      },
-      {
-        "entity_id": "/e/vertical_angles_2/",
-        "entity_kind": "Exercise",
-        "is_essential": true,
-        "sort_order": 10
-      },
-      {
-        "entity_id": "/e/congruent_angles/",
-        "entity_kind": "Exercise",
-        "is_essential": true,
-        "sort_order": 11
-      },
-      {
-        "entity_id": "/e/parallel_lines_1/",
-        "entity_kind": "Exercise",
-        "is_essential": true,
-        "sort_order": 12
-      },
-      {
-        "entity_id": "/e/parallel_lines_2/",
-        "entity_kind": "Exercise",
-        "is_essential": true,
-        "sort_order": 13
-      },
-      {
-        "entity_id": "v/complementary-and-supplementary-angles/",
-        "entity_kind": "Video",
-        "is_essential": true,
-        "sort_order": 14
-      },
-      {
-        "entity_id": "/v/complementary-and-supplementary-angles/",
-        "entity_kind": "Video",
-        "is_essential": true,
-        "sort_order": 15
-      },
-      {
-        "entity_id": "/v/example-using-algebra-to-find-measure-of-supplementary-angles/",
-        "entity_kind": "Video",
-        "is_essential": true,
-        "sort_order": 16
-      },
-      {
-        "entity_id": "/e/complementary_and_supplementary_angles/",
-        "entity_kind": "Exercise",
-        "is_essential": true,
-        "sort_order": 17
-      },
-      {
-        "entity_id": "/e/angle_addition_postulate/",
-        "entity_kind": "Exercise",
-        "is_essential": true,
-        "sort_order": 18
-      },
-      {
-        "entity_id": "Quiz",
-        "entity_kind": "Quiz",
-        "sort_order": 19
-      }
-    ],
-    "id": "g6_p22",
-    "show": false,
-    "tag": "Grade 6",
-    "title": "Playlist 22: Angles and types of angles",
-    "unit": 6
-  },
-  {
-    "entries": [
-      {
-        "entity_id": "Subtitle: Week 26",
-        "entity_kind": "Divider",
-        "sort_order": 0
-      },
-      {
-        "entity_id": "/v/proof---sum-of-measures-of-angles-in-a-triangle-are-180/",
-        "entity_kind": "Video",
-        "is_essential": true,
-        "sort_order": 1
-      },
-      {
-        "entity_id": "/v/triangle-angle-example-1/",
-        "entity_kind": "Video",
-        "is_essential": true,
-        "sort_order": 2
-      },
-      {
-        "entity_id": "/v/triangle-angle-example-2/",
-        "entity_kind": "Video",
-        "is_essential": true,
-        "sort_order": 3
-      },
-      {
-        "entity_id": "/v/proof---corresponding-angle-equivalence-implies-parallel-lines/",
-        "entity_kind": "Video",
-        "is_essential": true,
-        "sort_order": 4
-      },
-      {
-        "entity_id": "/e/angles_1/",
-        "entity_kind": "Exercise",
-        "is_essential": true,
-        "sort_order": 5
-      },
-      {
-        "entity_id": "/e/angles_2/",
-        "entity_kind": "Exercise",
-        "is_essential": true,
-        "sort_order": 6
-      },
-      {
-        "entity_id": "Quiz",
-        "entity_kind": "Quiz",
-        "sort_order": 7
-      }
-    ],
-    "id": "g6_p23",
-    "show": false,
-    "tag": "Grade 6",
-    "title": "Playlist 23: Angles, triangles and polygons-1",
-    "unit": 7
-  },
-  {
-    "entries": [
-      {
-        "entity_id": "/v/finding-more-angles/",
-        "entity_kind": "Video",
-        "is_essential": true,
-        "sort_order": 0
-      },
-      {
-        "entity_id": "/v/sum-of-interior-angles-of-a-polygon/",
-        "entity_kind": "Video",
-        "is_essential": true,
-        "sort_order": 1
-      },
-      {
-        "entity_id": "/v/sum-of-the-exterior-angles-of-convex-polygon/",
-        "entity_kind": "Video",
-        "is_essential": true,
-        "sort_order": 2
-      },
-      {
-        "entity_id": "/e/angles_of_a_polygon/",
-        "entity_kind": "Exercise",
-        "is_essential": true,
-        "sort_order": 3
-      }
-    ],
-    "id": "g6_p24",
-    "show": false,
-    "tag": "Grade 6",
-    "title": "Playlist 24: Angles, triangles and polygons-2",
-    "unit": 7
-  },
-  {
-    "entries": [
-      {
-        "entity_id": "Subtitle: Week 27",
-        "entity_kind": "Divider",
-        "sort_order": 0
-      },
-      {
-        "entity_id": "/v/language-and-notation-of-the-circle/",
-        "entity_kind": "Video",
-        "is_essential": true,
-        "sort_order": 1
-      },
-      {
-        "entity_id": "/v/circles--radius--diameter-and-circumference/",
-        "entity_kind": "Video",
-        "is_essential": true,
-        "sort_order": 2
-      },
-      {
-        "entity_id": "/v/length-of-an-arc-that-subtends-a-central-angle/",
-        "entity_kind": "Video",
-        "is_essential": true,
-        "sort_order": 3
-      },
-      {
-        "entity_id": "/v/finding-central-angle-measure-given-arc-length/",
-        "entity_kind": "Video",
-        "is_essential": true,
-        "sort_order": 4
-      },
-      {
-        "entity_id": "/v/parts-of-a-circle/",
-        "entity_kind": "Video",
-        "is_essential": true,
-        "sort_order": 5
-      },
-      {
-        "entity_id": "/v/area-of-a-circle/",
-        "entity_kind": "Video",
-        "is_essential": true,
-        "sort_order": 6
-      },
-      {
-        "entity_id": "/v/area-of-a-sector-given-a-central-angle/",
-        "entity_kind": "Video",
-        "is_essential": true,
-        "sort_order": 7
-      },
-      {
-        "entity_id": "/e/circles_and_arcs/",
-        "entity_kind": "Exercise",
-        "is_essential": true,
-        "sort_order": 8
-      },
-      {
-        "entity_id": "/e/areas_of_circles_and_sectors/",
-        "entity_kind": "Exercise",
-        "is_essential": true,
-        "sort_order": 9
-      }
-    ],
-    "id": "g6_p25",
-    "show": false,
-    "tag": "Grade 6",
-    "title": "Playlist 25: Circles",
-    "unit": 7
-  },
-  {
-    "entries": [
-      {
-        "entity_id": "Subtitle: Week 4",
-        "entity_kind": "Divider",
-        "sort_order": 0
-      },
-      {
-        "entity_id": "/v/constructing-numerical-expressions-example/",
-        "entity_kind": "Video",
-        "is_essential": true,
-        "sort_order": 1
-      },
-      {
-        "entity_id": "/v/evaluating-an-expression-with-and-without-parentheses/",
-        "entity_kind": "Video",
-        "is_essential": true,
-        "sort_order": 2
-      },
-      {
-        "entity_id": "/v/introduction-to-order-of-operations/",
-        "entity_kind": "Video",
-        "is_essential": true,
-        "sort_order": 3
-      },
-      {
-        "entity_id": "/v/order-of-operations/",
-        "entity_kind": "Video",
-        "is_essential": true,
-        "sort_order": 4
-      },
-      {
-        "entity_id": "/e/order_of_operations",
-        "entity_kind": "Exercise",
-        "is_essential": true,
-        "sort_order": 5
-      }
-    ],
-    "id": "g6_p3",
-    "show": false,
-    "tag": "Grade 6",
-    "title": "Playlist 3: Order of operations",
-    "unit": 1
-  },
-  {
-    "entries": [
-      {
-        "entity_id": "Subtitle: Week 5",
-        "entity_kind": "Divider",
-        "sort_order": 0
-      },
-      {
-        "entity_id": "/v/the-distributive-property/",
-        "entity_kind": "Video",
-        "is_essential": true,
-        "sort_order": 1
-      },
-      {
-        "entity_id": "/v/the-distributive-property-2/",
-        "entity_kind": "Video",
-        "is_essential": true,
-        "sort_order": 2
-      },
-      {
-        "entity_id": "/e/distributive_property/",
-        "entity_kind": "Exercise",
-        "is_essential": true,
-        "sort_order": 3
-      },
-      {
-        "entity_id": "/v/commutative-law-of-addition/",
-        "entity_kind": "Video",
-        "is_essential": true,
-        "sort_order": 4
-      },
-      {
-        "entity_id": "/v/commutative-property-for-addition/",
-        "entity_kind": "Video",
-        "is_essential": true,
-        "sort_order": 5
-      },
-      {
-        "entity_id": "/v/commutative-law-of-multiplication/",
-        "entity_kind": "Video",
-        "is_essential": true,
-        "sort_order": 6
-      },
-      {
-        "entity_id": "/v/associative-law-of-addition/",
-        "entity_kind": "Video",
-        "is_essential": true,
-        "sort_order": 7
-      },
-      {
-        "entity_id": "/v/associative-law-of-multiplication/",
-        "entity_kind": "Video",
-        "is_essential": true,
-        "sort_order": 8
-      },
-      {
-        "entity_id": "Quiz",
-        "entity_kind": "Quiz",
-        "sort_order": 9
-      }
-    ],
-    "id": "g6_p4",
-    "show": false,
-    "tag": "Grade 6",
-    "title": "Playlist 4: Commutative. distributive and associative properties",
-    "unit": 1
-  },
-  {
-    "entries": [
-      {
-        "entity_id": "Subtitle: Week 6",
-        "entity_kind": "Divider",
-        "sort_order": 0
-      },
-      {
-        "entity_id": "/v/introduction-to-exponents/",
-        "entity_kind": "Video",
-        "is_essential": true,
-        "sort_order": 1
-      },
-      {
-        "entity_id": "/v/raising-a-number-to-the-0th-and-1st-power/",
-        "entity_kind": "Video",
-        "is_essential": true,
-        "sort_order": 2
-      },
-      {
-        "entity_id": "/v/powers-of-1-and---1/",
-        "entity_kind": "Video",
-        "is_essential": true,
-        "sort_order": 3
-      },
-      {
-        "entity_id": "/v/powers-of-fractions/",
-        "entity_kind": "Video",
-        "is_essential": true,
-        "sort_order": 4
-      },
-      {
-        "entity_id": "/v/powers-of-zero/",
-        "entity_kind": "Video",
-        "is_essential": true,
-        "sort_order": 5
-      },
-      {
-        "entity_id": "/v/understanding-exponents-2/",
-        "entity_kind": "Video",
-        "is_essential": true,
-        "sort_order": 6
-      },
-      {
-        "entity_id": "/v/understanding-exponents/",
-        "entity_kind": "Video",
-        "is_essential": true,
-        "sort_order": 7
-      },
-      {
-        "entity_id": "/e/exponents_1/",
-        "entity_kind": "Exercise",
-        "is_essential": true,
-        "sort_order": 8
-      },
-      {
-        "entity_id": "Subtitle: Week 7",
-        "entity_kind": "Divider",
-        "sort_order": 9
-      },
-      {
-        "entity_id": "/v/exponent-rules-part-1/",
-        "entity_kind": "Video",
-        "is_essential": true,
-        "sort_order": 10
-      },
-      {
-        "entity_id": "/v/exponent-rules-part-2/",
-        "entity_kind": "Video",
-        "is_essential": true,
-        "sort_order": 11
-      },
-      {
-        "entity_id": "/v/exponent-properties-involving-quotients/",
-        "entity_kind": "Video",
-        "is_essential": true,
-        "sort_order": 12
-      },
-      {
-        "entity_id": "/e/exponent_rules/",
-        "entity_kind": "Exercise",
-        "is_essential": true,
-        "sort_order": 13
-      },
-      {
-        "entity_id": "Quiz",
-        "entity_kind": "Quiz",
-        "sort_order": 14
-      }
-    ],
-    "id": "g6_p5",
-    "show": false,
-    "tag": "Grade 6",
-    "title": "Playlist 5: Write and identify a number using the base/index notation",
-    "unit": 2
-  },
-  {
-    "entries": [
-      {
-        "entity_id": "Subtitle: Week 8",
-        "entity_kind": "Divider",
-        "sort_order": 0
-      },
-      {
-        "entity_id": "/v/understanding-square-roots/",
-        "entity_kind": "Video",
-        "is_essential": true,
-        "sort_order": 1
-      },
-      {
-        "entity_id": "/v/approximating-square-roots/",
-        "entity_kind": "Video",
-        "is_essential": true,
-        "sort_order": 2
-      },
-      {
-        "entity_id": "/v/simplifying-square-roots-1/",
-        "entity_kind": "Video",
-        "is_essential": true,
-        "sort_order": 3
-      },
-      {
-        "entity_id": "/v/simplifying-radicals/",
-        "entity_kind": "Video",
-        "is_essential": true,
-        "sort_order": 4
-      },
-      {
-        "entity_id": "/v/square-roots-and-real-numbers/",
-        "entity_kind": "Video",
-        "is_essential": true,
-        "sort_order": 5
-      },
-      {
-        "entity_id": "/e/square_roots/",
-        "entity_kind": "Exercise",
-        "is_essential": true,
-        "sort_order": 6
-      },
-      {
-        "entity_id": "/e/square_roots_2/",
-        "entity_kind": "Exercise",
-        "is_essential": true,
-        "sort_order": 7
-      },
-      {
-        "entity_id": "/e/simplifying_radicals/",
-        "entity_kind": "Exercise",
-        "is_essential": true,
-        "sort_order": 8
-      },
-      {
-        "entity_id": "/e/multiplying_radicals/",
-        "entity_kind": "Exercise",
-        "is_essential": true,
-        "sort_order": 9
-      },
-      {
-        "entity_id": "Quiz",
-        "entity_kind": "Quiz",
-        "sort_order": 10
-      }
-    ],
-    "id": "g6_p6",
-    "show": false,
-    "tag": "Grade 6",
-    "title": "Playlist 6: Square and square roots",
-    "unit": 2
-  },
-  {
-    "entries": [
-      {
-        "entity_id": "Subtitle: Week 8",
-        "entity_kind": "Divider",
-        "sort_order": 0
-      },
-      {
-        "entity_id": "/v/negative-numbers-introduction/",
-        "entity_kind": "Video",
-        "is_essential": true,
-        "sort_order": 1
-      },
-      {
-        "entity_id": "/v/number-line-3-exercise-example/",
-        "entity_kind": "Video",
-        "is_essential": true,
-        "sort_order": 2
-      },
-      {
-        "entity_id": "/v/ordering-negative-numbers/",
-        "entity_kind": "Video",
-        "is_essential": true,
-        "sort_order": 3
-      },
-      {
-        "entity_id": "/e/number_line_2/",
-        "entity_kind": "Exercise",
-        "is_essential": true,
-        "sort_order": 4
-      },
-      {
-        "entity_id": "/e/number_line_3/",
-        "entity_kind": "Exercise",
-        "is_essential": true,
-        "sort_order": 5
-      },
-      {
-        "entity_id": "/e/ordering_negative_numbers/",
-        "entity_kind": "Exercise",
-        "is_essential": true,
-        "sort_order": 6
-      },
-      {
-        "entity_id": "/v/adding-negative-numbers/",
-        "entity_kind": "Video",
-        "is_essential": true,
-        "sort_order": 7
-      },
-      {
-        "entity_id": "/v/adding-integers-with-different-signs/",
-        "entity_kind": "Video",
-        "is_essential": true,
-        "sort_order": 8
-      },
-      {
-        "entity_id": "/v/adding-and-subtracting-negative-number-examples/",
-        "entity_kind": "Video",
-        "is_essential": true,
-        "sort_order": 9
-      },
-      {
-        "entity_id": "Subtitle: Week 9",
-        "entity_kind": "Divider",
-        "sort_order": 10
-      },
-      {
-        "entity_id": "/v/why-subtracting-a-negative-equivalent-to-adding-a-positive/",
-        "entity_kind": "Video",
-        "is_essential": true,
-        "sort_order": 11
-      },
-      {
-        "entity_id": "/v/negative-number-word-problems-1/",
-        "entity_kind": "Video",
-        "is_essential": true,
-        "sort_order": 12
-      },
-      {
-        "entity_id": "/v/u09-l1-t2-we4-adding-real-numbers-application/",
-        "entity_kind": "Video",
-        "is_essential": true,
-        "sort_order": 13
-      },
-      {
-        "entity_id": "/v/adding-subtracting-negative-numbers/",
-        "entity_kind": "Video",
-        "is_essential": true,
-        "sort_order": 14
-      },
-      {
-        "entity_id": "/e/adding_negative_numbers/",
-        "entity_kind": "Exercise",
-        "is_essential": true,
-        "sort_order": 15
-      },
-      {
-        "entity_id": "/e/adding_and_subtracting_negative_numbers/",
-        "entity_kind": "Exercise",
-        "is_essential": true,
-        "sort_order": 16
-      },
-      {
-        "entity_id": "/e/negative_number_word_problems/",
-        "entity_kind": "Exercise",
-        "is_essential": true,
-        "sort_order": 17
-      },
-      {
-        "entity_id": "/v/multiplying-positive-and-negative-numbers/",
-        "entity_kind": "Video",
-        "is_essential": true,
-        "sort_order": 18
-      },
-      {
-        "entity_id": "/v/why-a-negative-times-a-negative-is-a-positive/",
-        "entity_kind": "Video",
-        "is_essential": true,
-        "sort_order": 19
-      },
-      {
-        "entity_id": "/v/why-a-negative-times-a-negative-makes-intuitive-sense/",
-        "entity_kind": "Video",
-        "is_essential": true,
-        "sort_order": 20
-      },
-      {
-        "entity_id": "/v/dividing-positive-and-negative-numbers/",
-        "entity_kind": "Video",
-        "is_essential": true,
-        "sort_order": 21
-      },
-      {
-        "entity_id": "/v/multiplying-negative-real-numbers/",
-        "entity_kind": "Video",
-        "is_essential": true,
-        "sort_order": 22
-      },
-      {
-        "entity_id": "/v/multiplying-and-dividing-negative-numbers/",
-        "entity_kind": "Video",
-        "is_essential": true,
-        "sort_order": 23
-      },
-      {
-        "entity_id": "/e/multiplying_and_dividing_negative_numbers/",
-        "entity_kind": "Exercise",
-        "is_essential": true,
-        "sort_order": 24
-      },
-      {
-        "entity_id": "Quiz",
-        "entity_kind": "Quiz",
-        "sort_order": 25
-      }
-    ],
-    "id": "g6_p7",
-    "show": false,
-    "tag": "Grade 6",
-    "title": "Playlist 7: Integer and integer operations",
-    "unit": 2
-  },
-  {
-    "entries": [
-      {
-        "entity_id": "Subtitle: Week 10",
-        "entity_kind": "Divider",
-        "sort_order": 0
-      },
-      {
-        "entity_id": "/v/reading-tables-1/",
-        "entity_kind": "Video",
-        "is_essential": true,
-        "sort_order": 1
-      },
-      {
-        "entity_id": "/v/reading-tables-2/",
-        "entity_kind": "Video",
-        "is_essential": true,
-        "sort_order": 2
-      },
-      {
-        "entity_id": "/e/reading_tables_1/",
-        "entity_kind": "Exercise",
-        "is_essential": true,
-        "sort_order": 3
-      },
-      {
-        "entity_id": "/e/reading_tables_2/",
-        "entity_kind": "Exercise",
-        "is_essential": true,
-        "sort_order": 4
-      },
-      {
-        "entity_id": "/v/u08-l1-t2-we3-stem-and-leaf-plots/",
-        "entity_kind": "Video",
-        "is_essential": true,
-        "sort_order": 5
-      },
-      {
-        "entity_id": "/v/reading-stem-and-leaf-plots/",
-        "entity_kind": "Video",
-        "is_essential": true,
-        "sort_order": 6
-      },
-      {
-        "entity_id": "/e/reading_stem_and_leaf_plots/",
-        "entity_kind": "Exercise",
-        "is_essential": true,
-        "sort_order": 7
-      },
-      {
-        "entity_id": "/v/reading-pictographs/",
-        "entity_kind": "Video",
-        "is_essential": true,
-        "sort_order": 8
-      },
-      {
-        "entity_id": "/e/reading_pictographs_1/",
-        "entity_kind": "Exercise",
-        "is_essential": true,
-        "sort_order": 9
-      },
-      {
-        "entity_id": "/e/reading_pictographs_2/",
-        "entity_kind": "Exercise",
-        "is_essential": true,
-        "sort_order": 10
-      },
-      {
-        "entity_id": "Subtitle: Week 11",
-        "entity_kind": "Divider",
-        "sort_order": 11
-      },
-      {
-        "entity_id": "v/reading-bar-graphs/",
-        "entity_kind": "Video",
-        "is_essential": true,
-        "sort_order": 12
-      },
-      {
-        "entity_id": "/v/histograms/",
-        "entity_kind": "Video",
-        "is_essential": true,
-        "sort_order": 13
-      },
-      {
-        "entity_id": "/v/reading-bar-charts-1/",
-        "entity_kind": "Video",
-        "is_essential": true,
-        "sort_order": 14
-      },
-      {
-        "entity_id": "/v/creating-bar-charts-1/",
-        "entity_kind": "Video",
-        "is_essential": true,
-        "sort_order": 15
-      },
-      {
-        "entity_id": "/v/reading-bar-charts-2/",
-        "entity_kind": "Video",
-        "is_essential": true,
-        "sort_order": 16
-      },
-      {
-        "entity_id": "/v/reading-bar-charts-3/",
-        "entity_kind": "Video",
-        "is_essential": true,
-        "sort_order": 17
-      },
-      {
-        "entity_id": "/e/reading_bar_charts_1/",
-        "entity_kind": "Exercise",
-        "is_essential": true,
-        "sort_order": 18
-      },
-      {
-        "entity_id": "/e/creating_bar_charts_1/",
-        "entity_kind": "Exercise",
-        "is_essential": true,
-        "sort_order": 19
-      },
-      {
-        "entity_id": "/e/reading_bar_charts_2/",
-        "entity_kind": "Exercise",
-        "is_essential": true,
-        "sort_order": 20
-      },
-      {
-        "entity_id": "/e/reading_bar_charts_3/",
-        "entity_kind": "Exercise",
-        "is_essential": true,
-        "sort_order": 21
-      },
-      {
-        "entity_id": "/v/u08-l1-t2-we2-reading-line-graphs/",
-        "entity_kind": "Video",
-        "is_essential": true,
-        "sort_order": 22
-      },
-      {
-        "entity_id": "/v/reading-pie-graphs--circle-graphs/",
-        "entity_kind": "Video",
-        "is_essential": true,
-        "sort_order": 23
-      },
-      {
-        "entity_id": "Quiz",
-        "entity_kind": "Quiz",
-        "sort_order": 24
-      }
-    ],
-    "id": "g6_p8",
-    "show": false,
-    "tag": "Grade 6",
-    "title": "Playlist 8: Interpret and draw bar graphs",
-    "unit": 3
-  },
-  {
-    "entries": [
-      {
-        "entity_id": "Subtitle: Week 12",
-        "entity_kind": "Divider",
-        "sort_order": 0
-      },
-      {
-        "entity_id": "/v/perimeter-and-area-basics/",
-        "entity_kind": "Video",
-        "is_essential": true,
-        "sort_order": 1
-      },
-      {
-        "entity_id": "/v/triangle-area-proofs/",
-        "entity_kind": "Video",
-        "is_essential": true,
-        "sort_order": 2
-      },
-      {
-        "entity_id": "/v/interesting-perimeter-and-area-problems/",
-        "entity_kind": "Video",
-        "is_essential": true,
-        "sort_order": 3
-      },
-      {
-        "entity_id": "/v/area-of-diagonal-generated-triangles-of-rectangle-are-equal/",
-        "entity_kind": "Video",
-        "is_essential": true,
-        "sort_order": 4
-      },
-      {
-        "entity_id": "/v/area-of-an-equilateral-triangle/",
-        "entity_kind": "Video",
-        "is_essential": true,
-        "sort_order": 5
-      },
-      {
-        "entity_id": "/v/area-of-shaded-region-made-from-equilateral-triangles/",
-        "entity_kind": "Video",
-        "is_essential": true,
-        "sort_order": 6
-      },
-      {
-        "entity_id": "/e/area_of_triangles_1/",
-        "entity_kind": "Exercise",
-        "is_essential": true,
-        "sort_order": 7
-      },
-      {
-        "entity_id": "/e/shaded_areas/",
-        "entity_kind": "Exercise",
-        "is_essential": true,
-        "sort_order": 8
-      }
-    ],
-    "id": "g6_p9",
-    "show": false,
-    "tag": "Grade 6",
-    "title": "Playlist 9: Perimeter and area of triangles",
-    "unit": 3
-  },
-  {
-    "entries": [
-      {
-        "entity_id": "/e/number_line_3/",
-        "entity_kind": "Exercise",
-        "is_essential": false,
-        "sort_order": 0
-      },
-      {
-        "entity_id": "/e/negative_number_word_problems/",
-        "entity_kind": "Exercise",
-        "is_essential": false,
-        "sort_order": 1
-      },
-      {
-        "entity_id": "/e/multiplying_and_dividing_negative_numbers/",
-        "entity_kind": "Exercise",
-        "is_essential": false,
-        "sort_order": 2
-      },
-      {
-        "entity_id": "/e/comparing_absolute_values/",
-        "entity_kind": "Exercise",
-        "is_essential": false,
-        "sort_order": 3
-      }
-    ],
-    "id": "g6_u600_ap1",
-    "show": true,
-    "tag": "Grade 6",
-    "title": "Playlist Optional Advanced: Integers",
-    "unit": 100
-  },
-  {
-    "entries": [
-      {
-        "entity_id": "/e/evaluating_expressions_2/",
-        "entity_kind": "Exercise",
-        "is_essential": false,
-        "sort_order": 0
-      },
-      {
-        "entity_id": "/e/combining_like_terms_2/",
-        "entity_kind": "Exercise",
-        "is_essential": false,
-        "sort_order": 1
-      },
-      {
-        "entity_id": "/e/writing_expressions_2/",
-        "entity_kind": "Exercise",
-        "is_essential": false,
-        "sort_order": 2
-      },
-      {
-        "entity_id": "/e/one_step_equation_intuition/",
-        "entity_kind": "Exercise",
-        "is_essential": false,
-        "sort_order": 3
-      },
-      {
-        "entity_id": "/e/linear_equations_1/",
-        "entity_kind": "Exercise",
-        "is_essential": false,
-        "sort_order": 4
-      },
-      {
-        "entity_id": "/e/linear_equations_2/",
-        "entity_kind": "Exercise",
-        "is_essential": false,
-        "sort_order": 5
-      },
-      {
-        "entity_id": "/e/linear_equation_word_problems/",
-        "entity_kind": "Exercise",
-        "is_essential": false,
-        "sort_order": 6
-      },
-      {
-        "entity_id": "/e/age_word_problems/",
-        "entity_kind": "Exercise",
-        "is_essential": false,
-        "sort_order": 7
-      }
-    ],
-    "id": "g6_u600_ap2",
-    "show": true,
-    "tag": "Grade 6",
-    "title": "Playlist Optional Advanced: Algebraic Expressions",
-    "unit": 100
-  },
-  {
-    "entries": [
-      {
-        "entity_id": "/e/dividing_decimals_2/",
-        "entity_kind": "Exercise",
-        "is_essential": false,
-        "sort_order": 0
-      },
-      {
-        "entity_id": "/e/converting_decimals_to_fractions_2/",
-        "entity_kind": "Exercise",
-        "is_essential": false,
-        "sort_order": 1
-      },
-      {
-        "entity_id": "/e/finding_percents/",
-        "entity_kind": "Exercise",
-        "is_essential": false,
-        "sort_order": 2
-      },
-      {
-        "entity_id": "/e/discount_tax_and_tip_word_problems/",
-        "entity_kind": "Exercise",
-        "is_essential": false,
-        "sort_order": 3
-      },
-      {
-        "entity_id": "/e/markup_and_commission_word_problems/",
-        "entity_kind": "Exercise",
-        "is_essential": false,
-        "sort_order": 4
-      },
-      {
-        "entity_id": "/e/adding_and_subtracting_rational_numbers/",
-        "entity_kind": "Exercise",
-        "is_essential": false,
-        "sort_order": 5
-      }
-    ],
-    "id": "g6_u600_ap3",
-    "show": true,
-    "tag": "Grade 6",
-    "title": "Playlist Optional Advanced: Decimal Fractions",
-    "unit": 100
-  },
-  {
-    "entries": [
-      {
-        "entity_id": "/e/points_lines_and_planes/",
-        "entity_kind": "Exercise",
-        "is_essential": false,
-        "sort_order": 0
-      },
-      {
-        "entity_id": "/e/segment_addition/",
-        "entity_kind": "Exercise",
-        "is_essential": false,
-        "sort_order": 1
-      },
-      {
-        "entity_id": "/e/midpoint_of_a_segment/",
-        "entity_kind": "Exercise",
-        "is_essential": false,
-        "sort_order": 2
-      },
-      {
-        "entity_id": "/e/exploring_angle_pairs_1/",
-        "entity_kind": "Exercise",
-        "is_essential": false,
-        "sort_order": 3
-      },
-      {
-        "entity_id": "/e/vertical_angles_2/",
-        "entity_kind": "Exercise",
-        "is_essential": false,
-        "sort_order": 4
-      },
-      {
-        "entity_id": "/e/parallel_lines_2/",
-        "entity_kind": "Exercise",
-        "is_essential": false,
-        "sort_order": 5
-      },
-      {
-        "entity_id": "/e/angles_2/",
-        "entity_kind": "Exercise",
-        "is_essential": false,
-        "sort_order": 6
-      },
-      {
-        "entity_id": "/e/angle_addition_postulate/",
-        "entity_kind": "Exercise",
-        "is_essential": false,
-        "sort_order": 7
-      },
-      {
-        "entity_id": "/e/area_of_triangles_1/",
-        "entity_kind": "Exercise",
-        "is_essential": false,
-        "sort_order": 8
-      },
-      {
-        "entity_id": "/e/shaded_areas/",
-        "entity_kind": "Exercise",
-        "is_essential": false,
-        "sort_order": 9
-      },
-      {
-        "entity_id": "/e/area_of_a_circle/",
-        "entity_kind": "Exercise",
-        "is_essential": false,
-        "sort_order": 10
-      },
-      {
-        "entity_id": "/e/circles_and_arcs/",
-        "entity_kind": "Exercise",
-        "is_essential": false,
-        "sort_order": 11
-      },
-      {
-        "entity_id": "/e/areas_of_circles_and_sectors/",
-        "entity_kind": "Exercise",
-        "is_essential": false,
-        "sort_order": 12
-      }
-    ],
-    "id": "g6_u600_ap4",
-    "show": true,
-    "tag": "Grade 6",
-    "title": "Playlist Optional Advanced: Geometry",
-    "unit": 100
-  },
-  {
-    "entries": [
-      {
-        "entity_id": "/e/ratio_word_problems/",
-        "entity_kind": "Exercise",
-        "is_essential": false,
-        "sort_order": 0
-      },
-      {
-        "entity_id": "/e/writing_proportions/",
-        "entity_kind": "Exercise",
-        "is_essential": false,
-        "sort_order": 1
-      },
-      {
-        "entity_id": "/e/proportions_2/",
-        "entity_kind": "Exercise",
-        "is_essential": false,
-        "sort_order": 2
-      },
-      {
-        "entity_id": "/e/rate_problems_2/",
-        "entity_kind": "Exercise",
-        "is_essential": false,
-        "sort_order": 3
-      }
-    ],
-    "id": "g6_u600_ap5",
-    "show": true,
-    "tag": "Grade 6",
-    "title": "Playlist Optional Advanced: Ratio and Proportions",
-    "unit": 100
-  },
-  {
-    "entries": [
-      {
-        "entity_id": "e/place_value/",
-        "entity_kind": "Exercise",
-        "is_essential": false,
-        "sort_order": 0
-      },
-      {
-        "entity_id": "/e/comparing_whole_numbers/",
-        "entity_kind": "Exercise",
-        "is_essential": false,
-        "sort_order": 1
-      },
-      {
-        "entity_id": "/e/counting_1/",
-        "entity_kind": "Exercise",
-        "is_essential": false,
-        "sort_order": 2
-      },
-      {
-        "entity_id": "/e/rounding_whole_numbers/",
-        "entity_kind": "Exercise",
-        "is_essential": false,
-        "sort_order": 3
-      }
-    ],
-    "id": "g6_u600_p1",
-    "show": true,
-    "tag": "Grade 6",
-    "title": "Playlist Optional Prerequisite: Place Value",
-    "unit": 100
-  },
-  {
-    "entries": [
-      {
-        "entity_id": "/e/addition_1/",
-        "entity_kind": "Exercise",
-        "is_essential": false,
-        "sort_order": 0
-      },
-      {
-        "entity_id": "/e/subtraction_1/",
-        "entity_kind": "Exercise",
-        "is_essential": false,
-        "sort_order": 1
-      },
-      {
-        "entity_id": "/e/addition_2/",
-        "entity_kind": "Exercise",
-        "is_essential": false,
-        "sort_order": 2
-      },
-      {
-        "entity_id": "/e/subtraction_2/",
-        "entity_kind": "Exercise",
-        "is_essential": false,
-        "sort_order": 3
-      },
-      {
-        "entity_id": "/e/addition_3/",
-        "entity_kind": "Exercise",
-        "is_essential": false,
-        "sort_order": 4
-      },
-      {
-        "entity_id": "/e/addition_4/",
-        "entity_kind": "Exercise",
-        "is_essential": false,
-        "sort_order": 5
-      },
-      {
-        "entity_id": "e/subtraction_3/",
-        "entity_kind": "Exercise",
-        "is_essential": false,
-        "sort_order": 6
-      },
-      {
-        "entity_id": "/e/subtraction_4/",
-        "entity_kind": "Exercise",
-        "is_essential": false,
-        "sort_order": 7
-      },
-      {
-        "entity_id": "/e/arithmetic_word_problems_1/",
-        "entity_kind": "Exercise",
-        "is_essential": false,
-        "sort_order": 8
-      }
-    ],
-    "id": "g6_u600_p2",
-    "show": true,
-    "tag": "Grade 6",
-    "title": "Playlist Optional Prerequisite: Basic Addition and Subtraction",
-    "unit": 100
-  },
-  {
-    "entries": [
-      {
-        "entity_id": "/e/number_line/",
-        "entity_kind": "Exercise",
-        "is_essential": false,
-        "sort_order": 0
-      },
-      {
-        "entity_id": "/e/multiplication_0.5/",
-        "entity_kind": "Exercise",
-        "is_essential": false,
-        "sort_order": 1
-      },
-      {
-        "entity_id": "/e/multiplication_1/",
-        "entity_kind": "Exercise",
-        "is_essential": false,
-        "sort_order": 2
-      },
-      {
-        "entity_id": "/e/multiplication_1.5/",
-        "entity_kind": "Exercise",
-        "is_essential": false,
-        "sort_order": 3
-      },
-      {
-        "entity_id": "/e/multiplication_2/",
-        "entity_kind": "Exercise",
-        "is_essential": false,
-        "sort_order": 4
-      },
-      {
-        "entity_id": "/e/multiplication_3/",
-        "entity_kind": "Exercise",
-        "is_essential": false,
-        "sort_order": 5
-      },
-      {
-        "entity_id": "/e/multiplication_4/",
-        "entity_kind": "Exercise",
-        "is_essential": false,
-        "sort_order": 6
-      },
-      {
-        "entity_id": "/e/arithmetic_word_problems_2/",
-        "entity_kind": "Exercise",
-        "is_essential": false,
-        "sort_order": 7
-      },
-      {
-        "entity_id": "/e/arithmetic_word_problems/",
-        "entity_kind": "Exercise",
-        "is_essential": false,
-        "sort_order": 8
-      }
-    ],
-    "id": "g6_u600_p3",
-    "show": true,
-    "tag": "Grade 6",
-    "title": "Playlist Optional Prerequisite: Basic Multiplication",
-    "unit": 100
-  },
-  {
-    "entries": [
-      {
-        "entity_id": "/e/division_0.5/",
-        "entity_kind": "Exercise",
-        "is_essential": false,
-        "sort_order": 0
-      },
-      {
-        "entity_id": "/e/division_1/",
-        "entity_kind": "Exercise",
-        "is_essential": false,
-        "sort_order": 1
-      },
-      {
-        "entity_id": "/e/division_1.5/",
-        "entity_kind": "Exercise",
-        "is_essential": false,
-        "sort_order": 2
-      },
-      {
-        "entity_id": "/e/division_2/",
-        "entity_kind": "Exercise",
-        "is_essential": false,
-        "sort_order": 3
-      },
-      {
-        "entity_id": "/e/division_3/",
-        "entity_kind": "Exercise",
-        "is_essential": false,
-        "sort_order": 4
-      },
-      {
-        "entity_id": "/e/division_4/",
-        "entity_kind": "Exercise",
-        "is_essential": false,
-        "sort_order": 5
-      }
-    ],
-    "id": "g6_u600_p4",
-    "show": true,
-    "tag": "Grade 6",
-    "title": "Playlist Optional Prerequisite: Basic Division",
-    "unit": 100
-  },
-  {
-    "entries": [
-      {
-        "entity_id": "/e/recognizing_fractions_0.5/",
-        "entity_kind": "Exercise",
-        "is_essential": false,
-        "sort_order": 0
-      },
-      {
-        "entity_id": "/e/recognizing_fractions/",
-        "entity_kind": "Exercise",
-        "is_essential": false,
-        "sort_order": 1
-      },
-      {
-        "entity_id": "/e/fractions_on_the_number_line_1/",
-        "entity_kind": "Exercise",
-        "is_essential": false,
-        "sort_order": 2
-      },
-      {
-        "entity_id": "/e/fraction_word_problems_1/",
-        "entity_kind": "Exercise",
-        "is_essential": false,
-        "sort_order": 3
-      },
-      {
-        "entity_id": "/e/comparing_fractions_1/",
-        "entity_kind": "Exercise",
-        "is_essential": false,
-        "sort_order": 4
-      },
-      {
-        "entity_id": "/e/adding_fractions/",
-        "entity_kind": "Exercise",
-        "is_essential": false,
-        "sort_order": 5
-      },
-      {
-        "entity_id": "/e/subtracting_fractions/",
-        "entity_kind": "Exercise",
-        "is_essential": false,
-        "sort_order": 6
-      }
-    ],
-    "id": "g6_u600_p5",
-    "show": true,
-    "tag": "Grade 6",
-    "title": "Playlist Optional Prerequisite: Basic Fractions",
-    "unit": 100
-  },
-  {
-    "entries": [
-      {
-        "entity_id": "/e/decimals_on_the_number_line_1/",
-        "entity_kind": "Exercise",
-        "is_essential": false,
-        "sort_order": 0
-      },
-      {
-        "entity_id": "/e/rounding_numbers/",
-        "entity_kind": "Exercise",
-        "is_essential": false,
-        "sort_order": 1
-      },
-      {
-        "entity_id": "/e/significant_figures_1/",
-        "entity_kind": "Exercise",
-        "is_essential": false,
-        "sort_order": 2
-      },
-      {
-        "entity_id": "/e/understanding_moving_the_decimal/",
-        "entity_kind": "Exercise",
-        "is_essential": false,
-        "sort_order": 3
-      },
-      {
-        "entity_id": "/e/converting_fractions_to_decimals_0.5/",
-        "entity_kind": "Exercise",
-        "is_essential": false,
-        "sort_order": 4
-      },
-      {
-        "entity_id": "/e/converting_fractions_to_decimals/",
-        "entity_kind": "Exercise",
-        "is_essential": false,
-        "sort_order": 5
-      },
-      {
-        "entity_id": "/e/dividing_decimals_0.5/",
-        "entity_kind": "Exercise",
-        "is_essential": false,
-        "sort_order": 6
-      }
-    ],
-    "id": "g6_u600_p6",
-    "show": true,
-    "tag": "Grade 6",
-    "title": "Playlist Optional Prerequisite: Basic Decimals",
-    "unit": 100
-  },
-  {
-    "entries": [
-      {
-        "entity_id": "/e/number_line_2/",
-        "entity_kind": "Exercise",
-        "is_essential": false,
-        "sort_order": 0
-      },
-      {
-        "entity_id": "/e/rate_problems_0.5/",
-        "entity_kind": "Exercise",
-        "is_essential": false,
-        "sort_order": 1
-      },
-      {
-        "entity_id": "/e/measuring_angles/",
-        "entity_kind": "Exercise",
-        "is_essential": false,
-        "sort_order": 2
-      }
-    ],
-    "id": "g6_u600_p7",
-    "show": true,
-    "tag": "Grade 6",
-    "title": "Playlist Optional Prerequisite: Basic Integers, Ratios, Angles",
-    "unit": 100
-  },
-  {
-    "entries": [
-      {
-        "entity_id": "/e/number_line_3/",
-        "entity_kind": "Exercise",
-        "is_essential": false,
-        "sort_order": 0
-      },
-      {
-        "entity_id": "/e/negative_number_word_problems/",
-        "entity_kind": "Exercise",
-        "is_essential": false,
-        "sort_order": 1
-      },
-      {
-        "entity_id": "/e/multiplying_and_dividing_negative_numbers/",
-        "entity_kind": "Exercise",
-        "is_essential": false,
-        "sort_order": 2
-      },
-      {
-        "entity_id": "/e/comparing_absolute_values/",
-        "entity_kind": "Exercise",
-        "is_essential": false,
-        "sort_order": 3
-      }
-    ],
-    "id": "g6_u601_ap1",
-    "show": false,
-    "tag": "Grade 6",
-    "title": "Playlist AP: Integers",
-    "unit": 101
-  },
-  {
-    "entries": [
-      {
-        "entity_id": "/e/evaluating_expressions_2/",
-        "entity_kind": "Exercise",
-        "is_essential": false,
-        "sort_order": 0
-      },
-      {
-        "entity_id": "/e/combining_like_terms_2/",
-        "entity_kind": "Exercise",
-        "is_essential": false,
-        "sort_order": 1
-      },
-      {
-        "entity_id": "/e/writing_expressions_2/",
-        "entity_kind": "Exercise",
-        "is_essential": false,
-        "sort_order": 2
-      },
-      {
-        "entity_id": "/e/one_step_equation_intuition/",
-        "entity_kind": "Exercise",
-        "is_essential": false,
-        "sort_order": 3
-      },
-      {
-        "entity_id": "/e/linear_equations_1/",
-        "entity_kind": "Exercise",
-        "is_essential": false,
-        "sort_order": 4
-      },
-      {
-        "entity_id": "/e/linear_equations_2/",
-        "entity_kind": "Exercise",
-        "is_essential": false,
-        "sort_order": 5
-      },
-      {
-        "entity_id": "/e/linear_equation_word_problems/",
-        "entity_kind": "Exercise",
-        "is_essential": false,
-        "sort_order": 6
-      },
-      {
-        "entity_id": "/e/age_word_problems/",
-        "entity_kind": "Exercise",
-        "is_essential": false,
-        "sort_order": 7
-      }
-    ],
-    "id": "g6_u601_ap2",
-    "show": false,
-    "tag": "Grade 6",
-    "title": "Playlist AP: Algebraic Expressions",
-    "unit": 101
-  },
-  {
-    "entries": [
-      {
-        "entity_id": "/e/ordering_negative_numbers/",
-        "entity_kind": "Exercise",
-        "is_essential": true,
-        "sort_order": 0
-      },
-      {
-        "entity_id": "/e/absolute_value/",
-        "entity_kind": "Exercise",
-        "is_essential": false,
-        "sort_order": 1
-      },
-      {
-        "entity_id": "/e/adding_negative_numbers/",
-        "entity_kind": "Exercise",
-        "is_essential": true,
-        "sort_order": 2
-      },
-      {
-        "entity_id": "/e/adding_and_subtracting_negative_numbers/",
-        "entity_kind": "Exercise",
-        "is_essential": true,
-        "sort_order": 3
-      },
-      {
-        "entity_id": "/e/writing_expressions_1/",
-        "entity_kind": "Exercise",
-        "is_essential": true,
-        "sort_order": 4
-      },
-      {
-        "entity_id": "/e/combining_like_terms_1/",
-        "entity_kind": "Exercise",
-        "is_essential": true,
-        "sort_order": 5
-      },
-      {
-        "entity_id": "/e/evaluating_expressions_1/",
-        "entity_kind": "Exercise",
-        "is_essential": true,
-        "sort_order": 6
-      },
-      {
-        "entity_id": "/e/one_step_equations/",
-        "entity_kind": "Exercise",
-        "is_essential": true,
-        "sort_order": 7
-      }
-    ],
-    "id": "g6_u601_p1",
-    "show": true,
-    "tag": "Grade 6",
-    "title": "Playlist Core: Negative Numbers, Algebraic Expressions",
-    "unit": 101
-  },
-  {
-    "entries": [
-      {
-        "entity_id": "/e/writing_expressions_1/",
-        "entity_kind": "Exercise",
-        "is_essential": true,
-        "sort_order": 0
-      },
-      {
-        "entity_id": "/e/writing_expressions_2/",
-        "entity_kind": "Exercise",
-        "is_essential": true,
-        "sort_order": 1
-      },
-      {
-        "entity_id": "/e/evaluating_expressions_in_one_variable/",
-        "entity_kind": "Exercise",
-        "is_essential": true,
-        "sort_order": 2
-      }
-    ],
-    "id": "g6_u601_p2",
-    "show": false,
-    "tag": "Grade 6",
-    "title": "Playlist 2: Algebraic expressions",
-    "unit": 101
-  },
-  {
-    "entries": [
-      {
-        "entity_id": "/e/dividing_decimals_2/",
-        "entity_kind": "Exercise",
-        "is_essential": false,
-        "sort_order": 0
-      },
-      {
-        "entity_id": "/e/converting_decimals_to_fractions_2/",
-        "entity_kind": "Exercise",
-        "is_essential": false,
-        "sort_order": 1
-      },
-      {
-        "entity_id": "/e/finding_percents/",
-        "entity_kind": "Exercise",
-        "is_essential": false,
-        "sort_order": 2
-      },
-      {
-        "entity_id": "/e/discount_tax_and_tip_word_problems/",
-        "entity_kind": "Exercise",
-        "is_essential": false,
-        "sort_order": 3
-      },
-      {
-        "entity_id": "/e/markup_and_commission_word_problems/",
-        "entity_kind": "Exercise",
-        "is_essential": false,
-        "sort_order": 4
-      },
-      {
-        "entity_id": "/e/adding_and_subtracting_rational_numbers/",
-        "entity_kind": "Exercise",
-        "is_essential": false,
-        "sort_order": 5
-      }
-    ],
-    "id": "g6_u602_ap1",
-    "show": false,
-    "tag": "Grade 6",
-    "title": "Playlist AP: Decimal Fractions",
-    "unit": 102
-  },
-  {
-    "entries": [
-      {
-        "entity_id": "/e/comparing_decimals_2/",
-        "entity_kind": "Exercise",
-        "is_essential": true,
-        "sort_order": 0
-      },
-      {
-        "entity_id": "/e/adding_decimals_2/",
-        "entity_kind": "Exercise",
-        "is_essential": true,
-        "sort_order": 1
-      },
-      {
-        "entity_id": "/e/subtracting_decimals/",
-        "entity_kind": "Exercise",
-        "is_essential": true,
-        "sort_order": 2
-      },
-      {
-        "entity_id": "/e/converting_decimals_to_fractions_1/",
-        "entity_kind": "Exercise",
-        "is_essential": true,
-        "sort_order": 3
-      },
-      {
-        "entity_id": "/e/dividing_decimals_1/",
-        "entity_kind": "Exercise",
-        "is_essential": true,
-        "sort_order": 4
-      },
-      {
-        "entity_id": "/e/converting_decimals_to_percents/",
-        "entity_kind": "Exercise",
-        "is_essential": true,
-        "sort_order": 5
-      },
-      {
-        "entity_id": "/e/converting_percents_to_decimals/",
-        "entity_kind": "Exercise",
-        "is_essential": true,
-        "sort_order": 6
-      }
-    ],
-    "id": "g6_u602_p1",
-    "show": true,
-    "tag": "Grade 6",
-    "title": "Playlist Core: Decimals",
-    "unit": 102
-  },
-  {
-    "entries": [
-      {
-        "entity_id": "/e/converting_fractions_to_decimals/",
-        "entity_kind": "Exercise",
-        "is_essential": true,
-        "sort_order": 0
-      },
-      {
-        "entity_id": "e/converting_decimals_to_fractions_1/",
-        "entity_kind": "Exercise",
-        "is_essential": true,
-        "sort_order": 1
-      },
-      {
-        "entity_id": "/e/converting_decimals_to_fractions_2/",
-        "entity_kind": "Exercise",
-        "is_essential": true,
-        "sort_order": 2
-      },
-      {
-        "entity_id": "/e/converting_decimals_to_percents/",
-        "entity_kind": "Exercise",
-        "is_essential": true,
-        "sort_order": 3
-      },
-      {
-        "entity_id": "/e/converting_percents_to_decimals/",
-        "entity_kind": "Exercise",
-        "is_essential": true,
-        "sort_order": 4
-      },
-      {
-        "entity_id": "/e/finding_percents/",
-        "entity_kind": "Exercise",
-        "is_essential": true,
-        "sort_order": 5
-      }
-    ],
-    "id": "g6_u602_p2",
-    "show": false,
-    "tag": "Grade 6",
-    "title": "Playlist 2: Conversion of Fractions to Decimal and percentage",
-    "unit": 102
-  },
-  {
-    "entries": [
-      {
-        "entity_id": "/e/points_lines_and_planes/",
-        "entity_kind": "Exercise",
-        "is_essential": false,
-        "sort_order": 0
-      },
-      {
-        "entity_id": "/e/segment_addition/",
-        "entity_kind": "Exercise",
-        "is_essential": false,
-        "sort_order": 1
-      },
-      {
-        "entity_id": "/e/midpoint_of_a_segment/",
-        "entity_kind": "Exercise",
-        "is_essential": false,
-        "sort_order": 2
-      },
-      {
-        "entity_id": "/e/exploring_angle_pairs_1/",
-        "entity_kind": "Exercise",
-        "is_essential": false,
-        "sort_order": 3
-      },
-      {
-        "entity_id": "/e/vertical_angles_2/",
-        "entity_kind": "Exercise",
-        "is_essential": false,
-        "sort_order": 4
-      },
-      {
-        "entity_id": "/e/parallel_lines_2/",
-        "entity_kind": "Exercise",
-        "is_essential": false,
-        "sort_order": 5
-      },
-      {
-        "entity_id": "/e/angles_2/",
-        "entity_kind": "Exercise",
-        "is_essential": false,
-        "sort_order": 6
-      },
-      {
-        "entity_id": "/e/angle_addition_postulate/",
-        "entity_kind": "Exercise",
-        "is_essential": false,
-        "sort_order": 7
-      },
-      {
-        "entity_id": "/e/area_of_triangles_1/",
-        "entity_kind": "Exercise",
-        "is_essential": false,
-        "sort_order": 8
-      },
-      {
-        "entity_id": "/e/shaded_areas/",
-        "entity_kind": "Exercise",
-        "is_essential": false,
-        "sort_order": 9
-      },
-      {
-        "entity_id": "/e/area_of_a_circle/",
-        "entity_kind": "Exercise",
-        "is_essential": false,
-        "sort_order": 10
-      },
-      {
-        "entity_id": "/e/circles_and_arcs/",
-        "entity_kind": "Exercise",
-        "is_essential": false,
-        "sort_order": 11
-      },
-      {
-        "entity_id": "/e/areas_of_circles_and_sectors/",
-        "entity_kind": "Exercise",
-        "is_essential": false,
-        "sort_order": 12
-      }
-    ],
-    "id": "g6_u603_ap1",
-    "show": false,
-    "tag": "Grade 6",
-    "title": "Playlist AP: Geometry",
-    "unit": 103
-  },
-  {
-    "entries": [
-      {
-        "entity_id": "/e/recognizing_rays_lines_and_line_segments/",
-        "entity_kind": "Exercise",
-        "is_essential": true,
-        "sort_order": 0
-      },
-      {
-        "entity_id": "/e/angle_types/",
-        "entity_kind": "Exercise",
-        "is_essential": true,
-        "sort_order": 1
-      },
-      {
-        "entity_id": "/e/complementary_and_supplementary_angles/",
-        "entity_kind": "Exercise",
-        "is_essential": true,
-        "sort_order": 2
-      },
-      {
-        "entity_id": "/e/vertical_angles/",
-        "entity_kind": "Exercise",
-        "is_essential": true,
-        "sort_order": 3
-      },
-      {
-        "entity_id": "/e/congruent_angles/",
-        "entity_kind": "Exercise",
-        "is_essential": true,
-        "sort_order": 4
-      },
-      {
-        "entity_id": "/e/parallel_lines_1/",
-        "entity_kind": "Exercise",
-        "is_essential": true,
-        "sort_order": 5
-      }
-    ],
-    "id": "g6_u603_p1",
-    "show": true,
-    "tag": "Grade 6",
-    "title": "Playlist Core: Angles, lines and rays Part 1",
-    "unit": 103
-  },
-  {
-    "entries": [
-      {
-        "entity_id": "/e/complementary_and_supplementary_angles/",
-        "entity_kind": "Exercise",
-        "is_essential": true,
-        "sort_order": 0
-      },
-      {
-        "entity_id": "/e/vertical_angles/",
-        "entity_kind": "Exercise",
-        "is_essential": true,
-        "sort_order": 1
-      },
-      {
-        "entity_id": "/e/vertical_angles_2/",
-        "entity_kind": "Exercise",
-        "is_essential": true,
-        "sort_order": 2
-      },
-      {
-        "entity_id": "/e/congruent_angles/",
-        "entity_kind": "Exercise",
-        "is_essential": true,
-        "sort_order": 3
-      },
-      {
-        "entity_id": "/e/parallel_lines_1/",
-        "entity_kind": "Exercise",
-        "is_essential": true,
-        "sort_order": 4
-      }
-    ],
-    "id": "g6_u603_p2",
-    "show": false,
-    "tag": "Grade 6",
-    "title": "Playlist 2: Angles Part 2",
-    "unit": 103
-  },
-  {
-    "entries": [
-      {
-        "entity_id": "/e/ratio_word_problems/",
-        "entity_kind": "Exercise",
-        "is_essential": false,
-        "sort_order": 0
-      },
-      {
-        "entity_id": "/e/writing_proportions/",
-        "entity_kind": "Exercise",
-        "is_essential": false,
-        "sort_order": 1
-      },
-      {
-        "entity_id": "/e/proportions_2/",
-        "entity_kind": "Exercise",
-        "is_essential": false,
-        "sort_order": 2
-      },
-      {
-        "entity_id": "/e/rate_problems_2/",
-        "entity_kind": "Exercise",
-        "is_essential": false,
-        "sort_order": 3
-      }
-    ],
-    "id": "g6_u604_ap1",
-    "show": false,
-    "tag": "Grade 6",
-    "title": "Playlist AP: Ratio and Proportions",
-    "unit": 104
-  },
-  {
-    "entries": [
-      {
-        "entity_id": "/e/angles_1/",
-        "entity_kind": "Exercise",
-        "is_essential": true,
-        "sort_order": 0
-      },
-      {
-        "entity_id": "/e/triangle_types/",
-        "entity_kind": "Exercise",
-        "is_essential": true,
-        "sort_order": 1
-      },
-      {
-        "entity_id": "/e/triangle_angles_1/",
-        "entity_kind": "Exercise",
-        "is_essential": true,
-        "sort_order": 2
-      },
-      {
-        "entity_id": "/e/expressing_ratios_as_fractions/",
-        "entity_kind": "Exercise",
-        "is_essential": true,
-        "sort_order": 3
-      },
-      {
-        "entity_id": "/e/proportions_1/",
-        "entity_kind": "Exercise",
-        "is_essential": true,
-        "sort_order": 4
-      },
-      {
-        "entity_id": "/e/radius_diameter_and_circumference/",
-        "entity_kind": "Exercise",
-        "is_essential": true,
-        "sort_order": 5
-      },
-      {
-        "entity_id": "Quiz",
-        "entity_kind": "Quiz",
-        "sort_order": 6
-      }
-    ],
-    "id": "g6_u604_p1",
-    "show": true,
-    "tag": "Grade 6",
-    "title": "Playlist Core: Triangles, Circles and Ratio Proportions",
-    "unit": 104
-  },
-  {
-    "entries": [
-      {
-        "entity_id": "/e/expressing_ratios_as_fractions/",
-        "entity_kind": "Exercise",
-        "is_essential": true,
-        "sort_order": 0
-      },
-      {
-        "entity_id": "/e/ratio_word_problems/",
-        "entity_kind": "Exercise",
-        "is_essential": true,
-        "sort_order": 1
-      },
-      {
-        "entity_id": "/e/writing_proportions/",
-        "entity_kind": "Exercise",
-        "is_essential": true,
-        "sort_order": 2
-      },
-      {
-        "entity_id": "/e/proportions_1/",
-        "entity_kind": "Exercise",
-        "is_essential": true,
-        "sort_order": 3
-      },
-      {
-        "entity_id": "/e/proportions_2/",
-        "entity_kind": "Exercise",
-        "is_essential": true,
-        "sort_order": 4
-      }
-    ],
-    "id": "g6_u604_p2",
-    "show": false,
-    "tag": "Grade 6",
-    "title": "Playlist 2: Ratio and Proportions",
-    "unit": 104
-  },
-  {
-    "title":
-      "Playlist Exam Prep : Numbers,Place Value and the 4 Operations ( +, -, x, /)",
-    "id": "g5_u500_ep1",
-    "tag": "Grade 5",
-    "show": true,
-    "unit": 100,
-    "entries": [
-      {
-        "entity_id": "/e/place_value/",
-        "sort_order": 0,
-        "entity_kind": "Exercise",
-        "is_essential": false
-      },
-      {
-        "entity_id": "/e/addition_4/",
-        "sort_order": 1,
-        "entity_kind": "Exercise",
-        "is_essential": false
-      },
-      {
-        "entity_id": "/e/arithmetic_word_problems_1/",
-        "sort_order": 2,
-        "entity_kind": "Exercise",
-        "is_essential": false
-      },
-      {
-        "entity_id": "/e/arithmetic_word_problems_2/",
-        "sort_order": 3,
-        "entity_kind": "Exercise",
-        "is_essential": false
-      },
-      {
-        "entity_id": "/e/arithmetic_word_problems/",
-        "sort_order": 4,
-        "entity_kind": "Exercise",
-        "is_essential": false
-      },
-      {
-        "entity_id": "/e/division_4/",
-        "sort_order": 5,
-        "entity_kind": "Exercise",
-        "is_essential": false
-      },
-      {
-        "entity_id": "/e/order_of_operations/",
-        "sort_order": 6,
-        "entity_kind": "Exercise",
-        "is_essential": false
-      },
-      {
-        "entity_id": "/e/arithmetic_sequences_1/",
-        "sort_order": 7,
-        "entity_kind": "Exercise",
-        "is_essential": false
-      },
-      {
-        "entity_id": "/e/rate_problems_0.5/",
-        "sort_order": 8,
-        "entity_kind": "Exercise",
-        "is_essential": false
-      },
-      {
-        "entity_id": "/e/prime_numbers/",
-        "sort_order": 9,
-        "entity_kind": "Exercise",
-        "is_essential": false
-      },
-      {
-        "entity_id": "/e/divisibility_tests/",
-        "sort_order": 10,
-        "entity_kind": "Exercise",
-        "is_essential": false
-      },
-      {
-        "entity_id": "/e/prime_factorization/",
-        "sort_order": 11,
-        "entity_kind": "Exercise",
-        "is_essential": false
-      },
-      {
-        "entity_id": "/e/composite_numbers/",
-        "sort_order": 12,
-        "entity_kind": "Exercise",
-        "is_essential": false
-      },
-      {
-        "entity_id": "/e/least_common_multiple/",
-        "sort_order": 13,
-        "entity_kind": "Exercise",
-        "is_essential": false
-      }
-    ]
-  },
-  {
-    "title": "Playlist Exam Prep: Fractions",
-    "id": "g5_u500_ep2",
-    "tag": "Grade 5",
-    "show": true,
-    "unit": 100,
-    "entries": [
-      {
-        "entity_id": "/e/equivalent_fractions/",
-        "sort_order": 0,
-        "entity_kind": "Exercise",
-        "is_essential": false
-      },
-      {
-        "entity_id": "/e/equivalent_fractions_2/",
-        "sort_order": 1,
-        "entity_kind": "Exercise",
-        "is_essential": false
-      },
-      {
-        "entity_id": "/e/simplifying_fractions/",
-        "sort_order": 2,
-        "entity_kind": "Exercise",
-        "is_essential": false
-      },
-      {
-        "entity_id": "/e/comparing_fractions_2/",
-        "sort_order": 3,
-        "entity_kind": "Exercise",
-        "is_essential": false
-      },
-      {
-        "entity_id": "/e/ordering_fractions/",
-        "sort_order": 4,
-        "entity_kind": "Exercise",
-        "is_essential": false
-      },
-      {
-        "entity_id": "/e/adding_fractions/",
-        "sort_order": 5,
-        "entity_kind": "Exercise",
-        "is_essential": false
-      },
-      {
-        "entity_id": "/e/adding_subtracting_mixed_numbers_0.5/",
-        "sort_order": 6,
-        "entity_kind": "Exercise",
-        "is_essential": false
-      },
-      {
-        "entity_id": "/e/adding_subtracting_mixed_numbers_1/",
-        "sort_order": 7,
-        "entity_kind": "Exercise",
-        "is_essential": false
-      },
-      {
-        "entity_id": "/e/adding_and_subtracting_fractions/",
-        "sort_order": 8,
-        "entity_kind": "Exercise",
-        "is_essential": false
-      },
-      {
-        "entity_id": "/e/fraction_word_problems_1/",
-        "sort_order": 9,
-        "entity_kind": "Exercise",
-        "is_essential": false
-      },
-      {
-        "entity_id": "/e/multiplying_fractions_by_integers/",
-        "sort_order": 10,
-        "entity_kind": "Exercise",
-        "is_essential": false
-      },
-      {
-        "entity_id": "/e/multiplying_fractions_0.5/",
-        "sort_order": 11,
-        "entity_kind": "Exercise",
-        "is_essential": false
-      },
-      {
-        "entity_id": "/e/dividing_fractions_0.5/",
-        "sort_order": 12,
-        "entity_kind": "Exercise",
-        "is_essential": false
-      },
-      {
-        "entity_id": "/e/dividing_fractions/",
-        "sort_order": 13,
-        "entity_kind": "Exercise",
-        "is_essential": false
-      }
-    ]
-  },
-  {
-    "title": "Playlist Exam Prep: Decimals",
-    "id": "g5_u500_ep3",
-    "tag": "Grade 5",
-    "show": true,
-    "unit": 100,
-    "entries": [
-      {
-        "entity_id": "/e/subtracting_decimals_0.5/",
-        "sort_order": 0,
-        "entity_kind": "Exercise",
-        "is_essential": false
-      },
-      {
-        "entity_id": "/e/subtracting_decimals/",
-        "sort_order": 1,
-        "entity_kind": "Exercise",
-        "is_essential": false
-      },
-      {
-        "entity_id": "/e/multiplying_decimals/",
-        "sort_order": 2,
-        "entity_kind": "Exercise",
-        "is_essential": false
-      },
-      {
-        "entity_id": "/e/converting_fractions_to_decimals_0.5/",
-        "sort_order": 3,
-        "entity_kind": "Exercise",
-        "is_essential": false
-      },
-      {
-        "entity_id": "/e/understanding_decimals_place_value/",
-        "sort_order": 4,
-        "entity_kind": "Exercise",
-        "is_essential": false
-      },
-      {
-        "entity_id": "/e/comparing_decimals_1/",
-        "sort_order": 5,
-        "entity_kind": "Exercise",
-        "is_essential": false
-      },
-      {
-        "entity_id": "/e/comparing_decimals_2/",
-        "sort_order": 6,
-        "entity_kind": "Exercise",
-        "is_essential": false
-      },
-      {
-        "entity_id": "/e/understanding_moving_the_decimal/",
-        "sort_order": 7,
-        "entity_kind": "Exercise",
-        "is_essential": false
-      },
-      {
-        "entity_id": "/e/adding_decimals/",
-        "sort_order": 8,
-        "entity_kind": "Exercise",
-        "is_essential": false
-      },
-      {
-        "entity_id": "/e/adding_decimals_2/",
-        "sort_order": 9,
-        "entity_kind": "Exercise",
-        "is_essential": false
-      },
-      {
-        "entity_id": "/e/adding_decimals_0.5/",
-        "sort_order": 10,
-        "entity_kind": "Exercise",
-        "is_essential": false
-      }
-    ]
-  },
-  {
-    "title":
-      "Playlist Exam Prep : Numbers,Place Value and the 4 Operations ( +, -, x, /)",
-    "id": "g5_u500_ep1",
-    "tag": "Grade 5",
-    "show": true,
-    "unit": 100,
-    "entries": [
-      {
-        "entity_id": "/e/place_value/",
-        "sort_order": 0,
-        "entity_kind": "Exercise",
-        "is_essential": false
-      },
-      {
-        "entity_id": "/e/addition_4/",
-        "sort_order": 1,
-        "entity_kind": "Exercise",
-        "is_essential": false
-      },
-      {
-        "entity_id": "/e/arithmetic_word_problems_1/",
-        "sort_order": 2,
-        "entity_kind": "Exercise",
-        "is_essential": false
-      },
-      {
-        "entity_id": "/e/arithmetic_word_problems_2/",
-        "sort_order": 3,
-        "entity_kind": "Exercise",
-        "is_essential": false
-      },
-      {
-        "entity_id": "/e/arithmetic_word_problems/",
-        "sort_order": 4,
-        "entity_kind": "Exercise",
-        "is_essential": false
-      },
-      {
-        "entity_id": "/e/division_4/",
-        "sort_order": 5,
-        "entity_kind": "Exercise",
-        "is_essential": false
-      },
-      {
-        "entity_id": "/e/order_of_operations/",
-        "sort_order": 6,
-        "entity_kind": "Exercise",
-        "is_essential": false
-      },
-      {
-        "entity_id": "/e/arithmetic_sequences_1/",
-        "sort_order": 7,
-        "entity_kind": "Exercise",
-        "is_essential": false
-      },
-      {
-        "entity_id": "/e/rate_problems_0.5/",
-        "sort_order": 8,
-        "entity_kind": "Exercise",
-        "is_essential": false
-      },
-      {
-        "entity_id": "/e/prime_numbers/",
-        "sort_order": 9,
-        "entity_kind": "Exercise",
-        "is_essential": false
-      },
-      {
-        "entity_id": "/e/divisibility_tests/",
-        "sort_order": 10,
-        "entity_kind": "Exercise",
-        "is_essential": false
-      },
-      {
-        "entity_id": "/e/prime_factorization/",
-        "sort_order": 11,
-        "entity_kind": "Exercise",
-        "is_essential": false
-      },
-      {
-        "entity_id": "/e/composite_numbers/",
-        "sort_order": 12,
-        "entity_kind": "Exercise",
-        "is_essential": false
-      },
-      {
-        "entity_id": "/e/least_common_multiple/",
-        "sort_order": 13,
-        "entity_kind": "Exercise",
-        "is_essential": false
-      }
-    ]
-  },
-  {
-    "title": "Playlist Exam Prep: Fractions",
-    "id": "g5_u500_ep2",
-    "tag": "Grade 5",
-    "show": true,
-    "unit": 100,
-    "entries": [
-      {
-        "entity_id": "/e/equivalent_fractions/",
-        "sort_order": 0,
-        "entity_kind": "Exercise",
-        "is_essential": false
-      },
-      {
-        "entity_id": "/e/equivalent_fractions_2/",
-        "sort_order": 1,
-        "entity_kind": "Exercise",
-        "is_essential": false
-      },
-      {
-        "entity_id": "/e/simplifying_fractions/",
-        "sort_order": 2,
-        "entity_kind": "Exercise",
-        "is_essential": false
-      },
-      {
-        "entity_id": "/e/comparing_fractions_2/",
-        "sort_order": 3,
-        "entity_kind": "Exercise",
-        "is_essential": false
-      },
-      {
-        "entity_id": "/e/ordering_fractions/",
-        "sort_order": 4,
-        "entity_kind": "Exercise",
-        "is_essential": false
-      },
-      {
-        "entity_id": "/e/adding_fractions/",
-        "sort_order": 5,
-        "entity_kind": "Exercise",
-        "is_essential": false
-      },
-      {
-        "entity_id": "/e/adding_subtracting_mixed_numbers_0.5/",
-        "sort_order": 6,
-        "entity_kind": "Exercise",
-        "is_essential": false
-      },
-      {
-        "entity_id": "/e/adding_subtracting_mixed_numbers_1/",
-        "sort_order": 7,
-        "entity_kind": "Exercise",
-        "is_essential": false
-      },
-      {
-        "entity_id": "/e/adding_and_subtracting_fractions/",
-        "sort_order": 8,
-        "entity_kind": "Exercise",
-        "is_essential": false
-      },
-      {
-        "entity_id": "/e/fraction_word_problems_1/",
-        "sort_order": 9,
-        "entity_kind": "Exercise",
-        "is_essential": false
-      },
-      {
-        "entity_id": "/e/multiplying_fractions_by_integers/",
-        "sort_order": 10,
-        "entity_kind": "Exercise",
-        "is_essential": false
-      },
-      {
-        "entity_id": "/e/multiplying_fractions_0.5/",
-        "sort_order": 11,
-        "entity_kind": "Exercise",
-        "is_essential": false
-      },
-      {
-        "entity_id": "/e/dividing_fractions_0.5/",
-        "sort_order": 12,
-        "entity_kind": "Exercise",
-        "is_essential": false
-      },
-      {
-        "entity_id": "/e/dividing_fractions/",
-        "sort_order": 13,
-        "entity_kind": "Exercise",
-        "is_essential": false
-      }
-    ]
-  },
-  {
-    "title": "Playlist Exam Prep: Decimals",
-    "id": "g5_u500_ep3",
-    "tag": "Grade 5",
-    "show": true,
-    "unit": 100,
-    "entries": [
-      {
-        "entity_id": "/e/subtracting_decimals_0.5/",
-        "sort_order": 0,
-        "entity_kind": "Exercise",
-        "is_essential": false
-      },
-      {
-        "entity_id": "/e/subtracting_decimals/",
-        "sort_order": 1,
-        "entity_kind": "Exercise",
-        "is_essential": false
-      },
-      {
-        "entity_id": "/e/multiplying_decimals/",
-        "sort_order": 2,
-        "entity_kind": "Exercise",
-        "is_essential": false
-      },
-      {
-        "entity_id": "/e/converting_fractions_to_decimals_0.5/",
-        "sort_order": 3,
-        "entity_kind": "Exercise",
-        "is_essential": false
-      },
-      {
-        "entity_id": "/e/understanding_decimals_place_value/",
-        "sort_order": 4,
-        "entity_kind": "Exercise",
-        "is_essential": false
-      },
-      {
-        "entity_id": "/e/comparing_decimals_1/",
-        "sort_order": 5,
-        "entity_kind": "Exercise",
-        "is_essential": false
-      },
-      {
-        "entity_id": "/e/comparing_decimals_2/",
-        "sort_order": 6,
-        "entity_kind": "Exercise",
-        "is_essential": false
-      },
-      {
-        "entity_id": "/e/understanding_moving_the_decimal/",
-        "sort_order": 7,
-        "entity_kind": "Exercise",
-        "is_essential": false
-      },
-      {
-        "entity_id": "/e/adding_decimals/",
-        "sort_order": 8,
-        "entity_kind": "Exercise",
-        "is_essential": false
-      },
-      {
-        "entity_id": "/e/adding_decimals_2/",
-        "sort_order": 9,
-        "entity_kind": "Exercise",
-        "is_essential": false
-      },
-      {
-        "entity_id": "/e/adding_decimals_0.5/",
-        "sort_order": 10,
-        "entity_kind": "Exercise",
-        "is_essential": false
-      }
-    ]
-  },
-  {
-    "title": "Playlist Exam Prep: Geometry, Exponents and Square roots",
-    "id": "g6_u600_ep1",
-    "tag": "Grade 6",
-    "show": true,
-    "unit": 100,
-    "entries": [
-      {
-        "entity_id": "/e/solid_geometry/",
-        "sort_order": 0,
-        "entity_kind": "Exercise",
-        "is_essential": false
-      },
-      {
-        "entity_id": "/e/volume_2/",
-        "sort_order": 1,
-        "entity_kind": "Exercise",
-        "is_essential": false
-      },
-      {
-        "entity_id": "/e/volume_1/",
-        "sort_order": 2,
-        "entity_kind": "Exercise",
-        "is_essential": false
-      },
-      {
-        "entity_id": "/e/volume_with_unit_cubes/",
-        "sort_order": 3,
-        "entity_kind": "Exercise",
-        "is_essential": false
-      },
-      {
-        "entity_id": "/e/exponents_1/",
-        "sort_order": 4,
-        "entity_kind": "Exercise",
-        "is_essential": false
-      },
-      {
-        "entity_id": "/e/square_roots/",
-        "sort_order": 5,
-        "entity_kind": "Exercise",
-        "is_essential": false
-      },
-      {
-        "entity_id": "/e/square_roots_2/",
-        "sort_order": 6,
-        "entity_kind": "Exercise",
-        "is_essential": false
-      },
-      {
-        "entity_id": "/e/ratio_word_problems/",
-        "sort_order": 7,
-        "entity_kind": "Exercise",
-        "is_essential": false
-      },
-      {
-        "entity_id": "/e/rate_problems_0.5/",
-        "sort_order": 8,
-        "entity_kind": "Exercise",
-        "is_essential": false
-      },
-      {
-        "entity_id": "/e/finding_percents/",
-        "sort_order": 9,
-        "entity_kind": "Exercise",
-        "is_essential": false
-      },
-      {
-        "entity_id": "/e/divisibility_tests/",
-        "sort_order": 10,
-        "entity_kind": "Exercise",
-        "is_essential": false
-      },
-      {
-        "entity_id": "/e/order_of_operations/",
-        "sort_order": 11,
-        "entity_kind": "Exercise",
-        "is_essential": false
-      },
-      {
-        "entity_id": "/e/prime_factorization/",
-        "sort_order": 12,
-        "entity_kind": "Exercise",
-        "is_essential": false
-      },
-      {
-        "entity_id":
-          "/e/least_common_multiple_and_greatest_common_divisor_word_problems/",
-        "sort_order": 13,
-        "entity_kind": "Exercise",
-        "is_essential": false
-=======
->>>>>>> bd304100
       }
     ],
     "id": "g6_p8",
