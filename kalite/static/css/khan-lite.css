body {
    min-width: 600px;
}

#outer-wrapper {
    background: url(/static/images/light-page-bg.png) repeat-x;
}

#page-container, #page-container-inner {
    background: transparent url(/static/images/content-border.1.png) no-repeat right 50px;
}

#page-container {
    background-position: 0 50px;
    min-width: 600px;
    max-width: 1100px;
}

article {
    padding: 20px;
}

footer {
    background: url(/static/images/footer-bg.png) repeat-x 0 0; /*! data-uri(/images/footer-bg.png) */
    min-width: 570px;
}
footer.short {
    color: #555;
    background: url(/static/images/light-page-bg.png) repeat-x 0 -30px;
    border-top: 1px solid #C6D1AD;
    z-index: 10;
}
footer #leaves {
    background-image: url(/static/images/non-repeating-sprites.4.png);
    background-position: 319px -908px;
    height: 188px;
}
footer #creative-commons-link {
    background-image: url(/static/images/non-repeating-sprites.4.png);
    margin-right: 15px;
}
footer.short .inner {
    max-width: 1100px;
    margin: 0 auto;
}

a:link:focus,
a:hover {
    color: #2F92A5;
}

#language-preferences {
    position: relative; 
    top: 7px;
}

#top-header {
    height: 50px;
}

#logo-image-small img {
    height: 33px;
    margin-top: 10px;
    margin-left: 5px;
}
/********** Top Navigation bar ***********/
#nav-and-search {
    position: relative;
    right: 10px;
    top: 21px;
}

<<<<<<< HEAD
=======
/*Make the navigation item stay the same color*/
.nav-subheader a:visited{
    color: #263500;
}

.nav-subheader a:visited:hover{
    color: #2F92A5;
}

.nav-subheader a {
    font-family: "MuseoSans500", Helvetica, Arial, sans-serif;
    font-size: 16px;
    letter-spacing: -1px;
    text-transform: uppercase;
    margin-left: 23px;
    display: block;
    float: left;
    background: transparent;
}

.sitewide-navigation {
    float:right;
    margin: 0;
    padding: 3px 0;
    height: 19px;
    position: relative;
    width: auto;
    /* Position this at 30 so the white triangle appears on top of the page_sub_nav breadcrumbs border */
    z-index: 30;
}

>>>>>>> 177145af
.watch-navlink {
    padding-left: 4px;
}

#nav_registerdevice {
    color: darkRed;
}

<<<<<<< HEAD
=======

#nav_addstudent, #nav_addteacher, #nav_admin, #nav_coachreports, #nav_watch, #nav_practice, #nav_signup, #nav_login, #nav_update {
    display: none;
}

>>>>>>> 177145af
.nav-subheader {
    background: #75a400;
    margin-bottom: 0;
    height: 30px;
    color: #fff;
    font-weight: normal;
    font-size: 12pt;
}

.nav-subheader a.active:after {
    content: url(/static/images/nav-selector.gif);
    position: relative;
    top: -12px;
    display: block;
    left: 50%;
    margin-left: -5px;
}

.nav-subheader a {
    height: 20px;
    display: block;
}

/********** End of Top Navigation bar ***********/


/*greeting styling*/
.sitewide-navigation {
    white-space: nowrap;
}


.top-header-links {
    position: absolute;
    top: 0;
    right: 10px;
    left: 0;
    margin-left: 290px;
    min-width: 280px;
}

h2 {
    margin-bottom: 10px;
}

.title-header .long-description {
    color: #666;
    font-size: 15px;
}

div#map-container {
    min-height: 1000px;
    min-width: 800px;
}

div.exercises-card {
    width: 800px;
}

#answer_area_wrap {
    width: 229px;
}

#streakbar .streak {
    border: 1px solid #cccccc;
    height: 30px;
    background-color: #F7F7F7;
}

#streakbar .streak .progress-bar {
    width: 0%;
    height: 100%;
    background-color: #9F9FFC;
    padding: 0px;
    border: none;
    text-align: center;
}

#streakbar .streak .progress-bar.completed {
    width: 100%;
    background-color: #5BDB44;
}

.practice-exercise-description {
    opacity: 0.5;
    font-size: 0.7em;
}

.current-card #problemarea {
    margin-top: 0;
}

.current-card #answer_area_wrap {
    margin-top: 15px;
}

.info-box #related-video-list {
    margin-left: -10px;
}

.basic-form label {
    font-weight: bold;
    width: 120px;
    float: left;
    text-align: right;
    padding-right: 12px;
}

.basic-form p {
    margin-top: 0;
}

.basic-form .errorlist {
    margin-left: 134px;
}

.basic-form .submit, .basic-form h2 {
    margin-left: 134px;
}

.progress-circle {
    width: 12px;
    height: 12px;
    display: inline-block;
    position: relative;
    top: 2px;
}

li .progress-circle {
    margin-left: -15px;
    top: 0;
}

.related-video-list .progress-circle {
    margin-left: 0;
    top: 2px;
}

.related-video-inline .progress-circle {
    margin-left: 10px;
}

.progress-circle.complete {
    background: url(/static/images/circle-complete.png) no-repeat;
}

.progress-circle.partial {
    background: url(/static/images/circle-partial.png) no-repeat;
}

.main-headline {
    width: 100%;
    display: block;
    float: left;
}

.unregistered-only {
    display: none;
}

#content_tree .complete span.dynatree-icon {
    margin-top: 2px;
    background: url(/static/images/circle-complete.png) no-repeat;
}

#content_tree .partial span.dynatree-icon {
    margin-top: 2px;    
    background: url(/static/images/circle-partial.png) no-repeat;
}

#content_tree .unstarted span.dynatree-icon {
    margin-top: 2px;
    background: url(/static/images/circle-empty.png) no-repeat;
}

.message {
    width: 75%;
    padding: 4px;
    padding-bottom: 5px;
    padding-left: 10px;
    margin-top: 0;
    margin-bottom: 10px;
    border-style: solid;
    border-width: 1px;
    font-size: 13px;
    border-radius: 5px;
    -moz-border-radius: 5px;
    -webkit-border-radius: 5px;
}

.message.error {
    color: #FFFFFF;
    background-color: #FF3030; 
    border-color: #330000;
}

.message.error a {
    color: #6969C4;
}

.message.success {
    color: #273C2B;
    background-color: #8AF07C;
    border-color: #273C2B;
}

.message.warning {
    color: #330000;
    background-color: #FF9955; 
    border-color: #330000;
}

.error, .errorlist {
/*    padding-bottom: 10px;*/
    color: red;
}


#hint-remainder {
    line-height: 110%;
}

#totalpoints {
    font-weight: bold;
    font-size: 1.2em;  
    padding-top: 4px;
    color: #77C;
}

#questionpoints {
    font-weight: bold;
    font-size: 1.2em;
    color: #666600;
    background-color: #EEEEFF;
    border-radius: 5px;
    -moz-border-radius: 5px;
}

.points-container {
    margin: 0px;
    padding: 2px;
    padding-left: 5px;
    padding-right: 5px;
    margin-right: 4px;
    margin-top: -10px;
    font-size: 0.8em;
    float: right;
    background-color: #EEEEFF;
    border-radius: 5px;
    -moz-border-radius: 5px;
}

.vidprev {
    float: left;
}

.vidnext {
    float: right;
    padding-right: 4px;
}

#sitepoints {
    float: right;
    margin-top: 3px;
    margin-right: 20px;
    font-size: 1.2em;
}

#scratchpad > div {
    margin-top: 10px;
    max-width: 514px;
}

.current-card-contents #workarea {
    margin-top: 50px;
    margin-right: 30px;
}

.helptext {
    font-size: .85em;
    display: block;
    position: relative;
    left: 135px;
    top: -3px;
}

.glossary-link {
    background: url('/static/images/question_mark.png') no-repeat center;
    display: inline-block;
    width: 28px;
    height: 21px;
    float: center;
    margin-bottom: -5px;
    margin-left: -5px;
    margin-right: -5px;
}

.thumb {
    overflow: hidden;
    position: relative;
}

.thumb .thumbimage {
    position: absolute;
    width: 200px;
    z-index: -10;
}

#answer_area .answer-buttons input.simple-button, #answer_area input.simple-button.full-width {
    white-space: normal;
}<|MERGE_RESOLUTION|>--- conflicted
+++ resolved
@@ -70,8 +70,6 @@
     top: 21px;
 }
 
-<<<<<<< HEAD
-=======
 /*Make the navigation item stay the same color*/
 .nav-subheader a:visited{
     color: #263500;
@@ -103,7 +101,6 @@
     z-index: 30;
 }
 
->>>>>>> 177145af
 .watch-navlink {
     padding-left: 4px;
 }
@@ -112,14 +109,11 @@
     color: darkRed;
 }
 
-<<<<<<< HEAD
-=======
 
 #nav_addstudent, #nav_addteacher, #nav_admin, #nav_coachreports, #nav_watch, #nav_practice, #nav_signup, #nav_login, #nav_update {
     display: none;
 }
 
->>>>>>> 177145af
 .nav-subheader {
     background: #75a400;
     margin-bottom: 0;
