--- conflicted
+++ resolved
@@ -75,7 +75,6 @@
             $(Exercises).trigger("readyForNextProblem", {userExercise: exerciseData});
         });
     });
-<<<<<<< HEAD
     doRequest("/api/get_exercise_logs", [exerciseData.exerciseModel.name])
         .success(function(data) {
             if (data.length === 0) {
@@ -92,15 +91,6 @@
             // Expects to receive messages ({ type: message } format) about failures
             communicate_api_failure(resp, "id_student_logs");
         });
-=======
-    doRequest("/api/get_exercise_logs", [exerciseData.exerciseModel.name]).success(function(data) {
-        if (data.length === 0) {
-            return;
-        }
-        exerciseData.percentCompleted = data[0].streak_progress;
-        exerciseData.points = data[0].points;
-        updateStreakBar();
-    });
 });
 
 function adjust_scratchpad_margin(){
@@ -125,5 +115,4 @@
         window.history.go(-1);
         return false;
     });
->>>>>>> 8db9d814
 });