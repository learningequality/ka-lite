--- conflicted
+++ resolved
@@ -42,16 +42,6 @@
         correct: correct
     };
 
-<<<<<<< HEAD
-    doRequest(
-        "/api/save_exercise_log", 
-        data
-    ).success(function(data) {
-        show_api_messages(data, "id_student_logs")
-    }).fail(function(resp) {
-        communicate_api_failure(resp, "id_student_logs");
-    });
-=======
     doRequest("/api/save_exercise_log", data)
         .success(function(data) {
             show_api_messages(data, "id_student_logs")
@@ -59,7 +49,6 @@
         .fail(function(resp) {
             communicate_api_failure(resp, "id_student_logs");
         });
->>>>>>> 42b27876
 
 };
 
@@ -86,25 +75,6 @@
             $(Exercises).trigger("readyForNextProblem", {userExercise: exerciseData});
         });
     });
-<<<<<<< HEAD
-    doRequest(
-        "/api/get_exercise_logs", 
-        [exerciseData.exerciseModel.name]
-    ).success(function(data) {
-        if (data.length === 0) {
-            return;
-        }
-        exerciseData.percentCompleted = data[0].streak_progress;
-        exerciseData.points = data[0].points;
-        updateStreakBar();
-
-        // Show all messages in "messages" object
-        show_api_messages(data.messages, "id_student_logs")
-    }).fail(function (resp) {
-        // Expects to receive messages ({ type: message } format) about failures
-        communicate_api_failure(resp, "id_student_logs");
-    });
-=======
     doRequest("/api/get_exercise_logs", [exerciseData.exerciseModel.name])
         .success(function(data) {
             if (data.length === 0) {
@@ -121,7 +91,6 @@
             // Expects to receive messages ({ type: message } format) about failures
             communicate_api_failure(resp, "id_student_logs");
         });
->>>>>>> 42b27876
 });
 
 function adjust_scratchpad_margin(){
