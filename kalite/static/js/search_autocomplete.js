var nodes = null;   // store info about each topic tree node (persists to local storage)
var titles = [];    // keep an array (local memory only) around for fast filtering
var timeout_length = 1000 * 20; // 20 seconds

<<<<<<< HEAD
function isLocalStorageAvailable(item_index) {
    // Pass in no arg: test whether localStorage exists.
    // Pass in an arg: test if that item is in localStorage 
    //    (returns false if item doesn't exist, or if localStorage is not available)

=======
function isLocalStorageAvailable() {
    var testString = gettext("hello peeps");  // ;) fun for translators
>>>>>>> bb4dce22
    try {
        return (item_index in localStorage || (!item_index && localStorage));
    } catch(e) {
        return false;
    }
}

function fetchTopicTree() {
    $.ajax({
        url: "/api/flat_topic_tree",
        cache: true,
        dataType: "json",
        timeout: timeout_length,
        success: function(categories) {
            nodes = {};
            for (var category_name in categories) { // category is either Video, Exercise or Topic
                var category = categories[category_name];
                for (var node_name in category) {
                    node = category[node_name];
                    title = node.title;

                    if (title in nodes) {
                        continue;  // avoid duplicates
                    }

                    nodes[node.title] = {
                        title: node.title,
                        type: category_name.toLowerCase(),
                        path: node.path
                    };
                    titles.push(node.title);
                }
            }
            if (isLocalStorageAvailable()) {
                // we can only store strings in localStorage
                localStorage.setItem("flat_topic_tree", JSON.stringify(nodes));
            }
        }
    });
}

$(document).ready(function() {

    $("#search").focus(function() {
        if (nodes !== null) {
            // No need to reload
            return;
        } else if (isLocalStorageAvailable("flat_topic_tree")) {
            // Get from local storage
            //console.log("LocalStore cache hit.")
            nodes = JSON.parse(localStorage.getItem("flat_topic_tree")); // coerce string back to JSON
            for (title in nodes) {
                titles.push(title);
            }
        } else {
            // Get from distributed server
            //console.log("LocalStore cache miss.")
            fetchTopicTree();
        }
    });

    $("#search").autocomplete({
        minLength: 3,
        html: true,  // extension allows html-based labels
        source: function(request, response) {
            clear_message("id_search_error");

            // Executed when we're requested to give a list of results
            var titles_filtered = $.ui.autocomplete.filter(titles, request.term).slice(0, 15);

            // From the filtered titles, produce labels (html) and values (for doing stuff)
            var results = [];
            for (idx in titles_filtered) {
                var node = nodes[titles_filtered[idx]];
                var label = "<li class='autocomplete " + node.type + "'>" + node.title + "</li>";
                results.push({
                    label: label,
                    value: node.title
                });
            }
            response(results);
        },
        select: function( event, ui ) {
            // When they click a specific item, just go there (if we recognize it)
            var title = ui.item.value;
            if (nodes && title in nodes && nodes[title]) {
                window.location.href = nodes[title].path;
            } else {
                show_message("error", "Unexpected error: no search data found for selected item.  Please select another item.", "id_search_error");
            }
        }

    });
    
    
});<|MERGE_RESOLUTION|>--- conflicted
+++ resolved
@@ -2,16 +2,10 @@
 var titles = [];    // keep an array (local memory only) around for fast filtering
 var timeout_length = 1000 * 20; // 20 seconds
 
-<<<<<<< HEAD
 function isLocalStorageAvailable(item_index) {
     // Pass in no arg: test whether localStorage exists.
     // Pass in an arg: test if that item is in localStorage 
     //    (returns false if item doesn't exist, or if localStorage is not available)
-
-=======
-function isLocalStorageAvailable() {
-    var testString = gettext("hello peeps");  // ;) fun for translators
->>>>>>> bb4dce22
     try {
         return (item_index in localStorage || (!item_index && localStorage));
     } catch(e) {
@@ -47,7 +41,7 @@
             }
             if (isLocalStorageAvailable()) {
                 // we can only store strings in localStorage
-                localStorage.setItem("flat_topic_tree", JSON.stringify(nodes));
+                localStorage.setItem("flat_topic_tree_v2", JSON.stringify(nodes));
             }
         }
     });
@@ -59,10 +53,10 @@
         if (nodes !== null) {
             // No need to reload
             return;
-        } else if (isLocalStorageAvailable("flat_topic_tree")) {
+        } else if (isLocalStorageAvailable("flat_topic_tree_v2")) {
             // Get from local storage
             //console.log("LocalStore cache hit.")
-            nodes = JSON.parse(localStorage.getItem("flat_topic_tree")); // coerce string back to JSON
+            nodes = JSON.parse(localStorage.getItem("flat_topic_tree_v2")); // coerce string back to JSON
             for (title in nodes) {
                 titles.push(title);
             }
