//Modified from http://bl.ocks.org/mbostock/3887118
function d3_scatter(data, options, appendtohtml) {
  // Takes data in the form of an array of users' data.
  // Each user's data is an object with a user attribute,
  // containing an object of all user data, a userid attribute.
  // See scatter_view.js for more details.
  // xCoordinate and yCoordinate determine which items from the user data item will be used.
  // appendtohtml is the element identifier for the svg element to be attached to.

  // Set up variables to define plotting area.
  var margin = {top: 20, right: 40, bottom: 30, left: 100},
      width = 960 - margin.left - margin.right,
      height = 500 - margin.top - margin.bottom;

  // Initialize x and y scales.
  var x = d3.scale.linear()
      .range([0, width]);

  var xCoordinate = options['hAxis']['stat'];

  var y = d3.scale.linear()
      .range([height, 0]);

  var yCoordinate = options['vAxis']['stat'];

  var color = d3.scale.category10();

  var xAxis = d3.svg.axis()
      .scale(x)
      .orient("bottom")
      .ticks(5);

  var yAxis = d3.svg.axis()
      .scale(y)
      .orient("left")
      .ticks(5);
  

  // Create svg object for plot area
  var svg = d3.select(appendtohtml).append("svg")
      .attr("width", width + margin.left + margin.right)
      .attr("height", height + margin.top + margin.bottom)
    .append("g")
      .attr("transform", "translate(" + margin.left + "," + margin.top + ")");
  
  // Create tooltip object for displaying user specific information
  var tooltip = d3.select("body").append("div")
        .style("visibility", "hidden")
        .attr("id", "summary");
  
  // Set x and y range
  x.domain(d3.extent(data, function(d) { return d[xCoordinate]; })).nice();
  y.domain(d3.extent(data, function(d) { return d[yCoordinate]; })).nice();
  
  // Click anywhere on SVG object to hide tooltip
  svg.on("click", function() {
    tooltip.style("visibility", "hidden");
  });
  
  // Create invisible background rectangle to catch any clicks that are not
  // on data points in the plot area. Allows for 'clicking off' the tooltip.
  svg.append("rect")
      .attr("x", 0)
      .attr("y", 0)
      .attr("width", width)
      .attr("height", height)
      .attr("opacity", 0);
<<<<<<< HEAD
  
=======


  // Create four different rectangles to highlight and label the different quadrants of the graph.
  // Each rectangle is a group with a coloured (fill) rectangle, and a text label.
  var struggling = svg.append("g")
  struggling.append("rect")
    .attr("class", "quadrant-rectangle")
    .attr("x", 0)
    .attr("y", 0)
    .attr("width", width/2)
    .attr("height", height/2)
    .attr("fill", "#FF0000")
  struggling.append("text")
    .attr("class", "quadrant-label")
    .attr("x", width/4)
    .attr("y", height/4)
    .text(gettext("Struggling"));

  var bored = svg.append("g")
  bored.append("rect")
    .attr("class", "quadrant-rectangle")
    .attr("x", width/2)
    .attr("y", height/2)
    .attr("width", width/2)
    .attr("height", height/2)
    .attr("fill", "#000000")
  bored.append("text")
    .attr("class", "quadrant-label")
    .attr("x", 3*width/4)
    .attr("y", 3*height/4)
    .text(gettext("Bored"));

  var disengaged = svg.append("g")
  disengaged.append("rect")
    .attr("class", "quadrant-rectangle")
    .attr("x", 0)
    .attr("y", height/2)
    .attr("width", width/2)
    .attr("height", height/2)
    .attr("fill", "#FFFF00")
  disengaged.append("text")
    .attr("class", "quadrant-label")
    .attr("x", width/4)
    .attr("y", 3*height/4)
    .text(gettext("Disengaged"));

  var ontarget = svg.append("g")
  ontarget.append("rect")
    .attr("class", "quadrant-rectangle")
    .attr("x", width/2)
    .attr("y", 0)
    .attr("width", width/2)
    .attr("height", height/2)
    .attr("fill", "#00FF00")
  ontarget.append("text")
    .attr("class", "quadrant-label")
    .attr("x", 3*width/4)
    .attr("y", height/4)
    .text(gettext("On Target"));

>>>>>>> 64056a55
  // Create and draw x and y axes
  svg.append("g")
      .attr("class", "x axis")
      .attr("transform", "translate(0," + height/2 + ")")
      .call(xAxis)
    .append("text")
      .attr("class", "label")
      .attr("font-weight", "bold")
      .attr("x", width)
      .attr("y", -6)
      .style("text-anchor", "end")
      .text(options['hAxis']['title']);

  svg.append("g")
      .attr("class", "y axis")
      .attr("transform", "translate(" + width/2 + ",0)")
      .call(yAxis)
    .append("text")
      .attr("class", "label")
      .attr("font-weight", "bold")
      .attr("transform", "rotate(-90)")
      .attr("y", 6)
      .attr("dy", ".71em")
      .style("text-anchor", "end")
      .text(options['vAxis']['title']);


  // Plot all data points
  svg.selectAll(".dot")
      .data(data)
    .enter().append("circle")
      .attr("class", "dot")
      .attr("r", 3.5)
      .attr("cx", function(d) { return x(d[xCoordinate]); })
      .attr("cy", function(d) { return y(d[yCoordinate]); })
      .style("fill", "black")
      // Add invisible stroke border to increase the effective area of the data point.
      .style("stroke-width", "10")
      .style("stroke", "black")
      .style("stroke-opacity", "0")
      .style("cursor", "pointer")
      // Define click behaviour
      .on("click", function(d) {
        // Prevent svg click behaviour of hiding tooltip from happening
        d3.event.stopPropagation();
        // Show tooltip if it is currently hidden
        if(tooltip.style("visibility")=="hidden") {
          tooltip.html(d["tooltip"])
            .style("visibility", "visible")
            .style("left", (d3.event.pageX) + "px")     
            .style("top", (d3.event.pageY - 28) + "px");
          // Mark this item as having the tooltip
          d3.select(this).attr("tooltip", true);
        } else {
          // Hide tooltip if already open for this item
          if(d3.select(this).attr("tooltip")=="true") {
            tooltip.style("visibility", "hidden");
          } else {
            // Otherwise unflag other point as tooltip
            svg.selectAll(".dot").attr("tooltip", false);
            // Flag this item with tooltip
            d3.select(this).attr("tooltip", true);
            // Change tooltip information to this point
            tooltip.html(d["tooltip"])
              // Position tooltip based on data point
              // TODO: Intelligently position tooltip when near the edge
              // of the plot area to prevent overflow.
              .style("left", (d3.event.pageX) + "px")     
              .style("top", (d3.event.pageY - 28) + "px");
          }
        }
      })
      // Animate and grow data point on mouseover.
      .on("mouseover", function(d) {
        d3.select(this).transition()
        .attr("r", 13.5)
        .attr("stroke-width", 0)
        .duration(500)
        .ease("elastic",2,0.5);
      })
      // Shrink back on mouseout.
      .on("mouseout", function(d) {
        d3.select(this).transition()
        .attr("r", 3.5)
        .attr("stroke-width", 10);
      })
      // Add user name as hover text.
      .append("svg:title")
      .text(function(d) { return d["user"]; });

}<|MERGE_RESOLUTION|>--- conflicted
+++ resolved
@@ -65,9 +65,6 @@
       .attr("width", width)
       .attr("height", height)
       .attr("opacity", 0);
-<<<<<<< HEAD
-  
-=======
 
 
   // Create four different rectangles to highlight and label the different quadrants of the graph.
@@ -128,7 +125,6 @@
     .attr("y", height/4)
     .text(gettext("On Target"));
 
->>>>>>> 64056a55
   // Create and draw x and y axes
   svg.append("g")
       .attr("class", "x axis")
