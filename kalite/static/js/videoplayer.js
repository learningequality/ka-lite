window.VideoPlayerState = {
    UNSTARTED: -1,
    ENDED: 0,
    PLAYING: 1,
    PAUSED: 2,
    BUFFERING: 3,
    VIDEO_CUED: 5
};

window.VideoPlayerModel = Backbone.Model.extend({

    REQUIRED_PERCENT_FOR_FULL_POINTS: 0.95,

    defaults: {
        percent_last_saved: 0.0,
        seconds_watched_since_save: 0.0,
        points: 0,
        possible_points: 750,
        youtube_id: "",
        player_state: VideoPlayerState.UNSTARTED,
        seconds_between_saves: 30,
        percent_between_saves: 0.1
    },

    initialize: function() {
        _.bindAll(this);

        this.pointsSaved = 0;

        this.set({
            wall_time_last_saved: new Date()
        });

        this.fetch();

    },

    fetch: function() {

        var self = this;

<<<<<<< HEAD
        doRequest(
            "/api/get_video_logs", 
            [this.get("youtube_id")]
        ).success(function(data) {
            if (data.length === 0) {
                return;
            }
            self.set({
                total_seconds_watched: data[0].total_seconds_watched,
                points: data[0].points,
                complete: data[0].complete
            });
            self.pointsSaved = data[0].points;
        }).fail(function(data, resp) {
            communicate_api_failure(resp, "id_student_logs");
        });
=======
        doRequest("/api/get_video_logs", [this.get("youtube_id")])
            .success(function(data) {
                if (data.length === 0) {
                    return;
                }
                self.set({
                    total_seconds_watched: data[0].total_seconds_watched,
                    points: data[0].points,
                    complete: data[0].complete
                });
                self.pointsSaved = data[0].points;
            })
            .fail(function(resp) {
                communicate_api_failure(resp, "id_student_logs");
            });
>>>>>>> 42b27876
    },

    save: function() {

        var self = this;

        if (this.saving) {
            return;
        }

        this.saving = true;

        this._updateSecondsWatchedSinceSave();

        var lastSavedBeforeError = this.get("wall_time_last_saved");

        data = {
            youtube_id: this.get("youtube_id"),
            seconds_watched: this.get("seconds_watched_since_save"),
            points: this.get("points")
        }

<<<<<<< HEAD
        var xhr = doRequest(
            "/api/save_video_log",
            data
        ).success(function(data) {
            self.pointsSaved = data.points;
            self.saving = false;
            // Show all messages in "messages" object
            show_api_messages(data.messages, "id_student_logs");
        }).fail(function(resp) {
            self.set({ wall_time_last_saved: lastSavedBeforeError });
            self.saving = false;

            communicate_api_failure(resp, "id_student_logs");
        });
=======
        var xhr = doRequest("/api/save_video_log", data)
            .success(function(data) {
                self.pointsSaved = data.points;
                self.saving = false;
                // Show all messages in "messages" object
                show_api_messages(data.messages, "id_student_logs");
            })
            .fail(function(resp) {
                self.set({ wall_time_last_saved: lastSavedBeforeError });
                self.saving = false;

                communicate_api_failure(resp, "id_student_logs");
            });
>>>>>>> 42b27876

        this.set({
            wall_time_last_saved: new Date(),
            percent_last_saved: this.getPercentWatched(),
            seconds_watched_since_save: 0
        });

        return xhr;
    },

    getVideoPosition: function() {
        if (!this.player || !this.player.currentTime) return 0;
        return this.player.currentTime() || 0;
    },

    _updateSecondsWatchedSinceSave: function() {

        var wallTimeCurrent = new Date();
        var wallTimeDelta =
            (wallTimeCurrent - this.get("wallTimeLastPoll")) / 1000.0;
        this.set("wallTimeLastPoll", wallTimeCurrent);

        var videoPositionCurrent = this.getVideoPosition();
        var videoPositionDelta =
             videoPositionCurrent - this.get("videoPositionLastPoll");
        this.set("videoPositionLastPoll", videoPositionCurrent);

        // Estimate the playback speed by taking the ratio of delta
        // API-reported seconds to delta wall clock seconds, and clamp it
        // between [0, 2].
        var speedFactor = Math.max(0,
            Math.min(2.0, videoPositionDelta / wallTimeDelta));

        var secondsWatchedSinceLastPoll = wallTimeDelta * speedFactor;

        var seconds_watched_since_save = this.get("seconds_watched_since_save");

        if (secondsWatchedSinceLastPoll > 0) {
            seconds_watched_since_save += secondsWatchedSinceLastPoll;
            this.set("seconds_watched_since_save", seconds_watched_since_save);
        }

        return seconds_watched_since_save;

    },

    _updatePointsEstimate: function() {

        var duration = this.getDuration();
        if (duration === 0) return;

        var secondsSinceSave = this.get("seconds_watched_since_save");
        var percentSinceSave = Math.min(1.0, secondsSinceSave / duration);
        var percentTotal = percentSinceSave +
            (this.pointsSaved / this.get("possible_points"));
        if (percentTotal > this.REQUIRED_PERCENT_FOR_FULL_POINTS) {
            percentTotal = 1.0;
        }

        var estimate = Math.floor(this.get("possible_points") * percentTotal);

        this.set({ points: estimate });
    },

    /**
     * We want to save no more frequently than every certain percentage of the
     * way through the video, and no more than every certain number of seconds.
     */
    _isAutoSaveIntervalExceeded: function() {
        var secsPercent = this.getDuration() * this.get("percent_between_saves");
        var interval = Math.max(secsPercent, this.get("seconds_between_saves"));
        return this.get("seconds_watched_since_save") > interval;
    },

    updateAndSaveIfNeeded: function() {

        this._updateSecondsWatchedSinceSave();

        // Save after we hit certain intervals of video watching
        if (this._isAutoSaveIntervalExceeded()) {
            this.save();
        } else {
            // If we hit max video points for the first time, force save,
            // since showing estimate might entice user to close the browser
            // thinking they finished (and it not having actually saved).
            var percent = this.getPercentWatched();
            var last_percent = this.get("percent_last_saved");
            var threshold = this.REQUIRED_PERCENT_FOR_FULL_POINTS;
            if (last_percent < threshold && percent >= threshold) {
                this.save();
            } else {
                this._updatePointsEstimate();
            }
        }
    },

    getPercentWatched: function() {

        var duration = this.getDuration();
        if (duration === 0) return 0;

        return Math.min(1.0, this.getVideoPosition() / duration);
    },

    getDuration: function() {

        if (!this.player || !this.player.duration) {
            return 0;
        }

        var duration = this.player.duration() || this.get("duration") || 0;

        return Math.max(0, duration);
    },

    setPlayerState: function(state) {

        this._updateSecondsWatchedSinceSave();
        this._updatePointsEstimate();

        var oldState = this.get("player_state");

        // set player_state attribute on the model, so we maintain current state
        this.set({ player_state: state });

        if (state === VideoPlayerState.ENDED) {
            // save the points if the video has completed
            this.save();
        } else if (state === VideoPlayerState.PAUSED) {
            // whenever video is paused, save points, unless only 1 sec watched
            if (this.get("seconds_watched_since_save") > 1) {
                this.save();
            }
        }

    },

    whenPointsIncrease: function(callback) {
        callback = _.debounce(callback, 500);
        this.bind("change:points", function() {
            var old_points = this.previous("points");
            var points = this.get("points");
            if (points > old_points) {
                callback(points);
            }
        });
    }

});


window.VideoView = Backbone.View.extend({

    _readyDeferred: null,

    initialize: function() {

        _.bindAll(this);

        this._readyDeferred = new $.Deferred();

        this.model = new VideoPlayerModel(this.options);

        this.player = this.model.player = _V_(this.$("video").attr("id"));

        this._beginIntervalUpdate();

        this._initializeEventListeners();

    },

    _initializeEventListeners: function() {

        var self = this;

        this.model.whenPointsIncrease(this._update_points);

        this.player
            .addEvent("loadstart", function() {

            })
            .addEvent("loadedmetadata", function() {

            })
            .addEvent("loadeddata", function() {

            })
            .addEvent("loadedalldata", function() {

            })
            .addEvent("play", function() {
                self.model.setPlayerState(VideoPlayerState.PLAYING);
            })
            .addEvent("pause", function() {
                self.model.setPlayerState(VideoPlayerState.PAUSED);
            })
            // .addEvent("timeupdate", function() {

            // })
            .addEvent("ended", function() {
                self.model.setPlayerState(VideoPlayerState.ENDED);
            })
            .addEvent("durationchange", function() {
                self.model.set("duration", self.player.duration());
            })
            .addEvent("progress", function() {

            })
            .addEvent("resize", function() {

            })
            .addEvent("volumechange", function() {

            })
            .addEvent("error", function() {

            })
            .addEvent("fullscreenchange", function() {

            });

    },

    _update_points: function(points) {
        $(".points").text(points);
        $(".points-container").toggle(points > 0);
    },

    setContainerSize: function(container_width, container_height) {

        var container_ratio = container_width / container_height;

        var width = container_width;
        var height = container_height;

        var ratio = this.model.get("width") / this.model.get("height");

        if (container_ratio > ratio) {
            width = container_height * ratio;
        } else {
            height = container_width / ratio;
        }

        this.player.width(width).height(height);

    },

    _beginIntervalUpdate: function() {
        // Every 10 seconds, update the point estimate, and save if needed
        if (this.intervalId) clearInterval(this.intervalId);
        this.intervalId = setInterval(this.model.updateAndSaveIfNeeded, 10000);
    },

    /**
     * Adds callback to be invoked when the player is fully loaded and ready.
     */
    whenReady: function(callback) {
        this._readyDeferred.then(callback);
    },

    playerReady: function() {
        this._readyDeferred.resolve();
    },

    play: function() {
        if (this.model.player && this.model.player.play) {
            this.model.player.play();
        }
    },

    pause: function() {
        if (this.model.player && this.model.player.pause) {
            this.model.player.pause();
        }
    },

    seekTo: function(seconds) {
        this.model.player.seekTo(seconds);
    },

    close: function() {
        if (this.intervalId) clearInterval(this.intervalId);
        this.remove();
    }

});

function initialize_video(video_youtube_id){ 
    
    var create_video_view = _.once(function(width, height) {
        
        window.videoView = new VideoView({
            el: $("#video-player"),
            youtube_id: video_youtube_id,
            width: width,
            height: height
        });

        var resize_video = _.throttle(function() {
            var available_width = $("article").width();
            var available_height = $(window).height() * 0.9;
            videoView.setContainerSize(available_width, available_height);
        }, 500);
        
        $(window).resize(resize_video);
        
        resize_video();
        
    });

    $("video").bind("loadedmetadata", function() {
        
        var width = $(this).prop("videoWidth");
        var height = $(this).prop("videoHeight");
        
        create_video_view(width, height);
        
    });

    $(".video-thumb").load(function() {

        var width = $(".video-thumb").width();
        var height = $(".video-thumb").height();
        
        create_video_view(width, height);
                            
    });
    
}<|MERGE_RESOLUTION|>--- conflicted
+++ resolved
@@ -39,24 +39,6 @@
 
         var self = this;
 
-<<<<<<< HEAD
-        doRequest(
-            "/api/get_video_logs", 
-            [this.get("youtube_id")]
-        ).success(function(data) {
-            if (data.length === 0) {
-                return;
-            }
-            self.set({
-                total_seconds_watched: data[0].total_seconds_watched,
-                points: data[0].points,
-                complete: data[0].complete
-            });
-            self.pointsSaved = data[0].points;
-        }).fail(function(data, resp) {
-            communicate_api_failure(resp, "id_student_logs");
-        });
-=======
         doRequest("/api/get_video_logs", [this.get("youtube_id")])
             .success(function(data) {
                 if (data.length === 0) {
@@ -72,7 +54,6 @@
             .fail(function(resp) {
                 communicate_api_failure(resp, "id_student_logs");
             });
->>>>>>> 42b27876
     },
 
     save: function() {
@@ -95,22 +76,6 @@
             points: this.get("points")
         }
 
-<<<<<<< HEAD
-        var xhr = doRequest(
-            "/api/save_video_log",
-            data
-        ).success(function(data) {
-            self.pointsSaved = data.points;
-            self.saving = false;
-            // Show all messages in "messages" object
-            show_api_messages(data.messages, "id_student_logs");
-        }).fail(function(resp) {
-            self.set({ wall_time_last_saved: lastSavedBeforeError });
-            self.saving = false;
-
-            communicate_api_failure(resp, "id_student_logs");
-        });
-=======
         var xhr = doRequest("/api/save_video_log", data)
             .success(function(data) {
                 self.pointsSaved = data.points;
@@ -124,7 +89,6 @@
 
                 communicate_api_failure(resp, "id_student_logs");
             });
->>>>>>> 42b27876
 
         this.set({
             wall_time_last_saved: new Date(),
