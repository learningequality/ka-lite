window.VideoPlayerState = {
    UNSTARTED: -1,
    ENDED: 0,
    PLAYING: 1,
    PAUSED: 2,
    BUFFERING: 3,
    VIDEO_CUED: 5
};

window.VideoPlayerModel = Backbone.Model.extend({

    REQUIRED_PERCENT_FOR_FULL_POINTS: 0.95,

    defaults: {
        percent_last_saved: 0.0,
        seconds_watched_since_save: 0.0,
        points: 0,
        possible_points: 750,
        youtube_id: "",
        player_state: VideoPlayerState.UNSTARTED,
        seconds_between_saves: 30,
        percent_between_saves: 0.1
    },

    initialize: function() {
        _.bindAll(this);

        this.pointsSaved = 0;

        this.set({
            wall_time_last_saved: new Date()
        });

        this.fetch();

    },

    fetch: function() {

        var self = this;

        doRequest("/api/get_video_logs", [this.get("youtube_id")])
            .success(function(data) {
                if (data.length === 0) {
                    return;
                }
                self.set({
                    total_seconds_watched: data[0].total_seconds_watched,
                    points: data[0].points,
                    complete: data[0].complete
                });
                self.pointsSaved = data[0].points;
            })
            .fail(function(data, resp) {
                communicate_api_failure(resp, "id_student_logs");
            });
    },

    save: function() {

        var self = this;

        if (this.saving) {
            return;
        }

        this.saving = true;

        this._updateSecondsWatchedSinceSave();

        var lastSavedBeforeError = this.get("wall_time_last_saved");

        data = {
            youtube_id: this.get("youtube_id"),
            seconds_watched: this.get("seconds_watched_since_save"),
            points: this.get("points")
        }

        var xhr = doRequest("/api/save_video_log", data)
            .success(function(data) {
                self.pointsSaved = data.points;
                self.saving = false;
                // Show all messages in "messages" object
                show_api_messages(data.messages, "id_student_logs");
            })
            .fail(function(resp) {
                self.set({ wall_time_last_saved: lastSavedBeforeError });
                self.saving = false;

                communicate_api_failure(resp, "id_student_logs");
            });

        this.set({
            wall_time_last_saved: new Date(),
            percent_last_saved: this.getPercentWatched(),
            seconds_watched_since_save: 0
        });

        return xhr;
    },

    getVideoPosition: function() {
        if (!this.player || !this.player.currentTime) return 0;
        return this.player.currentTime() || 0;
    },

    _updateSecondsWatchedSinceSave: function() {

        var wallTimeCurrent = new Date();
        var wallTimeDelta =
            (wallTimeCurrent - this.get("wallTimeLastPoll")) / 1000.0;
        this.set("wallTimeLastPoll", wallTimeCurrent);

        var videoPositionCurrent = this.getVideoPosition();
        var videoPositionDelta =
             videoPositionCurrent - this.get("videoPositionLastPoll");
        this.set("videoPositionLastPoll", videoPositionCurrent);

        // Estimate the playback speed by taking the ratio of delta
        // API-reported seconds to delta wall clock seconds, and clamp it
        // between [0, 2].
        var speedFactor = Math.max(0,
            Math.min(2.0, videoPositionDelta / wallTimeDelta));

        var secondsWatchedSinceLastPoll = wallTimeDelta * speedFactor;

        var seconds_watched_since_save = this.get("seconds_watched_since_save");

        if (secondsWatchedSinceLastPoll > 0) {
            seconds_watched_since_save += secondsWatchedSinceLastPoll;
            this.set("seconds_watched_since_save", seconds_watched_since_save);
        }

        return seconds_watched_since_save;

    },

    _updatePointsEstimate: function() {

        var duration = this.getDuration();
        if (duration === 0) return;

        var secondsSinceSave = this.get("seconds_watched_since_save");
        var percentSinceSave = Math.min(1.0, secondsSinceSave / duration);
        var percentTotal = percentSinceSave +
            (this.pointsSaved / this.get("possible_points"));
        if (percentTotal > this.REQUIRED_PERCENT_FOR_FULL_POINTS) {
            percentTotal = 1.0;
        }

        var estimate = Math.floor(this.get("possible_points") * percentTotal);

        this.set({ points: estimate });
    },

    /**
     * We want to save no more frequently than every certain percentage of the
     * way through the video, and no more than every certain number of seconds.
     */
    _isAutoSaveIntervalExceeded: function() {
        var secsPercent = this.getDuration() * this.get("percent_between_saves");
        var interval = Math.max(secsPercent, this.get("seconds_between_saves"));
        return this.get("seconds_watched_since_save") > interval;
    },

    updateAndSaveIfNeeded: function() {

        this._updateSecondsWatchedSinceSave();

        // Save after we hit certain intervals of video watching
        if (this._isAutoSaveIntervalExceeded()) {
            this.save();
        } else {
            // If we hit max video points for the first time, force save,
            // since showing estimate might entice user to close the browser
            // thinking they finished (and it not having actually saved).
            var percent = this.getPercentWatched();
            var last_percent = this.get("percent_last_saved");
            var threshold = this.REQUIRED_PERCENT_FOR_FULL_POINTS;
            if (last_percent < threshold && percent >= threshold) {
                this.save();
            } else {
                this._updatePointsEstimate();
            }
        }
    },

    getPercentWatched: function() {

        var duration = this.getDuration();
        if (duration === 0) return 0;

        return Math.min(1.0, this.getVideoPosition() / duration);
    },

    getDuration: function() {

        if (!this.player || !this.player.duration) {
            return 0;
        }

        var duration = this.player.duration() || this.get("duration") || 0;

        return Math.max(0, duration);
    },

    setPlayerState: function(state) {

        this._updateSecondsWatchedSinceSave();
        this._updatePointsEstimate();

        var oldState = this.get("player_state");

        // set player_state attribute on the model, so we maintain current state
        this.set({ player_state: state });

        if (state === VideoPlayerState.ENDED) {
            // save the points if the video has completed
            this.save();
        } else if (state === VideoPlayerState.PAUSED) {
            // whenever video is paused, save points, unless only 1 sec watched
            if (this.get("seconds_watched_since_save") > 1) {
                this.save();
            }
        }

    },

    whenPointsIncrease: function(callback) {
        callback = _.debounce(callback, 500);
        this.bind("change:points", function() {
            var old_points = this.previous("points");
            var points = this.get("points");
            if (points > old_points) {
                callback(points);
            }
        });
    }

});


window.VideoView = Backbone.View.extend({

    _readyDeferred: null,

    initialize: function() {

        _.bindAll(this);

        this._readyDeferred = new $.Deferred();

        this.model = new VideoPlayerModel(this.options);

        this._pointView = new PointView({model: this.model});

        var player_id = this.$("video").attr("id");

        if (player_id) { // if it's using mplayer, there won't be a player here
            this.player = this.model.player = _V_(player_id);
            this._beginIntervalUpdate();
            this._initializeEventListeners();
        }
    },

    _initializeEventListeners: function() {

        var self = this;

        this.player
            .addEvent("loadstart", function() {

            })
            .addEvent("loadedmetadata", function() {

            })
            .addEvent("loadeddata", function() {

            })
            .addEvent("loadedalldata", function() {

            })
            .addEvent("play", function() {
                self.model.setPlayerState(VideoPlayerState.PLAYING);
            })
            .addEvent("pause", function() {
                self.model.setPlayerState(VideoPlayerState.PAUSED);
            })
            // .addEvent("timeupdate", function() {

            // })
            .addEvent("ended", function() {
                self.model.setPlayerState(VideoPlayerState.ENDED);
            })
            .addEvent("durationchange", function() {
                self.model.set("duration", self.player.duration());
            })
            .addEvent("progress", function() {

            })
            .addEvent("resize", function() {

            })
            .addEvent("volumechange", function() {

            })
            .addEvent("error", function() {

            })
            .addEvent("fullscreenchange", function() {

            });

    },

    setContainerSize: function(container_width, container_height) {

        var container_ratio = container_width / container_height;

        var width = container_width;
        var height = container_height;

        var ratio = this.model.get("width") / this.model.get("height");

        if (container_ratio > ratio) {
            width = container_height * ratio;
        } else {
            height = container_width / ratio;
        }

        if (this.player) {
            this.player.width(width).height(height);
        }

        this.$(".video-thumb").width(width).height(height);

    },

    _beginIntervalUpdate: function() {
        // Every 10 seconds, update the point estimate, and save if needed
        if (this.intervalId) clearInterval(this.intervalId);
        this.intervalId = setInterval(this.model.updateAndSaveIfNeeded, 10000);
    },

    /**
     * Adds callback to be invoked when the player is fully loaded and ready.
     */
    whenReady: function(callback) {
        this._readyDeferred.then(callback);
    },

    playerReady: function() {
        this._readyDeferred.resolve();
    },

    play: function() {
        if (this.model.player && this.model.player.play) {
            this.model.player.play();
        }
    },

    pause: function() {
        if (this.model.player && this.model.player.pause) {
            this.model.player.pause();
        }
    },

    seekTo: function(seconds) {
        this.model.player.seekTo(seconds);
    },

    close: function() {
        if (this.intervalId) clearInterval(this.intervalId);
        this.remove();
    }

});

<<<<<<< HEAD

window.PointView = Backbone.View.extend({
    /*
    Passively display the point count to the user (and listen to changes on the model to know when to update).
    */

    el: $(".points-container"),

    initialize: function() {

        _.bindAll(this);

        this.model = this.options.model || new VideoPlayerModel(this.options);

        this.model.whenPointsIncrease(this._updatePoints);

    },

    _updatePoints: function(points) {
        this.$(".points").text(points);
        this.$el.toggle(points > 0);
    }

});
=======
function initialize_video(video_youtube_id){ 
    
    var create_video_view = _.once(function(width, height) {
        
        window.videoView = new VideoView({
            el: $("#video-player"),
            youtube_id: video_youtube_id,
            width: width,
            height: height
        });

        var resize_video = _.throttle(function() {
            var available_width = $("article").width();
            var available_height = $(window).height() * 0.9;
            videoView.setContainerSize(available_width, available_height);
        }, 500);
        
        $(window).resize(resize_video);
        
        resize_video();
        
    });

    $("video").bind("loadedmetadata", function() {
        
        var width = $(this).prop("videoWidth");
        var height = $(this).prop("videoHeight");
        
        create_video_view(width, height);
        
    });

    $(".video-thumb").load(function() {

        var width = $(".video-thumb").width();
        var height = $(".video-thumb").height();
        
        create_video_view(width, height);
                            
    });
    
}
>>>>>>> 7d543692
<|MERGE_RESOLUTION|>--- conflicted
+++ resolved
@@ -376,7 +376,6 @@
 
 });
 
-<<<<<<< HEAD
 
 window.PointView = Backbone.View.extend({
     /*
@@ -400,48 +399,4 @@
         this.$el.toggle(points > 0);
     }
 
-});
-=======
-function initialize_video(video_youtube_id){ 
-    
-    var create_video_view = _.once(function(width, height) {
-        
-        window.videoView = new VideoView({
-            el: $("#video-player"),
-            youtube_id: video_youtube_id,
-            width: width,
-            height: height
-        });
-
-        var resize_video = _.throttle(function() {
-            var available_width = $("article").width();
-            var available_height = $(window).height() * 0.9;
-            videoView.setContainerSize(available_width, available_height);
-        }, 500);
-        
-        $(window).resize(resize_video);
-        
-        resize_video();
-        
-    });
-
-    $("video").bind("loadedmetadata", function() {
-        
-        var width = $(this).prop("videoWidth");
-        var height = $(this).prop("videoHeight");
-        
-        create_video_view(width, height);
-        
-    });
-
-    $(".video-thumb").load(function() {
-
-        var width = $(".video-thumb").width();
-        var height = $(".video-thumb").height();
-        
-        create_video_view(width, height);
-                            
-    });
-    
-}
->>>>>>> 7d543692
+});