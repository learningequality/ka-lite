// Callback functions

function video_start_callback(progress_log, resp) {
    if (!progress_log) {
        show_message("error", resp.responseText, "id_videod_start_callback_error");
    }
}

var lastKey = null;

function video_check_callback(progress_log, resp) {
    // When video status is checked
    if (progress_log) { // check succeeded
        // Determine what changed, and what to update
        var currentKey = progress_log.stage_name;
        var keyCompleted = null;
        if (currentKey != lastKey) {
            keyCompleted = lastKey;
        } else if (progress_log.stage_percent == 1.) {
            keyCompleted = currentKey;
        }

        if (keyCompleted) {
            // 100% done with the video
            setNodeClass(keyCompleted, "complete");
            if (progress_log.process_percent == 1.) {
                // 100% done with ALL videos.
                $(".progress-section, #cancel-download").hide();
                updatesReset(progress_log.process_name);
                if ($(".subtitle-section:visible").length == 0) {
                    $("#cancel-download").hide();
                }
                return;
            } else if (lastKey != currentKey) {
                setNodeClass(currentKey, "partial");
            }

        } else if (progress_log.completed) {
            // Completed without 100% done means the videos were cancelled.
            $("#retry-video-download").hide();
            $("#cancel-download").hide();
        } else {
            // Everything's good for now!
            setNodeClass(currentKey, "partial");
            $("#retry-video-download").hide();
            $("#cancel-download").show();
        }

        lastKey = currentKey;

    } else { // check failed.
        handleFailedAPI(resp, "Error downloading videos");
        clearInterval(window.download_subtitle_check_interval);
    }
}

var video_callbacks = {
    start: video_start_callback,
    check: video_check_callback
};


/*
 depends on the following definitions:
var URL_GET_ANNOTATED_TOPIC_TREE = "{% url get_annotated_topic_tree %}";
var URL_START_VIDEO_DOWNLOADS = "{% url start_video_download %}";
var URL_DELETE_VIDEOS = "{% url delete_videos %}";
var URL_CANCEL_VIDEO_DOWNLOADS = "{% url cancel_video_download %}";
*/


$(function() {

    setTimeout(function() {
        with_online_status("server", function(server_is_online) {
            // We assume the distributed server is offline; if it's online, then we enable buttons that only work with internet.
            // Best to assume offline, as online check returns much faster than offline check.
            if(!server_is_online){
                show_message("error", "The server does not have internet access; new content cannot be downloaded at this time.", "id_offline_message");
            } else {
                $(".enable-when-server-online").removeAttr("disabled");
                clear_message("id_offline_message")
            }
        });

        doRequest(URL_GET_ANNOTATED_TOPIC_TREE, {}).success(function(treeData) {
            $("#content_tree").dynatree({
                imagePath:"../images/",
                checkbox: true,
                selectMode: 3,
                children: treeData,
                debugLevel: 0,
                onSelect: function(select, node) {

                    var newVideoCount = getSelectedIncompleteVideoIDs().length;
                    var oldVideoCount = getSelectedStartedVideoIDs().length;

                    $("#download-videos").hide();
                    $("#delete-videos").hide();
                    $("#download-legend-unselected").toggle((newVideoCount + oldVideoCount) == 0);
                    $("#help-info").toggle((newVideoCount + oldVideoCount) == 0);

                    if (newVideoCount > 0) {
                        $(".new-video-count").text(newVideoCount);
                        $("#download-videos").show();
                    }
                    if (oldVideoCount > 0) {
                        $(".old-video-count").text(oldVideoCount);
                        $("#delete-videos").show();
                    }
                },
                onDblClick: function(node, event) {
                    node.toggleSelect();
                },
                onKeydown: function(node, event) {
                    if( event.which == 32 ) {
                        node.toggleSelect();
                        return false;
                    }
                },
                onPostInit: function() {
                    updatesStart("videodownload", 5000, video_callbacks);
                }
            });
        });
    }, 200);

    $("#download-videos").click(function() {
        // Prep
        // Get all videos to download
        var video_ids = getSelectedIncompleteVideoIDs();

        // Do the request
        doRequest(URL_START_VIDEO_DOWNLOADS, {youtube_ids: video_ids})
            .success(function() {
                updatesStart("videodownload", 5000, video_callbacks)
            })
            .fail(function(response) {
                handleFailedAPI(resp, "Error starting video download");
            });

        // Update the UI
        unselectAllNodes();
        $("#cancel-download").show();
        //$(".progress-section").hide();

        // Send event
        ga_track("send", "event", "update", "click-download-videos", "Download Videos", video_ids.length);
    });

    // Delete existing videos
    $("#delete-videos").click(function() {
        // This function can only get called when
        //   no downloads are in progress.

        // Prep
        // Get all videos marked for download
        var video_ids = getSelectedStartedVideoIDs();

        // Do the request
        doRequest(URL_DELETE_VIDEOS, {youtube_ids: video_ids})
            .success(function() {
                $.each(video_ids, function(ind, id) {
                    setNodeClass(id, "unstarted");
                });
            })
            .fail(function(resp) {
                handleFailedAPI(resp, "Error downloading subtitles");
                $(".progress-waiting").hide();
            });

        // Update the UI
        unselectAllNodes();

        // Send event
        ga_track("send", "event", "update", "click-delete-videos", "Delete Videos", video_ids.length);
    });

    // Cancel current downloads
    $("#cancel-download").click(function() {
        // Prep

        // Do the request
        doRequest(URL_CANCEL_VIDEO_DOWNLOADS)
            .success(function() {
                // Reset ALL of the progress tracking
                updatesReset()

                // Update the UI
                $("#cancel-download").hide();
            })
            .fail(function(resp) {
                handleFailedAPI(resp, "Error canceling downloads");
            });

        // Update the UI

        // Send event
        ga_track("send", "event", "update", "click-cancel-downloads", "Cancel Downloads");
    });

    // Retry video download
    $("#retry-video-download").click(function() {
        // Prep

        // Do the request
        doRequest(URL_START_VIDEO_DOWNLOADS, {})
            .fail(function(resp) {
                handleFailedAPI(resp, "Error restarting downloads");
            });

        // Update the UI
        $(this).attr("disabled", "disabled");

        // Send event
        ga_track("send", "event", "update", "click-retry-download", "Retry Download");
    });

    // end onload functions
});


function handleFailedAPI(resp, error_text, error_id) {
    if (error_id === undefined) {
        error_id = "id_video_download";  // ID of message element
    }

    switch (resp.status) {
        case 403:
            show_message("error", error_text + ": " + "You are not authorized to complete the request.  Please <a href='{% url login %}' target='_blank'>login</a> as an administrator, then retry.", error_id)
            break;
        default:
            //communicate_api_failure(resp)
            messages = $.parseJSON(resp.responseText);
            if (messages && !("error" in messages)) {
                // this should be an assert--should never happen
                show_message("error", error_text + ": " + "Uninterpretable message received.", error_id);
            } else {
                show_message("error", error_text + ": " + messages["error"], error_id);
            }
            break;
    }
}

/* script functions for doing stuff with the topic tree*/
function unselectAllNodes() {
    $.each($("#content_tree").dynatree("getSelectedNodes"), function(ind, node) {
        node.select(false);
    });
}

function getSelectedIncompleteVideos() {
    var arr = $("#content_tree").dynatree("getSelectedNodes");
<<<<<<< HEAD
    return _.uniq($.grep(arr, function(node) { 
=======
    return unique($.grep(arr, function(node) {
>>>>>>> 78a8f4b7
        return node.data.addClass != "complete" && node.childList == null;
    }));
}

function getSelectedStartedVideos() {
    var arr = $("#content_tree").dynatree("getSelectedNodes");
<<<<<<< HEAD
    return _.uniq($.grep(arr, function(node) { 
=======
    return unique($.grep(arr, function(node) {
>>>>>>> 78a8f4b7
        return node.data.addClass != "unstarted" && node.childList == null;
    }));
}

function getSelectedIncompleteVideoIDs() {
    var videos = getSelectedIncompleteVideos();
    var video_ids = _.uniq($.map(videos, function(node) {
        return node.data.key;
    }));
    return video_ids;
}

function getSelectedStartedVideoIDs() {
    var videos = getSelectedStartedVideos();
    var video_ids = _.uniq($.map(videos, function(node) {
        return node.data.key;
    }));
    return video_ids;
}

function withNodes(nodeKey, callback, currentNode) {
    if (!currentNode) {
        currentNode = $("#content_tree").dynatree("getTree").tnRoot.childList[0];
    }
    $.each(currentNode.childList || [], function(ind, child) {
        if (child.data.key == nodeKey) {
            callback(child);
        }
        withNodes(nodeKey, callback, child);
    });
}

function setNodeClass(nodeKey, className) {
    withNodes(nodeKey, function(node) {
        $(node.span).removeClass("unstarted partial complete").addClass(className);
        node.data.addClass = className;
        if (node.parent) {
            updateNodeClass(node.parent);
        }
    });
}

function updateNodeClass(node) {
    if (node.childList) {
        var complete = true;
        var unstarted = true;
        for (var i = 0; i < node.childList.length; i++) {
            var child = node.childList[i];
            if (child.data.addClass != "complete") {
                complete = false;
            }
            if (child.data.addClass != "unstarted") {
                unstarted = false;
            }
        }
        if (complete) {
            setNodeClass(node.data.key, "complete");
        } else if (unstarted) {
            setNodeClass(node.data.key, "unstarted");
        } else {
            setNodeClass(node.data.key, "partial");
        }
    }
}<|MERGE_RESOLUTION|>--- conflicted
+++ resolved
@@ -251,22 +251,14 @@
 
 function getSelectedIncompleteVideos() {
     var arr = $("#content_tree").dynatree("getSelectedNodes");
-<<<<<<< HEAD
     return _.uniq($.grep(arr, function(node) { 
-=======
-    return unique($.grep(arr, function(node) {
->>>>>>> 78a8f4b7
         return node.data.addClass != "complete" && node.childList == null;
     }));
 }
 
 function getSelectedStartedVideos() {
     var arr = $("#content_tree").dynatree("getSelectedNodes");
-<<<<<<< HEAD
     return _.uniq($.grep(arr, function(node) { 
-=======
-    return unique($.grep(arr, function(node) {
->>>>>>> 78a8f4b7
         return node.data.addClass != "unstarted" && node.childList == null;
     }));
 }
