--- conflicted
+++ resolved
@@ -12,12 +12,8 @@
     "title": "Solving quadratics by factoring", 
     "live": true, 
     "description": "Factor quadratics to find the x-intercepts. Solve a polynomial by factoring.\n", 
-<<<<<<< HEAD
     "basepoints": 17.0, 
-    "h_position": 50, 
-=======
-    "h_position": -2, 
->>>>>>> f6e656cb
+    "h_position": -2, 
     "slug": "solving_quadratics_by_factoring", 
     "kind": "Exercise", 
     "name": "solving_quadratics_by_factoring", 
@@ -39,12 +35,8 @@
     "title": "Solving quadratics by factoring 2", 
     "live": true, 
     "description": "Solve quadratics by factoring, where A is not 1\n", 
-<<<<<<< HEAD
     "basepoints": 23.0, 
-    "h_position": 51, 
-=======
-    "h_position": -2, 
->>>>>>> f6e656cb
+    "h_position": -2, 
     "slug": "solving_quadratics_by_factoring_2", 
     "kind": "Exercise", 
     "name": "solving_quadratics_by_factoring_2", 
@@ -64,12 +56,8 @@
     "title": "Solving quadratics by taking the square root", 
     "live": true, 
     "description": "Solve quadratics by taking the square root.\n", 
-<<<<<<< HEAD
     "basepoints": 22.0, 
-    "h_position": 50, 
-=======
-    "h_position": -1, 
->>>>>>> f6e656cb
+    "h_position": -1, 
     "slug": "solving_quadratics_by_taking_the_square_root", 
     "kind": "Exercise", 
     "name": "solving_quadratics_by_taking_the_square_root", 
@@ -89,12 +77,8 @@
     "title": "Completing the square 1", 
     "live": true, 
     "description": "Find the roots of a quadratic equation by completing the square. Can also be solved by factoring.\n", 
-<<<<<<< HEAD
     "basepoints": 25.0, 
-    "h_position": 51, 
-=======
-    "h_position": -1, 
->>>>>>> f6e656cb
+    "h_position": -1, 
     "slug": "completing_the_square_1", 
     "kind": "Exercise", 
     "name": "completing_the_square_1", 
@@ -115,12 +99,8 @@
     "title": "Completing the square 2", 
     "live": true, 
     "description": "Find the roots of a quadratic by completing the square.\n", 
-<<<<<<< HEAD
     "basepoints": 29.0, 
-    "h_position": 52, 
-=======
-    "h_position": -2, 
->>>>>>> f6e656cb
+    "h_position": -2, 
     "slug": "completing_the_square_2", 
     "kind": "Exercise", 
     "name": "completing_the_square_2", 
@@ -144,12 +124,8 @@
     "title": "Quadratic formula", 
     "live": true, 
     "description": "Use the quadratic formula to find the roots of a quadratic function.\n", 
-<<<<<<< HEAD
     "basepoints": 26.0, 
-    "h_position": 53, 
-=======
-    "h_position": -2, 
->>>>>>> f6e656cb
+    "h_position": -2, 
     "slug": "quadratic_equation", 
     "kind": "Exercise", 
     "name": "quadratic_equation", 
@@ -170,12 +146,8 @@
     "title": "Solutions to quadratic equations", 
     "live": true, 
     "description": "Determine how many solutions a quadratic equation has and whether they are rational, irrational, or complex\n", 
-<<<<<<< HEAD
     "basepoints": 21.0, 
-    "h_position": 54, 
-=======
-    "h_position": -2, 
->>>>>>> f6e656cb
+    "h_position": -2, 
     "slug": "solutions_to_quadratic_equations", 
     "kind": "Exercise", 
     "name": "solutions_to_quadratic_equations", 
@@ -197,12 +169,8 @@
     "title": "Vertex of a parabola", 
     "live": true, 
     "description": "Find the vertex of a parabola in standard form.", 
-<<<<<<< HEAD
     "basepoints": 26.0, 
-    "h_position": 52, 
-=======
-    "h_position": -1, 
->>>>>>> f6e656cb
+    "h_position": -1, 
     "slug": "vertex_of_a_parabola", 
     "kind": "Exercise", 
     "name": "vertex_of_a_parabola", 
@@ -224,12 +192,8 @@
     "title": "Graphing parabolas in standard form", 
     "live": true, 
     "description": "Graph a parabola given the equation in the form ax^2+bx+c\n", 
-<<<<<<< HEAD
     "basepoints": 26.0, 
-    "h_position": 51, 
-=======
     "h_position": 0, 
->>>>>>> f6e656cb
     "slug": "graphing_parabolas_0.5", 
     "kind": "Exercise", 
     "name": "graphing_parabolas_0.5", 
@@ -249,12 +213,8 @@
     "title": "Graphing parabolas in vertex form", 
     "live": true, 
     "description": "Graph a parabola given the equation in the form a(x+b)^2+c\n", 
-<<<<<<< HEAD
     "basepoints": 25.0, 
-    "h_position": 52, 
-=======
     "h_position": 0, 
->>>>>>> f6e656cb
     "slug": "graphing_parabolas_1", 
     "kind": "Exercise", 
     "name": "graphing_parabolas_1", 
@@ -276,12 +236,8 @@
     "title": "Graphing parabolas in all forms", 
     "live": true, 
     "description": "Graph a parabola in vertex or standard form.\n", 
-<<<<<<< HEAD
     "basepoints": 29.0, 
-    "h_position": 53, 
-=======
-    "h_position": -1, 
->>>>>>> f6e656cb
+    "h_position": -1, 
     "slug": "graphing_parabolas_2", 
     "kind": "Exercise", 
     "name": "graphing_parabolas_2", 
@@ -302,12 +258,8 @@
     "title": "Parabola intuition 3", 
     "live": true, 
     "description": "Make one parabola overlap with another by adjusting the focus coordinates and directrix. Find the equation of the parabola.\n", 
-<<<<<<< HEAD
     "basepoints": 29.0, 
-    "h_position": 54, 
-=======
-    "h_position": -1, 
->>>>>>> f6e656cb
+    "h_position": -1, 
     "slug": "parabola_intuition_3", 
     "kind": "Exercise", 
     "name": "parabola_intuition_3", 
