<<<<<<< HEAD
=======
import json
import time

>>>>>>> f666cc09
from django.conf import settings
from django.test import Client

from selenium.common.exceptions import NoSuchElementException

from kalite.control_panel.views import UNGROUPED
<<<<<<< HEAD
from kalite.testing.base import KALiteBrowserTestCase
from kalite.testing.mixins.django_mixins import CreateAdminMixin
from kalite.testing.mixins import BrowserActionMixins, FacilityMixins, StudentTestingMixins
=======
from kalite.distributed.tests.browser_tests.base import KALiteDistributedBrowserTestCase
from kalite.testing import KALiteTestCase, KALiteClient
from kalite.testing.mixins.django_mixins import CreateAdminMixin
from kalite.testing.mixins.facility_mixins import FacilityMixins, CreateGroupMixin
from kalite.testing.mixins.student_progress_mixins import StudentProgressMixin
from kalite.testing.mixins.securesync_mixins import CreateDeviceMixin, CreateZoneMixin
>>>>>>> f666cc09

logging = settings.LOG


class FacilityControlTests(FacilityMixins,
                           CreateAdminMixin,
                           BrowserActionMixins,
                           StudentTestingMixins,
                           KALiteBrowserTestCase):

    def setUp(self):
        self.admin_data = {"username": "admin", "password": "admin"}
        self.admin = self.create_admin(**self.admin_data)

        super(FacilityControlTests, self).setUp()

    def test_delete_facility(self):
        facility_name = 'should-be-deleted'
        self.fac = self.create_facility(name=facility_name)
        self.browser_login_admin(**self.admin_data)
        self.browse_to(self.reverse('zone_redirect'))  # zone_redirect so it will bring us to the right zone

        # assert that our facility exists
        selector = 'tr[facility-id="%s"] > td > a.facility-delete-link > span' % self.fac.id
        self.browser_click_and_accept(selector, text=facility_name)

        with self.assertRaises(NoSuchElementException):
            self.browser.find_element_by_xpath('//tr[@facility-id="%s"]' % self.fac.id)

    def test_teachers_have_no_facility_delete_button(self):
        facility_name = 'should-not-be-deleted'
        self.fac = self.create_facility(name=facility_name)

        teacher_username, teacher_password = 'teacher1', 'password'
        self.teacher = self.create_teacher(username=teacher_username,
                                           password=teacher_password)
        self.browser_login_teacher(username=teacher_username,
                                   password=teacher_password,
                                   facility_name=self.teacher.facility.name)

        self.browse_to(self.reverse('zone_redirect'))  # zone_redirect so it will bring us to the right zone
        facility_row = self.browser.find_element_by_xpath('//tr[@facility-id="%s"]' % self.fac.id)

        with self.assertRaises(NoSuchElementException):
            facility_row.find_element_by_xpath('//a[@class="facility-delete-link"]')


class GroupControlTests(FacilityMixins,
                        CreateAdminMixin,
                        BrowserActionMixins,
                        KALiteBrowserTestCase):

    def setUp(self):
        self.facility = self.create_facility()

        self.admin_data = {"username": "admin", "password": "admin"}
        self.admin = self.create_admin(**self.admin_data)

        group_name = 'group1'
        self.group = self.create_group(name=group_name, facility=self.facility)

        super(GroupControlTests, self).setUp()

    def test_delete_group(self):

        self.browser_login_admin(**self.admin_data)
        self.browse_to(self.reverse('facility_management', kwargs={'facility_id': self.facility.id, 'zone_id': None}))

        group_row = self.browser.find_element_by_xpath('//tr[@value="%s"]' % self.group.id)
        group_delete_checkbox = group_row.find_element_by_xpath('.//input[@type="checkbox" and @value="#groups"]')
        group_delete_checkbox.click()

        confirm_group_selector = ".delete-group"
        self.browser_click_and_accept(confirm_group_selector)

        with self.assertRaises(NoSuchElementException):
            self.browser.find_element_by_xpath('//tr[@value="%s"]' % self.group.id)

    def test_teachers_have_no_group_delete_button(self):
        teacher_username, teacher_password = 'teacher1', 'password'
        self.teacher = self.create_teacher(username=teacher_username,
                                           password=teacher_password,
                                           facility=self.facility)
        self.browser_login_teacher(username=teacher_username,
                                   password=teacher_password,
                                   facility_name=self.facility.name)

        self.browse_to(self.reverse('facility_management', kwargs={'facility_id': self.facility.id, 'zone_id': None}))

        with self.assertRaises(NoSuchElementException):
            self.browser.find_element_by_xpath('//button[@class="delete-group"]')

    def test_teachers_have_no_delete_coaches_button(self):
        teacher_username, teacher_password = 'teacher1', 'password'
        self.teacher = self.create_teacher(username=teacher_username,
                                           password=teacher_password,
                                           facility=self.facility)
        self.browser_login_teacher(username=teacher_username,
                                   password=teacher_password,
                                   facility_name=self.teacher.facility.name)

        self.browse_to(self.reverse('facility_management', kwargs={'facility_id': self.facility.id, 'zone_id': None}))

        with self.assertRaises(NoSuchElementException):
            self.browser.find_element_by_xpath('//button[@id="delete-coaches"]')


<<<<<<< HEAD
class CSVExportTests(FacilityMixins,
                     StudentTestingMixins,
=======
class CSVExportTestSetup(FacilityMixins,
                     StudentProgressMixin,
                     CreateDeviceMixin,
                     CreateZoneMixin,
>>>>>>> f666cc09
                     CreateAdminMixin,
                     KALiteBrowserTestCase):

    def setUp(self):
<<<<<<< HEAD
=======
        self.setup_fake_device()
        self.zone = self.create_zone()
        self.device_zone = self.create_device_zone(self.zone)
>>>>>>> f666cc09
        self.facility = self.create_facility()

        self.group = self.create_group(name='group1', facility=self.facility)
        self.empty_group = self.create_group(name='empty_group', facility=self.facility)

        self.teacher = self.create_teacher(username="teacher", password="password", facility=self.facility)

        self.stu1 = self.create_student(username='stu1', facility=self.facility, group=self.group)
        self.stu2 = self.create_student(username='stu2', facility=self.facility)

        self.test_log_1 = self.create_test_log(user=self.stu1)
        self.test_log_2 = self.create_test_log(user=self.stu2)

        self.attempt_log_1 = self.create_attempt_log(user=self.stu1)
        self.attempt_log_2 = self.create_attempt_log(user=self.stu2)

        self.admin = self.create_admin()

        # base urls
        self.distributed_data_export_url = "%s%s%s" % (self.reverse("data_export"), "?zone_id=", self.facility.get_zone().id)
        self.api_facility_url = self.reverse("api_dispatch_list", kwargs={"resource_name": "facility"})
        self.api_group_url = self.reverse("api_dispatch_list", kwargs={"resource_name": "group"})
        self.api_facility_user_csv_url = self.reverse("api_dispatch_list", kwargs={"resource_name": "facility_user_csv"})
        self.api_test_log_csv_url = self.reverse("api_dispatch_list", kwargs={"resource_name": "test_log_csv"})
        self.api_attempt_log_csv_url = self.reverse("api_dispatch_list", kwargs={"resource_name": "attempt_log_csv"})

        super(CSVExportTestSetup, self).setUp()


class CSVExportAPITests(CSVExportTestSetup, KALiteTestCase):
    
    def setUp(self):
        self.client = KALiteClient()
        super(CSVExportAPITests, self).setUp()

    def test_api_auth_super_admin(self):
        # Super admin can access everything 
        self.client.login(username='admin', password='admin')
        facility_resp = json.loads(self.client.get(self.api_facility_url).content)
        self.assertTrue(facility_resp.get("objects"), "Authorization error")
        group_resp = json.loads(self.client.get(self.api_group_url + "?facility_id=" + self.facility.id).content)
        self.assertTrue(group_resp.get("objects"), "Authorization error")
        user_csv_resp = json.loads(self.client.get(self.api_facility_user_csv_url + "?group_id=" + self.group.id).content)
        self.assertTrue(user_csv_resp.get("objects"), "Authorization error")
        attempt_log_csv_resp = json.loads(self.client.get(self.api_attempt_log_csv_url + "?group_id=" + self.group.id).content)
        self.assertTrue(attempt_log_csv_resp.get("objects"), "Authorization error")
        test_log_csv_resp = json.loads(self.client.get(self.api_test_log_csv_url + "?group_id=" + self.group.id).content)
        self.assertTrue(test_log_csv_resp.get("objects"), "Authorization error")
        self.client.logout()

    def test_api_auth_teacher(self):
        # Teacher can access everything on zone
        self.client.login(username='teacher', password='password', facility=self.facility.id)
        facility_resp = json.loads(self.client.get(self.api_facility_url).content)
        self.assertTrue(facility_resp.get("objects"), "Authorization error")
        group_resp = json.loads(self.client.get(self.api_group_url + "?facility_id=" + self.facility.id).content)
        self.assertTrue(group_resp.get("objects"), "Authorization error")
        user_csv_resp = json.loads(self.client.get(self.api_facility_user_csv_url + "?group_id=" + self.group.id).content)
        self.assertTrue(user_csv_resp.get("objects"), "Authorization error")
        attempt_log_csv_resp = json.loads(self.client.get(self.api_attempt_log_csv_url + "?group_id=" + self.group.id).content)
        self.assertTrue(attempt_log_csv_resp.get("objects"), "Authorization error")
        test_log_csv_resp = json.loads(self.client.get(self.api_test_log_csv_url + "?group_id=" + self.group.id).content)
        self.assertTrue(test_log_csv_resp.get("objects"), "Authorization error")
        self.client.logout()

    def test_api_auth_student(self):
        # Student can't
        self.client.login(username='stu1', password='password', facility=self.facility.id)
        facility_resp = self.client.get(self.api_facility_url)
        self.assertFalse(facility_resp.content, "Authorization error")
        group_resp = self.client.get(self.api_group_url + "?facility_id=" + self.facility.id)
        self.assertFalse(group_resp.content, "Authorization error")
        user_csv_resp = self.client.get(self.api_facility_user_csv_url + "?group_id=" + self.group.id)
        self.assertFalse(user_csv_resp.content, "Authorization error")
        attempt_log_csv_resp = self.client.get(self.api_attempt_log_csv_url + "?group_id=" + self.group.id)
        self.assertFalse(attempt_log_csv_resp.content, "Authorization error")
        test_log_csv_resp = self.client.get(self.api_test_log_csv_url + "?group_id=" + self.group.id)
        self.assertFalse(test_log_csv_resp.content, "Authorization error")
        self.client.logout()

    def test_api_auth_not_logged_in(self):
        # Not logged in can't 
        facility_resp = self.client.get(self.api_facility_url)
        self.assertFalse(facility_resp.content, "Authorization error")
        group_resp = self.client.get(self.api_group_url + "?facility_id=" + self.facility.id)
        self.assertFalse(group_resp.content, "Authorization error")
        user_csv_resp = self.client.get(self.api_facility_user_csv_url + "?group_id=" + self.group.id)
        self.assertFalse(user_csv_resp.content, "Authorization error")
        attempt_log_csv_resp = self.client.get(self.api_attempt_log_csv_url + "?group_id=" + self.group.id)
        self.assertFalse(attempt_log_csv_resp.content, "Authorization error")
        test_log_csv_resp = self.client.get(self.api_test_log_csv_url + "?group_id=" + self.group.id)
        self.assertFalse(test_log_csv_resp.content, "Authorization error")


    def test_facility_endpoint(self):
        self.client.login(username='admin', password='admin')
        facility_resp = json.loads(self.client.get(self.api_facility_url + "?zone_id=" + self.zone.id).content)
        objects = facility_resp.get("objects")
        self.assertEqual(len(objects), 1, "API response incorrect")
        self.assertEqual(objects[0]["name"], "facility1", "API response incorrect")
        self.client.logout()

    def test_group_endpoint(self):
        self.client.login(username='admin', password='admin')
        group_resp = json.loads(self.client.get(self.api_group_url + "?facility_id=" + self.facility.id).content)
        objects = group_resp.get("objects")
        self.assertEqual(len(objects), 2, "API response incorrect")
        self.assertEqual(objects[0]["name"], "group1", "API response incorrect")
        self.assertEqual(objects[1]["name"], "empty_group", "API response incorrect")
        self.client.logout()

    def test_facility_user_csv_endpoint(self):
        # Test filtering by facility
        self.client.login(username='admin', password='admin')
        facility_filtered_resp = self.client.get(self.api_facility_user_csv_url + "?facility_id=" + self.facility.id + "&format=csv").content
        rows = filter(None, facility_filtered_resp.split("\n"))
        self.assertEqual(len(rows), 4, "API response incorrect")

        # Test filtering by group
        group_filtered_resp = self.client.get(self.api_facility_user_csv_url + "?group_id=" + self.group.id + "&format=csv").content
        rows = filter(None, group_filtered_resp.split("\n"))
        self.assertEqual(len(rows), 2, "API response incorrect")
        self.client.logout()


    def test_test_log_csv_endpoint(self):
        # Test filtering by facility
        self.client.login(username='admin', password='admin')
        facility_filtered_resp = self.client.get(self.api_test_log_csv_url + "?facility_id=" + self.facility.id + "&format=csv").content
        rows = filter(None, facility_filtered_resp.split("\n"))
        self.assertEqual(len(rows), 3, "API response incorrect")

        # Test filtering by group
        group_filtered_resp = self.client.get(self.api_test_log_csv_url + "?group_id=" + self.group.id + "&format=csv").content
        rows = filter(None, group_filtered_resp.split("\n"))
        self.assertEqual(len(rows), 2, "API response incorrect")
        self.client.logout()


    def test_attempt_log_csv_endpoint(self):
        # Test filtering by facility
        self.client.login(username='admin', password='admin')
        facility_filtered_resp = self.client.get(self.api_attempt_log_csv_url + "?facility_id=" + self.facility.id + "&format=csv").content
        rows = filter(None, facility_filtered_resp.split("\n"))
        self.assertEqual(len(rows), 3, "API response incorrect")

        # Test filtering by group
        group_filtered_resp = self.client.get(self.api_attempt_log_csv_url + "?group_id=" + self.group.id + "&format=csv").content
        rows = filter(None, group_filtered_resp.split("\n"))
        self.assertEqual(len(rows), 2, "API response incorrect")
        self.client.logout()


class CSVExportBrowserTests(CSVExportTestSetup):

    def setUp(self):
        super(CSVExportBrowserTests, self).setUp()

    def test_user_interface(self):
        self.browser_login_admin() 
        self.browse_to(self.distributed_data_export_url)

        self.browser_wait_for_ajax_calls_to_finish()

        # Check that group is disabled until facility is selected
        group_select = self.browser.find_element_by_id("group-name")
        self.assertFalse(group_select.is_enabled(), "UI error")
        
        # Select facility, wait, and ensure group is enabled
        facility_select = self.browser.find_element_by_id("facility-name")
        for option in facility_select.find_elements_by_tag_name('option'):
            if option.text == 'facility1':
                option.click() # select() in earlier versions of webdriver
                break

        self.browser_wait_for_ajax_calls_to_finish()

        # Check that group is enabled now
        group_select = self.browser.find_element_by_id("group-name")
        self.assertTrue(group_select.is_enabled(), "UI error")

        # Click and make sure something happens
        # note: not actually clicking the download since selenium cannot handle file save dialogs
        export = self.browser.find_element_by_id("export-button")
        self.assertTrue(export.is_enabled(), "UI error")<|MERGE_RESOLUTION|>--- conflicted
+++ resolved
@@ -1,27 +1,12 @@
-<<<<<<< HEAD
-=======
 import json
-import time
-
->>>>>>> f666cc09
+
 from django.conf import settings
-from django.test import Client
+from django.core.urlresolvers import reverse
 
 from selenium.common.exceptions import NoSuchElementException
 
-from kalite.control_panel.views import UNGROUPED
-<<<<<<< HEAD
-from kalite.testing.base import KALiteBrowserTestCase
-from kalite.testing.mixins.django_mixins import CreateAdminMixin
-from kalite.testing.mixins import BrowserActionMixins, FacilityMixins, StudentTestingMixins
-=======
-from kalite.distributed.tests.browser_tests.base import KALiteDistributedBrowserTestCase
-from kalite.testing import KALiteTestCase, KALiteClient
-from kalite.testing.mixins.django_mixins import CreateAdminMixin
-from kalite.testing.mixins.facility_mixins import FacilityMixins, CreateGroupMixin
-from kalite.testing.mixins.student_progress_mixins import StudentProgressMixin
-from kalite.testing.mixins.securesync_mixins import CreateDeviceMixin, CreateZoneMixin
->>>>>>> f666cc09
+from kalite.testing.base import KALiteBrowserTestCase, KALiteClientTestCase, KALiteTestCase
+from kalite.testing.mixins import BrowserActionMixins, FacilityMixins, CreateZoneMixin, StudentProgressMixin, CreateAdminMixin
 
 logging = settings.LOG
 
@@ -29,7 +14,6 @@
 class FacilityControlTests(FacilityMixins,
                            CreateAdminMixin,
                            BrowserActionMixins,
-                           StudentTestingMixins,
                            KALiteBrowserTestCase):
 
     def setUp(self):
@@ -129,25 +113,17 @@
             self.browser.find_element_by_xpath('//button[@id="delete-coaches"]')
 
 
-<<<<<<< HEAD
-class CSVExportTests(FacilityMixins,
-                     StudentTestingMixins,
-=======
 class CSVExportTestSetup(FacilityMixins,
-                     StudentProgressMixin,
-                     CreateDeviceMixin,
-                     CreateZoneMixin,
->>>>>>> f666cc09
-                     CreateAdminMixin,
-                     KALiteBrowserTestCase):
+                         StudentProgressMixin,
+                         CreateZoneMixin,
+                         CreateAdminMixin,
+                         KALiteTestCase):
 
     def setUp(self):
-<<<<<<< HEAD
-=======
-        self.setup_fake_device()
+        super(CSVExportTestSetup, self).setUp()
+
         self.zone = self.create_zone()
         self.device_zone = self.create_device_zone(self.zone)
->>>>>>> f666cc09
         self.facility = self.create_facility()
 
         self.group = self.create_group(name='group1', facility=self.facility)
@@ -164,7 +140,8 @@
         self.attempt_log_1 = self.create_attempt_log(user=self.stu1)
         self.attempt_log_2 = self.create_attempt_log(user=self.stu2)
 
-        self.admin = self.create_admin()
+        self.admin_data = {"username": "admin", "password": "admin"}
+        self.admin = self.create_admin(**self.admin_data)
 
         # base urls
         self.distributed_data_export_url = "%s%s%s" % (self.reverse("data_export"), "?zone_id=", self.facility.get_zone().id)
@@ -174,17 +151,11 @@
         self.api_test_log_csv_url = self.reverse("api_dispatch_list", kwargs={"resource_name": "test_log_csv"})
         self.api_attempt_log_csv_url = self.reverse("api_dispatch_list", kwargs={"resource_name": "attempt_log_csv"})
 
-        super(CSVExportTestSetup, self).setUp()
-
-
-class CSVExportAPITests(CSVExportTestSetup, KALiteTestCase):
-    
-    def setUp(self):
-        self.client = KALiteClient()
-        super(CSVExportAPITests, self).setUp()
+
+class CSVExportAPITests(CSVExportTestSetup, KALiteClientTestCase):
 
     def test_api_auth_super_admin(self):
-        # Super admin can access everything 
+        # Super admin can access everything
         self.client.login(username='admin', password='admin')
         facility_resp = json.loads(self.client.get(self.api_facility_url).content)
         self.assertTrue(facility_resp.get("objects"), "Authorization error")
@@ -229,7 +200,7 @@
         self.client.logout()
 
     def test_api_auth_not_logged_in(self):
-        # Not logged in can't 
+        # Not logged in can't
         facility_resp = self.client.get(self.api_facility_url)
         self.assertFalse(facility_resp.content, "Authorization error")
         group_resp = self.client.get(self.api_group_url + "?facility_id=" + self.facility.id)
@@ -301,13 +272,13 @@
         self.client.logout()
 
 
-class CSVExportBrowserTests(CSVExportTestSetup):
+class CSVExportBrowserTests(CSVExportTestSetup, BrowserActionMixins, CreateAdminMixin, KALiteBrowserTestCase):
 
     def setUp(self):
         super(CSVExportBrowserTests, self).setUp()
 
     def test_user_interface(self):
-        self.browser_login_admin() 
+        self.browser_login_admin(**self.admin_data)
         self.browse_to(self.distributed_data_export_url)
 
         self.browser_wait_for_ajax_calls_to_finish()
@@ -315,7 +286,7 @@
         # Check that group is disabled until facility is selected
         group_select = self.browser.find_element_by_id("group-name")
         self.assertFalse(group_select.is_enabled(), "UI error")
-        
+
         # Select facility, wait, and ensure group is enabled
         facility_select = self.browser.find_element_by_id("facility-name")
         for option in facility_select.find_elements_by_tag_name('option'):
