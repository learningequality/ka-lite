--- conflicted
+++ resolved
@@ -80,14 +80,14 @@
 
         super(FacilityControlTests, self).setUp()
 
-    # def test_delete_facility(self):
-    #     facility_name = 'should-be-deleted'
-    #     self.fac = self.create_facility(name=facility_name)
-    #     self.browser_login_admin(**self.admin_data)
-    #     self.browse_to(self.reverse('zone_redirect'))  # zone_redirect so it will bring us to the right zone
-
-    #     selector = '.facility-delete-link'
-    #     self.browser_click_and_accept(selector, text=facility_name)
+    def test_delete_facility(self):
+        facility_name = 'should-be-deleted'
+        self.fac = self.create_facility(name=facility_name)
+        self.browser_login_admin(**self.admin_data)
+        self.browse_to(self.reverse('zone_redirect'))  # zone_redirect so it will bring us to the right zone
+
+        selector = '.facility-delete-link'
+        self.browser_click_and_accept(selector, text=facility_name)
 
     def test_teachers_have_no_facility_delete_button(self):
         facility_name = 'should-not-be-deleted'
@@ -95,8 +95,7 @@
 
         teacher_username, teacher_password = 'teacher1', 'password'
         self.teacher = self.create_teacher(username=teacher_username,
-                                           password=teacher_password,
-                                           facility=self.fac)
+                                           password=teacher_password)
         self.browser_login_teacher(username=teacher_username,
                                    password=teacher_password,
                                    facility_name=self.teacher.facility.name)
@@ -105,60 +104,6 @@
 
         with self.assertRaises(NoSuchElementException):
             self.browser.find_element_by_xpath('//a[@class="facility-delete-link"]')
-
-    def test_facility_with_no_missing_metadata(self):
-        facility_name = 'no-missing-metadata'
-        self.fac = self.create_facility(name=facility_name)
-        for field in ['user_count', 'latitude', 'longitude', 'contact_phone']:
-            setattr(self.fac, field, 100)
-        for field in ['address', 'contact_name', 'contact_email']:
-            setattr(self.fac, field, 'Not Empty')
-        self.fac.save()
-        teacher_username, teacher_password = 'teacher1', 'password'
-        self.teacher = self.create_teacher(username=teacher_username,
-                                           password=teacher_password,
-                                           facility=self.fac)
-        self.browser_login_teacher(username=teacher_username,
-                                   password=teacher_password,
-                                   facility_name=facility_name)
-        self.browse_to(self.reverse('zone_redirect'))  # zone_redirect so it will bring us to the right zone
-
-        with self.assertRaises(NoSuchElementException):
-            self.browser.find_element_by_xpath('//*[@id="facilities-table"]/table/tbody/tr[@class="warning"]')
-
-    def test_facility_with_missing_metadata(self):
-        facility_name = 'missing-metadata'
-        self.fac = self.create_facility(name=facility_name)
-        teacher_username, teacher_password = 'teacher1', 'password'
-        self.teacher = self.create_teacher(username=teacher_username,
-                                           password=teacher_password,
-                                           facility=self.fac)
-        self.browser_login_teacher(username=teacher_username,
-                                   password=teacher_password,
-                                   facility_name=facility_name)
-        self.browse_to(self.reverse('zone_redirect'))  # zone_redirect so it will bring us to the right zone
-        #should raise NoSuchElementException if there is (incorrectly) no facility no with the warning class
-        self.browser.find_element_by_xpath('//*[@id="facilities-table"]/table/tbody/tr[@class="warning"]')
-
-        
-    def test_facility_with_empty_string_metadata(self):
-        facility_name = 'empy-string-metadata'
-        self.fac = self.create_facility(name=facility_name)
-        for field in ['user_count', 'latitude', 'longitude', 'contact_phone']:
-            setattr(self.fac, field, 100)
-        for field in ['address', 'contact_name']:
-            setattr(self.fac, field, 'Not Empty')
-        self.fac.contact_email = ''
-        teacher_username, teacher_password = 'teacher1', 'password'
-        self.teacher = self.create_teacher(username=teacher_username,
-                                           password=teacher_password,
-                                           facility=self.fac)
-        self.browser_login_teacher(username=teacher_username,
-                                   password=teacher_password,
-                                   facility_name=facility_name)
-        self.browse_to(self.reverse('zone_redirect'))  # zone_redirect so it will bring us to the right zone
-        #should raise NoSuchElementException if there is (incorrectly) no facility no with the warning class
-        self.browser.find_element_by_xpath('//*[@id="facilities-table"]/table/tbody/tr[@class="warning"]')
 
 
 class GroupControlTests(FacilityMixins,
@@ -177,21 +122,20 @@
 
         super(GroupControlTests, self).setUp()
 
-    # def test_delete_group(self):
-
-    #     self.browser_login_admin(**self.admin_data)
-    #     self.browse_to(self.reverse('facility_management', kwargs={'facility_id': self.facility.id, 'zone_id': None}))
-
-    #     group_row = self.browser.find_element_by_xpath('//tr[@value="%s"]' % self.group.id)
-    #     group_delete_checkbox = group_row.find_element_by_xpath('.//input[@type="checkbox" and @value="#groups"]')
-    #     if not group_delete_checkbox.is_selected():
-    #         group_delete_checkbox.click()
-
-    #     confirm_group_selector = ".delete-group"
-    #     self.browser_click_and_accept(confirm_group_selector)
-
-    #     with self.assertRaises(NoSuchElementException):
-    #         self.browser.find_element_by_xpath('//tr[@value="%s"]' % self.group.id)
+    def test_delete_group(self):
+
+        self.browser_login_admin(**self.admin_data)
+        self.browse_to(self.reverse('facility_management', kwargs={'facility_id': self.facility.id, 'zone_id': None}))
+
+        group_row = self.browser.find_element_by_xpath('//tr[@value="%s"]' % self.group.id)
+        group_delete_checkbox = group_row.find_element_by_xpath('.//input[@type="checkbox" and @value="#groups"]')
+        group_delete_checkbox.click()
+
+        confirm_group_selector = ".delete-group"
+        self.browser_click_and_accept(confirm_group_selector)
+
+        with self.assertRaises(NoSuchElementException):
+            self.browser.find_element_by_xpath('//tr[@value="%s"]' % self.group.id)
 
     def test_teachers_have_no_group_delete_button(self):
         teacher_username, teacher_password = 'teacher1', 'password'
@@ -560,67 +504,60 @@
         self.assertEqual(len(rows), 2, "API response incorrect")
 
 
-# class CSVExportBrowserTests(CSVExportTestSetup, BrowserActionMixins, CreateAdminMixin, KALiteBrowserTestCase):
-
-#     def setUp(self):
-#         super(CSVExportBrowserTests, self).setUp()
-
-#     def test_user_interface(self):
-#         self.browser_login_admin(**self.admin_data)
-#         self.browse_to(self.distributed_data_export_url)
-
-#         # Check that group is disabled until facility is selected
-#         group_select = WebDriverWait(self.browser, 30).until(EC.presence_of_element_located((By.ID, "group-name")))
-#         self.assertFalse(group_select.is_enabled(), "UI error")
-
-#         # Select facility, wait, and ensure group is enabled
-#         facility_select = self.browser.find_element_by_id("facility-name")
-
-#         self.assertEqual(len(facility_select.find_elements_by_tag_name('option')), 2, "Invalid Number of Facilities")
-
-<<<<<<< HEAD
-#         for option in facility_select.find_elements_by_tag_name('option'):
-#             if option.text == 'facility1':
-#                 option.click() # select() in earlier versions of webdriver
-#                 break
-=======
+class CSVExportBrowserTests(CSVExportTestSetup, BrowserActionMixins, CreateAdminMixin, KALiteBrowserTestCase):
+
+    def setUp(self):
+        super(CSVExportBrowserTests, self).setUp()
+
+    def test_user_interface(self):
+        self.browser_login_admin(**self.admin_data)
+        self.browse_to(self.distributed_data_export_url)
+
+        # Check that group is disabled until facility is selected
+        group_select = WebDriverWait(self.browser, 30).until(EC.presence_of_element_located((By.ID, "group-name")))
+        self.assertFalse(group_select.is_enabled(), "UI error")
+
+        # Select facility, wait, and ensure group is enabled
+        facility_select = self.browser.find_element_by_id("facility-name")
+
+        self.assertEqual(len(facility_select.find_elements_by_tag_name('option')), 2, "Invalid Number of Facilities")
+
         for option in facility_select.find_elements_by_tag_name('option'):
             if option.text == 'facility1':
                 option.click()  # select() in earlier versions of webdriver
                 break
->>>>>>> 722e9002
-
-#         # Check that group is enabled now
-#         group_select = WebDriverWait(self.browser, 30).until(EC.presence_of_element_located((By.ID, "group-name")))
-#         self.assertTrue(group_select.is_enabled(), "UI error")
-
-#         # Click and make sure something happens
-#         # note: not actually clicking the download since selenium cannot handle file save dialogs
-#         export = self.browser.find_element_by_id("export-button")
-#         self.assertTrue(export.is_enabled(), "UI error")
-
-#     def test_user_interface_teacher(self):
-#         teacher_username, teacher_password = 'teacher1', 'password'
-#         self.teacher = self.create_teacher(username=teacher_username,
-#                                            password=teacher_password)
-#         self.browser_login_teacher(username=teacher_username,
-#                                    password=teacher_password,
-#                                    facility_name=self.teacher.facility.name)
-#         self.browse_to(self.distributed_data_export_url)
-
-#         facility_select = WebDriverWait(self.browser, 30).until(EC.presence_of_element_located((By.ID, "facility-name")))
-#         self.assertFalse(facility_select.is_enabled(), "UI error")
-
-#         for option in facility_select.find_elements_by_tag_name('option'):
-#             if option.text == self.teacher.facility.name:
-#                 self.assertTrue(option.is_selected(), "Invalid Facility Selected")
-#                 break
-
-#         # Check that group is enabled now
-#         group_select = WebDriverWait(self.browser, 30).until(EC.presence_of_element_located((By.ID, "group-name")))
-#         self.assertTrue(group_select.is_enabled(), "UI error")
-
-#         # Click and make sure something happens
-#         # note: not actually clicking the download since selenium cannot handle file save dialogs
-#         export = self.browser.find_element_by_id("export-button")
-#         self.assertTrue(export.is_enabled(), "UI error")+
+        # Check that group is enabled now
+        group_select = WebDriverWait(self.browser, 30).until(EC.presence_of_element_located((By.ID, "group-name")))
+        self.assertTrue(group_select.is_enabled(), "UI error")
+
+        # Click and make sure something happens
+        # note: not actually clicking the download since selenium cannot handle file save dialogs
+        export = self.browser.find_element_by_id("export-button")
+        self.assertTrue(export.is_enabled(), "UI error")
+
+    def test_user_interface_teacher(self):
+        teacher_username, teacher_password = 'teacher1', 'password'
+        self.teacher = self.create_teacher(username=teacher_username,
+                                           password=teacher_password)
+        self.browser_login_teacher(username=teacher_username,
+                                   password=teacher_password,
+                                   facility_name=self.teacher.facility.name)
+        self.browse_to(self.distributed_data_export_url)
+
+        facility_select = WebDriverWait(self.browser, 30).until(EC.presence_of_element_located((By.ID, "facility-name")))
+        self.assertFalse(facility_select.is_enabled(), "UI error")
+
+        for option in facility_select.find_elements_by_tag_name('option'):
+            if option.text == self.teacher.facility.name:
+                self.assertTrue(option.is_selected(), "Invalid Facility Selected")
+                break
+
+        # Check that group is enabled now
+        group_select = WebDriverWait(self.browser, 30).until(EC.presence_of_element_located((By.ID, "group-name")))
+        self.assertTrue(group_select.is_enabled(), "UI error")
+
+        # Click and make sure something happens
+        # note: not actually clicking the download since selenium cannot handle file save dialogs
+        export = self.browser.find_element_by_id("export-button")
+        self.assertTrue(export.is_enabled(), "UI error")