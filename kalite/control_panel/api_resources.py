--- conflicted
+++ resolved
@@ -42,7 +42,6 @@
         if facility_id:
             group_list = FacilityGroup.objects.filter(facility__id=facility_id)
         else:
-<<<<<<< HEAD
             group_list = FacilityGroup.objects.all()
 
         # call super to trigger auth
@@ -177,10 +176,3 @@
             bundle.data.pop("user")
 
         return to_be_serialized
-
-=======
-            # TODO(dylanjbarth): this needs to be restricted to a zone?
-            group_list = FacilityGroup.objects.all()
-
-        return group_list
->>>>>>> 73592cc4
