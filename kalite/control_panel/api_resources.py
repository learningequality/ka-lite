--- conflicted
+++ resolved
@@ -394,15 +394,11 @@
         :param to_be_serialized: the unprocessed list of objects that will be serialized
         :return: the _processed_ list of objects to serialize
         """
-<<<<<<< HEAD
-        for bundle in to_be_serialized["objects"]:
-=======
-        from kalite.topic_tools import get_content_data, get_exercise_data
+
         filtered_bundles = [bundle for bundle in to_be_serialized["objects"] if
                             (bundle.data["difficulty"], bundle.data["quality"]) != (0, 0)]
         serializable_objects = []
         for bundle in filtered_bundles:
->>>>>>> 5645583d
             user_id = bundle.data["user"].data["id"]
             user = self._facility_users.get(user_id)
             bundle.data["username"] = user.username
