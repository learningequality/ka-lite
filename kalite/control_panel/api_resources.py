--- conflicted
+++ resolved
@@ -1,12 +1,8 @@
 import logging
 
 from annoying.functions import get_object_or_None
-<<<<<<< HEAD
 from datetime import datetime
 
-=======
-from datetime import datetime, date
->>>>>>> abb207cd
 from django.db.models import Max, Min
 from django.http import HttpResponse
 from django.utils.translation import ugettext as _
