from django.conf.urls import include, patterns, url

from .api_resources import FacilityResource, FacilityGroupResource, FacilityUserResource, TestLogResource, \
    AttemptLogResource, ExerciseLogResource, DeviceLogResource, StoreTransactionLogResource, ContentRatingExportResource


urlpatterns = patterns(__package__ + '.api_views',
<<<<<<< HEAD
    url(r'^', include(FacilityResource().urls)),
    url(r'^', include(FacilityGroupResource().urls)),
    url(r'^', include(FacilityUserResource().urls)),
    url(r'^', include(TestLogResource().urls)),
    url(r'^', include(AttemptLogResource().urls)),
    url(r'^', include(ExerciseLogResource().urls)),
    url(r'^', include(DeviceLogResource().urls)),
    url(r'^', include(StoreTransactionLogResource().urls)),
    url(r'^', include(ContentRatingExportResource().urls)),
)
=======
                       url(r'^', include(FacilityResource().urls)),
                       url(r'^', include(FacilityGroupResource().urls)),
                       url(r'^', include(FacilityUserResource().urls)),
                       url(r'^', include(TestLogResource().urls)),
                       url(r'^', include(AttemptLogResource().urls)),
                       url(r'^', include(ExerciseLogResource().urls)),
                       url(r'^', include(DeviceLogResource().urls)),
                       url(r'^', include(StoreTransactionLogResource().urls)),
                       )
>>>>>>> 722e9002
<|MERGE_RESOLUTION|>--- conflicted
+++ resolved
@@ -1,22 +1,9 @@
 from django.conf.urls import include, patterns, url
 
-from .api_resources import FacilityResource, FacilityGroupResource, FacilityUserResource, TestLogResource, \
-    AttemptLogResource, ExerciseLogResource, DeviceLogResource, StoreTransactionLogResource, ContentRatingExportResource
+from .api_resources import FacilityResource, FacilityGroupResource, FacilityUserResource, TestLogResource, AttemptLogResource, ExerciseLogResource, DeviceLogResource, StoreTransactionLogResource
 
 
 urlpatterns = patterns(__package__ + '.api_views',
-<<<<<<< HEAD
-    url(r'^', include(FacilityResource().urls)),
-    url(r'^', include(FacilityGroupResource().urls)),
-    url(r'^', include(FacilityUserResource().urls)),
-    url(r'^', include(TestLogResource().urls)),
-    url(r'^', include(AttemptLogResource().urls)),
-    url(r'^', include(ExerciseLogResource().urls)),
-    url(r'^', include(DeviceLogResource().urls)),
-    url(r'^', include(StoreTransactionLogResource().urls)),
-    url(r'^', include(ContentRatingExportResource().urls)),
-)
-=======
                        url(r'^', include(FacilityResource().urls)),
                        url(r'^', include(FacilityGroupResource().urls)),
                        url(r'^', include(FacilityUserResource().urls)),
@@ -25,5 +12,4 @@
                        url(r'^', include(ExerciseLogResource().urls)),
                        url(r'^', include(DeviceLogResource().urls)),
                        url(r'^', include(StoreTransactionLogResource().urls)),
-                       )
->>>>>>> 722e9002
+                       )