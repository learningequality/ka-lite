import datetime
from annoying.decorators import render_to, wraps
from annoying.functions import get_object_or_None
from collections import OrderedDict, namedtuple

from django.contrib import messages
from django.core import serializers
from django.core.exceptions import ValidationError
from django.core.paginator import Paginator, EmptyPage, PageNotAnInteger
from django.core.urlresolvers import reverse
from django.db.models import Sum, Max
from django.http import HttpResponse, HttpResponseRedirect
from django.shortcuts import get_object_or_404, render_to_response
from django.template import RequestContext
from django.utils.translation import ugettext as _

import settings
from .forms import ZoneForm, UploadFileForm
try:
    from central.models import Organization
except:
    from django.db import models
    class Organization(models.Model):
        pass
from coachreports.views import student_view_context
from main import topicdata
from main.models import ExerciseLog, VideoLog, UserLog, UserLogSummary
from securesync.forms import FacilityForm
from securesync.models import Facility, FacilityUser, FacilityGroup, DeviceZone, Device, Zone, SyncSession
from settings import LOG as logging
from shared.decorators import require_authorized_admin, require_authorized_access_to_student_data
from utils.internet import CsvResponse, render_to_csv


@require_authorized_admin
@render_to("control_panel/zone_form.html")
def zone_form(request, zone_id, org_id=None):
    org = get_object_or_None(Organization, pk=org_id) if org_id else None
    zone = get_object_or_404(Zone, pk=zone_id) if zone_id != "new" else None

    if request.method == "POST":
        form = ZoneForm(data=request.POST, instance=zone)
        if form.is_valid():
            form.instance.save()
            if org:
                org.zones.add(form.instance)
            if zone_id == "new":
                zone_id = form.instance.pk
            return HttpResponseRedirect(reverse("zone_management", kwargs={ "org_id": org_id, "zone_id": zone_id }))
    else:
        form = ZoneForm(instance=zone)
    return {
        "org": org,
        "zone": zone,
        "form": form,
    }


@require_authorized_admin
@render_to("control_panel/zone_management.html")
def zone_management(request, zone_id, org_id=None):
    org = get_object_or_None(Organization, pk=org_id) if org_id else None
    zone = get_object_or_404(Zone, pk=zone_id)# if zone_id != "new" else None
    own_device = Device.get_own_device()

    # Accumulate device data
    device_data = OrderedDict()
    for device in Device.objects.filter(devicezone__zone=zone).order_by("devicemetadata__is_demo_device", "name"):

        user_activity = UserLogSummary.objects.filter(device=device)
        sync_sessions = SyncSession.objects.filter(client_device=device)
        if not settings.CENTRAL_SERVER and device.id != own_device.id:  # Non-local sync sessions unavailable on distributed server
            sync_sessions = None

        exercise_activity = ExerciseLog.objects.filter(signed_by=device)

        device_data[device.id] = {
            "name": device.name or device.id,
            "is_demo_device": device.devicemetadata.is_demo_device,
            "num_times_synced": sync_sessions.count() if sync_sessions is not None else None,
            "last_time_synced": sync_sessions.aggregate(Max("timestamp"))["timestamp__max"] if sync_sessions is not None else None,
            "is_demo_device": device.get_metadata().is_demo_device,
            "last_time_used":   exercise_activity.order_by("-completion_timestamp")[0:1] if user_activity.count() == 0 else user_activity.order_by("-end_datetime")[0],
            "counter": device.get_counter(),
        }

    # Accumulate facility data
    facility_data = OrderedDict()
    for facility in Facility.objects.by_zone(zone).order_by("name"):

        user_activity = UserLogSummary.objects.filter(user__facility=facility)
<<<<<<< HEAD
=======
        exercise_activity = ExerciseLog.objects.filter(user__facility=facility)
>>>>>>> 749457e7

        facility_data[facility.id] = {
            "name": facility.name,
            "num_users":  FacilityUser.objects.filter(facility=facility).count(),
            "num_groups": FacilityGroup.objects.filter(facility=facility).count(),
            "id": facility.id,
            "last_time_used":   exercise_activity.order_by("-completion_timestamp")[0:1] if user_activity.count() == 0 else user_activity.order_by("-end_datetime")[0],
        }

    return {
        "org": org,
        "zone": zone,
        "facilities": facility_data,
        "devices": device_data,
        "upload_form": UploadFileForm(),
        "own_device_is_trusted": Device.get_own_device().get_metadata().is_trusted,
    }


@require_authorized_admin
def delete_zone(request, org_id, zone_id):
    zone = Zone.objects.get(pk=zone_id)
    if not zone.has_dependencies(passable_classes=["Organization"]):
        zone.delete()
        messages.success(request, "You have successfully deleted " + zone.name + ".")
    else:
        messages.warning(request, "You cannot delete this zone because it is syncing data with with %d device(s)" % zone.devicezone_set.count())
    return HttpResponseRedirect(reverse("org_management"))

#TODO(bcipolli) I think this will be deleted on the central server side
@require_authorized_admin
@render_to("control_panel/facility_management.html")
def facility_management(request, zone_id, org_id=None):
    facilities = Facility.objects.by_zone(zone_id)
    return {
        "zone_id": zone_id,
        "facilities": facilities,
    }


@require_authorized_admin
@render_to("control_panel/facility_usage.html")
@render_to_csv(["students", "teachers"], key_label="user_id", order="stacked")
def facility_usage(request, facility_id, org_id=None, zone_id=None, frequency=None):

    # Basic data
    org = get_object_or_None(Organization, pk=org_id) if org_id else None
    zone = get_object_or_None(Zone, pk=zone_id) if zone_id else None
    facility = get_object_or_404(Facility, pk=facility_id)
    groups = FacilityGroup.objects.filter(facility=facility).order_by("name")
    students = FacilityUser.objects \
        .filter(facility=facility, is_teacher=False) \
        .order_by("last_name", "first_name", "username") \
        .prefetch_related("group")
    teachers = FacilityUser.objects \
        .filter(facility=facility, is_teacher=True) \
        .order_by("last_name", "first_name", "username") \
        .prefetch_related("group")
    
    # Get the start and end date--based on csv.  A hack, yes...
    if request.GET.get("format", "") == "csv":
        frequency = frequency or request.GET.get("fequency", "months")
        (period_start, period_end) = _get_date_range(frequency)
    else:
        (period_start, period_end) = (None, None)

    (student_data, group_data) = _get_user_usage_data(students, period_start=period_start, period_end=period_end)
    (teacher_data, _) = _get_user_usage_data(teachers, period_start=period_start, period_end=period_end)

    # Total hack for CSV-only
    if request.GET.get("format") == "csv":
        (period_start, period_end) = _get_date_range(frequency)
    else:
        period_start = None
        period_end = None

    return {
        "org": org,
        "zone": zone,
        "facility": facility,
        "groups": group_data,
        "students": student_data,
        "teachers": teacher_data,
        "date_range": [period_start, period_end] if frequency else [None, None],
    }



def _get_date_range(frequency):
    """
    Hack function (while CSV is in initial stages),
        returns dates of beginning and end of last month.
    Should be extended to do something more generic, based on
    "frequency", and moved into utils/general.py
    """
    assert frequency == "months"

    if frequency == "months":  # only works for months ATM
        cur_date = datetime.datetime.now()
        first_this_month = datetime.datetime(year=cur_date.year, month=cur_date.month, day=1, hour=0, minute=0, second=0)
        period_end = first_this_month - datetime.timedelta(seconds=1)
        period_start = datetime.datetime(year=period_end.year, month=period_end.month, day=1)
    return (period_start, period_end)


def _get_user_usage_data(users, period_start=None, period_end=None):
    """
    Returns facility user data, within the given date range.
    """

    # compute period start and end
    # Now compute stats, based on queried data
    len_all_exercises = len(topicdata.NODE_CACHE['Exercise'])
    user_data = OrderedDict()
    group_data = OrderedDict()


    # Make queries efficiently
    exercise_logs = ExerciseLog.objects.filter(user__in=users, complete=True)
    video_logs = VideoLog.objects.filter(user__in=users)
    login_logs = UserLogSummary.objects.filter(user__in=users)

    # filter results
    if period_start:
        exercise_logs = exercise_logs.filter(completion_timestamp__gte=period_start)
        video_logs = video_logs.filter(completion_timestamp__gte=period_start)
        login_logs = login_logs.filter(start_datetime__gte=period_start)
    if period_end:
        exercise_logs = exercise_logs.filter(completion_timestamp__lte=period_end)
        video_logs = video_logs.filter(completion_timestamp__lte=period_end)
        login_logs = login_logs.filter(end_datetime__lte=period_end)

    # Force results in a single query
    exercise_logs = list(exercise_logs.values("exercise_id", "user__pk"))
    video_logs = list(video_logs.values("youtube_id", "user__pk"))
    login_logs = list(login_logs.values("activity_type", "total_seconds", "user__pk"))

    for user in users:
        user_data[user.pk] = OrderedDict()
        user_data[user.pk]["first_name"] = user.first_name
        user_data[user.pk]["last_name"] = user.last_name
        user_data[user.pk]["username"] = user.username
        user_data[user.pk]["group"] = user.group


        user_data[user.pk]["total_report_views"] = 0#report_stats["count__sum"] or 0
        user_data[user.pk]["total_logins"] =0# login_stats["count__sum"] or 0
        user_data[user.pk]["total_hours"] = 0#login_stats["total_seconds__sum"] or 0)/3600.

        user_data[user.pk]["total_exercises"] = 0
        user_data[user.pk]["pct_mastery"] = 0.
        user_data[user.pk]["exercises_mastered"] = []

        user_data[user.pk]["total_videos"] = 0
        user_data[user.pk]["videos_watched"] = []
    

    for elog in exercise_logs:
        user_data[elog["user__pk"]]["total_exercises"] += 1
        user_data[elog["user__pk"]]["pct_mastery"] += 1. / len_all_exercises
        user_data[elog["user__pk"]]["exercises_mastered"].append(elog["exercise_id"])

    for vlog in video_logs:
        user_data[vlog["user__pk"]]["total_videos"] += 1
        user_data[vlog["user__pk"]]["videos_watched"].append(vlog["youtube_id"])

    for llog in login_logs:
        if llog["activity_type"] == UserLog.get_activity_int("coachreport"):
            user_data[llog["user__pk"]]["total_report_views"] += 1
        elif llog["activity_type"] == UserLog.get_activity_int("login"):
            user_data[llog["user__pk"]]["total_hours"] += (llog["total_seconds"]) / 3600.
            user_data[llog["user__pk"]]["total_logins"] += 1

    # Add group data.  Allow a fake group "Ungrouped"
    for user in users:
        group_pk = getattr(user.group, "pk", None)
        group_name = getattr(user.group, "name", "Ungrouped")
        if not group_pk in group_data:
            group_data[group_pk] = {
                "name": group_name,
                "total_logins": 0,
                "total_hours": 0,
                "total_users": 0,
                "total_videos": 0,
                "total_exercises": 0,
                "pct_mastery": 0,
            }
        group_data[group_pk]["total_users"] += 1
        group_data[group_pk]["total_logins"] += user_data[user.pk]["total_logins"]
        group_data[group_pk]["total_hours"] += user_data[user.pk]["total_hours"]
        group_data[group_pk]["total_videos"] += user_data[user.pk]["total_videos"]
        group_data[group_pk]["total_exercises"] += user_data[user.pk]["total_exercises"]

        total_mastery_so_far = (group_data[group_pk]["pct_mastery"] * (group_data[group_pk]["total_users"] - 1) + user_data[user.pk]["pct_mastery"])
        group_data[group_pk]["pct_mastery"] =  total_mastery_so_far / group_data[group_pk]["total_users"]

    return (user_data, group_data)


@require_authorized_admin
@render_to("control_panel/device_management.html")
def device_management(request, device_id, org_id=None, zone_id=None, n_sessions=10):
    org = get_object_or_None(Organization, pk=org_id) if org_id else None
    zone = get_object_or_None(Zone, pk=zone_id) if zone_id else None
    device = get_object_or_404(Device, pk=device_id)

    sync_sessions = SyncSession.objects \
        .filter(client_device=device) \
        .order_by("-timestamp")

    return {
        "org": org,
        "zone": zone,
        "device": device,
        "sync_sessions": sync_sessions[:n_sessions],
        "total_sessions": sync_sessions.count(), 
        "n_sessions": min(sync_sessions.count(), n_sessions),
    }


@require_authorized_admin
@render_to("control_panel/facility_form.html")
def facility_form(request, facility_id, org_id=None, zone_id=None):
    org = get_object_or_None(Organization, pk=org_id) if org_id else None
    zone = get_object_or_None(Zone, pk=zone_id) if zone_id else None
    facil = get_object_or_404(Facility, pk=facility_id) if id != "new" else None

    if request.method != "POST":
        form = FacilityForm(instance=facil)

    else:
        form = FacilityForm(data=request.POST, instance=facil)
        if form.is_valid():
            form.instance.zone_fallback = get_object_or_404(Zone, pk=zone_id)
            form.save()
            return HttpResponseRedirect(reverse("zone_management", kwargs={"org_id": org_id, "zone_id": zone_id}))

    return {
        "org": org,
        "zone": zone,
        "facility": facil,
        "form": form,
    }


@require_authorized_admin
@render_to("control_panel/group_report.html")
def group_report(request, facility_id, group_id=None, org_id=None, zone_id=None):
    context = group_report_context(
        facility_id=facility_id,
        group_id=group_id or request.REQUEST.get("group", ""),
        topic_id=request.REQUEST.get("topic", ""),
        org_id=org_id,
        zone_id=zone_id
    )

    context["org"] = get_object_or_None(Organization, pk=org_id) if org_id else None
    context["zone"] = get_object_or_None(Zone, pk=zone_id) if zone_id else None
    context["facility"] = get_object_or_404(Facility, pk=facility_id) if id != "new" else None
    context["group"] = get_object_or_None(FacilityGroup, pk=group_id)

    return context


@require_authorized_admin
@render_to("control_panel/group_users_management.html")
def facility_user_management(request, facility_id, group_id="", org_id=None, zone_id=None):
    group_id=group_id or request.REQUEST.get("group","")

    context = user_management_context(
        request=request,
        facility_id=facility_id,
        group_id=group_id,
        page=request.REQUEST.get("page","1"),
    )

    context["org"] = get_object_or_None(Organization, pk=org_id) if org_id else None
    context["zone"] = get_object_or_None(Zone, pk=zone_id) if zone_id else None
    context["facility"] = get_object_or_404(Facility, pk=facility_id) if id != "new" else None
    context["group"] = get_object_or_None(FacilityGroup, pk=group_id)
    return context


@require_authorized_access_to_student_data
@render_to("control_panel/account_management.html")
def account_management(request, org_id=None):

    # Only log 'coachreport' activity for students, 
    #   (otherwise it's hard to compare teachers)
    if "facility_user" in request.session and not request.session["facility_user"].is_teacher and reverse("login") not in request.META.get("HTTP_REFERER", ""):
        try:
            # Log a "begin" and end here
            user = request.session["facility_user"]
            UserLog.begin_user_activity(user, activity_type="coachreport")
            UserLog.update_user_activity(user, activity_type="login")  # to track active login time for teachers
            UserLog.end_user_activity(user, activity_type="coachreport")
        except ValidationError as e:
            # Never report this error; don't want this logging to block other functionality.
            logging.error("Failed to update student userlog activity: %s" % e)

    return student_view_context(request)


def get_users_from_group(group_id, facility=None):
    if group_id == "Ungrouped":
        return FacilityUser.objects \
            .filter(facility=facility, group__isnull=True) \
            .order_by("first_name", "last_name")
    elif not group_id:
        return []
    else:
        return get_object_or_404(FacilityGroup, pk=group_id).facilityuser_set.order_by("first_name", "last_name")


def user_management_context(request, facility_id, group_id, page=1, per_page=25):
    facility = Facility.objects.get(id=facility_id)
    groups = FacilityGroup.objects \
        .filter(facility=facility) \
        .order_by("name")

    user_list = get_users_from_group(group_id, facility=facility)

    # Get the user list from the group
    if not user_list:
        users = []
    else:
        paginator = Paginator(user_list, per_page)
        try:
            users = paginator.page(page)
        except PageNotAnInteger:
            users = paginator.page(1)
        except EmptyPage:
            users = paginator.page(paginator.num_pages)

    if users:
        if users.has_previous():
            prevGETParam = request.GET.copy()
            prevGETParam["page"] = users.previous_page_number()
            previous_page_url = "?" + prevGETParam.urlencode()
        else:
            previous_page_url = ""
        if users.has_next():
            nextGETParam = request.GET.copy()
            nextGETParam["page"] = users.next_page_number()
            next_page_url = "?" + nextGETParam.urlencode()
        else:
            next_page_url = ""
    context = {
        "facility": facility,
        "users": users,
        "groups": groups,
    }
    if users:
        context["pageurls"] = {"next_page": next_page_url, "prev_page": previous_page_url}
    return context<|MERGE_RESOLUTION|>--- conflicted
+++ resolved
@@ -89,10 +89,7 @@
     for facility in Facility.objects.by_zone(zone).order_by("name"):
 
         user_activity = UserLogSummary.objects.filter(user__facility=facility)
-<<<<<<< HEAD
-=======
         exercise_activity = ExerciseLog.objects.filter(user__facility=facility)
->>>>>>> 749457e7
 
         facility_data[facility.id] = {
             "name": facility.name,
