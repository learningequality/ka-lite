--- conflicted
+++ resolved
@@ -164,8 +164,8 @@
         "total_sessions": total_sessions,
     })
 
-    # If local, get device metadata
-    if device_id == Device.get_own_device().id:
+    # If local (and, for security purposes, a distributed server), get device metadata
+    if not settings.CENTRAL_SERVER and device_id == Device.get_own_device().id:
         context.update(local_device_context(request))
 
     return context
@@ -354,7 +354,6 @@
     return (user_data, group_data)
 
 
-<<<<<<< HEAD
 # context functions
 
 def control_panel_context(request, **kwargs):
@@ -369,42 +368,8 @@
         context["group"] = get_object_or_None(FacilityGroup, pk=kwargs["group_id"])
     if "device_id" in kwargs:
         context["device"] = get_object_or_404(Device, pk=kwargs["device_id"])
-    return context
-=======
-@require_authorized_admin
-@render_to("control_panel/device_management.html")
-def device_management(request, device_id, org_id=None, zone_id=None, n_sessions=10):
-    org = get_object_or_None(Organization, pk=org_id) if org_id else None
-    zone = get_object_or_None(Zone, pk=zone_id) if zone_id else None
-    device = get_object_or_404(Device, pk=device_id)
-
-    # Retrieve sync sessions
-    all_sessions = SyncSession.objects.filter(client_device=device)
-    total_sessions = all_sessions.count()
-    shown_sessions = list(all_sessions.order_by("-timestamp")[:n_sessions])
-
-    context = {
-        "org": org,
-        "zone": zone,
-        "device": device,
-        "shown_sessions": shown_sessions,
-        "total_sessions": total_sessions,
-    }
-
-    # If local (and, for security purposes, a distributed server), get device metadata
-    if not settings.CENTRAL_SERVER and device_id == Device.get_own_device().id:
-        context.update(local_device_context(request))
-
-    return context
-
-
-@require_authorized_admin
-@render_to("control_panel/facility_form.html")
-def facility_form(request, facility_id, org_id=None, zone_id=None):
-    org = get_object_or_None(Organization, pk=org_id) if org_id else None
-    zone = get_object_or_None(Zone, pk=zone_id) if zone_id else None
-    facil = get_object_or_404(Facility, pk=facility_id) if id != "new" else None
->>>>>>> 6e3d6c73
+
+    return context
 
 
 def local_device_context(request):
@@ -420,89 +385,6 @@
     }
 
 
-<<<<<<< HEAD
-=======
-@require_authorized_admin
-@render_to("control_panel/group_report.html")
-def group_report(request, facility_id, group_id=None, org_id=None, zone_id=None):
-    context = group_report_context(
-        facility_id=facility_id,
-        group_id=group_id or request.REQUEST.get("group", ""),
-        topic_id=request.REQUEST.get("topic", ""),
-        org_id=org_id,
-        zone_id=zone_id
-    )
-
-    context["org"] = get_object_or_None(Organization, pk=org_id) if org_id else None
-    context["zone"] = get_object_or_None(Zone, pk=zone_id) if zone_id else None
-    context["facility"] = get_object_or_404(Facility, pk=facility_id) if id != "new" else None
-    context["group"] = get_object_or_None(FacilityGroup, pk=group_id)
-
-    return context
-
-
-@require_authorized_admin
-@render_to("control_panel/group_users_management.html")
-def facility_user_management(request, facility_id, group_id="", org_id=None, zone_id=None):
-    group_id=group_id or request.REQUEST.get("group","")
-
-    context = user_management_context(
-        request=request,
-        facility_id=facility_id,
-        group_id=group_id,
-        page=request.REQUEST.get("page","1"),
-    )
-
-    context["org"] = get_object_or_None(Organization, pk=org_id) if org_id else None
-    context["zone"] = get_object_or_None(Zone, pk=zone_id) if zone_id else None
-    context["facility"] = get_object_or_404(Facility, pk=facility_id) if id != "new" else None
-    context["group"] = get_object_or_None(FacilityGroup, pk=group_id)
-    return context
-
-
-@require_authorized_access_to_student_data
-@render_to("control_panel/account_management.html")
-def account_management(request, org_id=None):
-
-    # Only log 'coachreport' activity for students, 
-    #   (otherwise it's hard to compare teachers)
-    if "facility_user" in request.session and not request.session["facility_user"].is_teacher and reverse("login") not in request.META.get("HTTP_REFERER", ""):
-        try:
-            # Log a "begin" and end here
-            user = request.session["facility_user"]
-            UserLog.begin_user_activity(user, activity_type="coachreport")
-            UserLog.update_user_activity(user, activity_type="login")  # to track active login time for teachers
-            UserLog.end_user_activity(user, activity_type="coachreport")
-        except ValidationError as e:
-            # Never report this error; don't want this logging to block other functionality.
-            logging.error("Failed to update student userlog activity: %s" % e)
-
-    return student_view_context(request)
-
-
-def get_users_from_group(group_id, facility=None):
-    if group_id == "Ungrouped":
-        return FacilityUser.objects \
-            .filter(facility=facility, group__isnull=True) \
-            .order_by("first_name", "last_name")
-    elif not group_id:
-        return []
-    else:
-        return get_object_or_404(FacilityGroup, pk=group_id).facilityuser_set.order_by("first_name", "last_name")
-def local_device_context(request):
-    database_path = settings.DATABASES["default"]["NAME"]
-    current_version = request.GET.get("version", version.VERSION)  # allows easy development by passing a different version
-
-    return {
-        "software_version": current_version,
-        "software_release_date": version.VERSION_INFO[current_version]["release_date"],
-        "install_dir": os.path.realpath(os.path.join(settings.PROJECT_PATH, "..")),
-        "database_last_updated": datetime.datetime.fromtimestamp(os.path.getctime(database_path)),
-        "database_size": os.stat(settings.DATABASES["default"]["NAME"]).st_size / float(1024**2),
-    }
-
-
->>>>>>> 6e3d6c73
 def user_management_context(request, facility_id, group_id, page=1, per_page=25):
     facility = Facility.objects.get(id=facility_id)
     groups = FacilityGroup.objects \
