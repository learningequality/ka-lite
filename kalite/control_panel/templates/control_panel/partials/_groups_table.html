--- conflicted
+++ resolved
@@ -103,13 +103,8 @@
             <div class="row table-bottom-options">
                 <div class="col-sm-4 col-xs-12">
                     <p class="add-new-table-item">
-<<<<<<< HEAD
-                        <a href="{% url 'add_group' %}?facility={{ facility_id }}&next={{ request.get_full_path|urlencode }}">
+                        <a id="add-a-new-group" href="{% url 'add_group' %}?facility={{ facility_id }}&next={{ request.get_full_path|urlencode }}">
                             <span aria-hidden="true"><i class="glyphicon glyphicon-plus-sign"></i></span> {% trans 'Add a new group.' %}
-=======
-                        <a id="add-a-new-group" href="{% url 'add_group' %}?facility={{ facility_id }}&next={{ request.get_full_path|urlencode }}">
-                            <span class="glyphicon glyphicon-plus-sign"></span> {% trans 'Add a new group.' %}
->>>>>>> 49fb2aea
                         </a>
                     </p>
                 </div>
