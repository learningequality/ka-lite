{% load my_filters %}
{% load i18n %}
{% load staticfiles %}

<!-- Begin Coaches -->
<div id="coaches">
    {% if not group_id %}
        <div class="row">
            <div class="col-md-12">
                <h2>{% trans "Coaches" %} 
                <small>
                    <span class="help-tooltip glyphicon glyphicon-question-sign" aria-hidden="true" data-toggle="tooltip" data-placement="right" title='{% trans "Coaches assist learners to learn, and can be teachers, parents, or fellow students." %}'></span>
                    <!---TODO - Radina: implement accessible tooltip. -->
                </small>
            </div>
        </div>
        {% if not coach_pages %}
        <div class="row">
            <div class="col-md-12">
                <p class="no-data">{% trans "You currently have no coaches for this facility." %}</p>
            </div>
        </div>
        {% else %}
        <div class="row">
            <div class="col-md-2">
                {% if not request.is_teacher %}
                    {# Note: teachers can create other teachers but cannot delete them. #}
                    <p>
                        <button class="btn btn-success action delete" id="delete-coaches" disabled="disabled" value="#coaches">{% trans "Delete Coaches" %}</button>
                    </p>
                {% endif %}
            </div>
        </div>
        <div class="row">
            <div class="col-md-12">
                <div class="table-responsive">
                    <table class="table selectable-table">
                        <thead>
                            <tr class="header-footer-bg">
                                <th><input class="select-all" type="checkbox" value="#coaches"></th>
                                <th>{% trans "Coach" %}</th>
                                <th>{% trans "Edit" %}</th>
                                <th>{% trans "Logins" %}</th>
                                <th>{% trans "Login Time" %}</th>
                                <th>{% trans "Coach Report Views" %}</th>
                            </tr>
                        </thead>
                        <tbody>
                            {% for coach in coach_pages %}
                            <tr class="selectable" value="{{ coach.id }}" type="coaches">
                                <td><input class="coach-checkbox" type="checkbox" value="#coaches"></td>
                                <td>
                                    {{ coach|format_name:"last_first" }}

                                </td>
                                <td>
                                    <a title="{% blocktrans with coachname=coach|format_name:"last_first" %}Edit user info for coach {{ coachname }}{% endblocktrans %}" href="{% url 'edit_facility_user' facility_user_id=coach.id %}?facility={{ facility_id }}&next={{ request.get_full_path|urlencode }}">
                                        <span aria-hidden="true"><i class="glyphicon glyphicon-pencil"></i></span>
                                        <span class="sr-only">{% blocktrans with coachname=coach|format_name:"last_first" %}Edit user info for coach {{ coachname }}{% endblocktrans %}</span>
                                    </a>
                                </td>
                                <td>{{ coach.total_logins }}</td>
                                <td>{{ coach.total_hours|floatformat }} {% trans "hour(s)" %}</td>
                                <td>{{ coach.total_report_views }}</td>
                            </tr>
                            {% endfor %}
                            {# Note: teachers can create other teachers but cannot delete them. #}
                            <tr>
                                {# 6x empty td elements for extending table formatting #}
                                <td></td> <td></td> <td></td> <td></td> <td></td> <td></td> 
                            </tr>
                        </tbody>
                    </table>
                </div>
            </div>
        </div>
        {% endif %}
        <div class="row table-bottom-options">
            <div class="col-sm-4 col-xs-12">
<<<<<<< HEAD
                <p class="add-new-table-item">
                    <a href="{% url  'add_facility_teacher' %}?facility={{ facility_id }}"><span aria-hidden="true"><i class="glyphicon glyphicon-plus-sign"></i></span> {% trans 'Add a new coach.' %}</a>
=======
                <p class="add-new-table-item" id="add-a-new-coach">
                    <a href="{% url  'add_facility_teacher' %}?facility={{ facility_id }}"><span class="glyphicon glyphicon-plus-sign"></span> {% trans 'Add a new coach.' %}</a>
>>>>>>> 49fb2aea
                </p>
            </div>
            <div class="col-sm-4 col-xs-12">
                {% if coach_pages.num_listed_pages > 1 %}
                    <ul class="pagination pagination-sm">
                        <li><a title="{% trans 'Browse to the previous page of coaches.' %}" {% if coach_pages.has_previous %}href="{{ page_urls.coaches.prev_page }}#coaches"{% endif %}>&laquo;</a></li>
                        {% for listed_page in coach_pages.listed_pages %}
                            <li {% if listed_page == coach_pages.number %} class="active"><a disabled="disabled">{{coach_pages.number}}</a>
                                {% else %}>
                                    <a title="{% blocktrans %}Browse to page # {{ listed_page }} of coaches.{% endblocktrans %}" href="{{ page_urls.coaches|get_item:listed_page }}#coaches">{{ listed_page }}</a>
                                {% endif %}
                            </li>
                        {% endfor %}
                        <li><a title="{% trans 'Browse to the next page of coaches.' %}" {% if coach_pages.has_next %}href="{{ page_urls.coaches.next_page }}#coaches"{% endif %}>&raquo;</a></li>
                    </ul>
                {% endif %}
            </div>
        </div>

    {% endif %}
</div> <!-- End Coaches --><|MERGE_RESOLUTION|>--- conflicted
+++ resolved
@@ -77,13 +77,8 @@
         {% endif %}
         <div class="row table-bottom-options">
             <div class="col-sm-4 col-xs-12">
-<<<<<<< HEAD
-                <p class="add-new-table-item">
+                <p class="add-new-table-item" id="add-a-new-coach">
                     <a href="{% url  'add_facility_teacher' %}?facility={{ facility_id }}"><span aria-hidden="true"><i class="glyphicon glyphicon-plus-sign"></i></span> {% trans 'Add a new coach.' %}</a>
-=======
-                <p class="add-new-table-item" id="add-a-new-coach">
-                    <a href="{% url  'add_facility_teacher' %}?facility={{ facility_id }}"><span class="glyphicon glyphicon-plus-sign"></span> {% trans 'Add a new coach.' %}</a>
->>>>>>> 49fb2aea
                 </p>
             </div>
             <div class="col-sm-4 col-xs-12">
