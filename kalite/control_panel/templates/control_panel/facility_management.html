--- conflicted
+++ resolved
@@ -22,11 +22,7 @@
             start_date.setDate(end_date.getDate() - 30)
         }
 
-<<<<<<< HEAD
-        var TEMPLATE_GROUP_URL = "{% url 'facility_management' zone_id=zone_id facility_id=facility.id group_id='None' %}";
-=======
-        var TEMPLATE_GROUP_URL = "{% url group_management zone_id=zone_id facility_id=facility.id group_id='None' %}";
->>>>>>> 360fbd2f
+        var TEMPLATE_GROUP_URL = "{% url 'group_management' zone_id=zone_id facility_id=facility.id group_id='None' %}";
 
         $(function() {
 
@@ -245,15 +241,9 @@
                                     {# Translators: this is a verb; by clicking this link, the user will be able to coach students. #}
                                     <a title="{% blocktrans with groupname=group.name %}Manage group {{ groupname }}.{% endblocktrans %}"
                                         {% if group.id %}
-<<<<<<< HEAD
-                                        href="{% url 'facility_management' zone_id=zone_id facility_id=facility_id group_id=group.id %}">
+                                        href="{% url 'group_management' zone_id=zone_id facility_id=facility_id group_id=group.id %}">
                                         {% else %}
-                                        href="{% url 'facility_management' zone_id=zone_id facility_id=facility_id group_id=ungrouped %}">
-=======
-                                        href="{% url group_management zone_id=zone_id facility_id=facility_id group_id=group.id %}">
-                                        {% else %}
-                                        href="{% url group_management zone_id=zone_id facility_id=facility_id group_id=ungrouped %}">
->>>>>>> 360fbd2f
+                                        href="{% url 'group_management' zone_id=zone_id facility_id=facility_id group_id=ungrouped %}">
                                         {% endif %}
                                         {{ group.name }}
                                     </a>
@@ -397,11 +387,7 @@
                                     {% if group_id %}
                                     <a title="{% blocktrans with groupname=student.group.name %}Manage group {{ groupname }}{% endblocktrans %}" href="{% url 'coach_reports' %}?facility={{ facility.id }}&group={{ student.group.id }}">
                                     {% else %}
-<<<<<<< HEAD
-                                    <a title="{% blocktrans with groupname=student.group.name %}Coach group {{ groupname }}{% endblocktrans %}" href="{% url 'facility_management' zone_id=zone_id facility_id=facility_id group_id=student.group.id %}">
-=======
-                                    <a title="{% blocktrans with groupname=student.group.name %}Coach group {{ groupname }}{% endblocktrans %}" href="{% url group_management zone_id=zone_id facility_id=facility_id group_id=student.group.id %}">
->>>>>>> 360fbd2f
+                                    <a title="{% blocktrans with groupname=student.group.name %}Coach group {{ groupname }}{% endblocktrans %}" href="{% url 'group_management' zone_id=zone_id facility_id=facility_id group_id=student.group.id %}">
                                     {% endif %}
                                     {{ student.group.name }}
                                     </a>
