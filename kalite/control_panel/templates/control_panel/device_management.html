--- conflicted
+++ resolved
@@ -6,30 +6,27 @@
 {% block title %}{% blocktrans with device_name=device.name %}{{ device_name }} Device Syncing History{% endblocktrans %}{{ block.super }}{% endblock title %}
 
 {% block headcss %}{{ block.super }}
-<<<<<<< HEAD
     <style>
+
         th:first-child, th:nth-child(2) {
             width: 250px;
         }
         th:nth-child(3), th:nth-child(4), th:last-child {
             width: 200px;
         }
+
+        .sync-details {
+            font-size: 0.7em;
+            padding-left: 20px;
+            position: relative;
+            display: none;
+        }
+
+        .sync-stderr {
+            color: red;
+        }
+
     </style>
-=======
-<style>
-    .sync-details {
-        font-size: 0.7em;
-        padding-left: 20px;
-        position: relative;
-        display: none;
-    }
-
-    .sync-stderr {
-        color: red;
-    }
-
-</style>
->>>>>>> 5fdd2bd7
 {% endblock headcss %}
 
 {% block headjs %}{{ block.super }}
