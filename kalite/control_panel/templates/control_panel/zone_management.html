{% extends "control_panel/base.html" %}
{% load i18n %}
{% load staticfiles %}
{% load include_block %}

{% block title %}{{ zone.name }} - {% trans "Sharing Network Management Console" %} {{ block.super }}{% endblock title %}

{% block users_active %}active{% endblock users_active %}
{% block manage_active %}active{% endblock manage_active %}
{% block facility_active %}facility-active active-tab active-nav{% endblock facility_active %}

{% block headcss %}{{ block.super }}
    {% if clock_set %}
        {% include_block "control_panel/snippets/clock_set.html" "headcss" %}
    {% endif %}
    <style>
        .help-tooltip {
            position: relative;
            top: -5px;
        }
    </style>
{% endblock headcss %}

{% block headjs %}{{ block.super }}
    {% if clock_set %}
        {% include_block "control_panel/snippets/clock_set.html" "headjs" %}
    {% endif %}
    <script type="text/javascript" src="{% static 'js/control_panel/zone_management.js' %}"></script>
{% endblock headjs %}

{% block buttons %}
            {% block upload_button %}
            {% endblock upload_button %}

            {% block download_button %}
                <!--li>
                    <a class="btn btn-success" href="#">{% trans "Sync via USB" %}</a>
                </li-->
            {% endblock download_button %}
            <a href="{% url 'data_export' %}{% if zone_id != "None" %}?zone_id={{ zone_id }}{% endif %}" class="btn btn-success">{% trans "Export Data" %}</a>
{% endblock buttons %}

{% block control_panel_content %}

<div class="container">
    {# Facilities Section #}
    {% include "control_panel/partials/_facility_table.html" %}

    {# Device Section #}
    {% include "control_panel/partials/_device_table.html" %}
</div>

<<<<<<< HEAD
=======
        </div>
    </div>
    <div class="row">
        <div class="col-md-12">
            {% if not facilities %}
                <p>{% trans "You currently have no facilities that sync data with the central server." %}</p>
            {% else %}
                <div class="table-responsive">
                    <table class="table">
                        <thead>
                            <tr class="success">
                                <th>{% trans "Facility Name" %}</th>
                                <th>{% trans "# Users" %}</th>
                                <th>{% trans "# Groups" %}</th>
                                <th>{% trans "Last Usage" %}</th>
                                <th> {% if not request.is_teacher%}{% trans "Delete" %}{% endif %}</th>
                            </tr>
                        </thead>
                        <tbody>
                        {% for id,facility in facilities.items %}
                            <tr facility-id="{{ facility.id }}">
                                <td>
                                    <a class='facility-name' href="{% url 'facility_management' zone_id=zone_id facility_id=facility.id %}">
                                        {{ facility.name }}
                                    </a>
                                </td>
                                <td>{{ facility.num_users }}</td>
                                <td>{{ facility.num_groups }}</td>
                                <td>
                                    {% if not facility.last_time_used %}
                                        {% trans "Never" %}
                                    {% elif facility.last_time_used.last_activity_datetime %}
                                        {{ facility.last_time_used.last_activity_datetime }}
                                    {% else %}
                                        {{ facility.last_time_used.start_datetime|date }} - {{ facility.last_time_used.end_datetime|date }}
                                    {% endif %}
                                </td>
                                <td>
                                    {% if not request.is_teacher %}
                                        <a class="facility-delete-link" title="{% trans 'Delete facility' %}" value="{% url 'facility_delete' facility_id=facility.id %}" href="#">
                                            <span class="glyphicon glyphicon-trash"></span>
                                        </a>
                                    {% endif %}
                                </td>
                            </tr>
                        {% endfor %}
                        </tbody>
                    </table>
                </div>
            {% endif %}
        </div>
    </div> <!-- End Facilities -->
    <!-- Begin Devices -->
    <div class="row">
        <div class="col-md-12">
            <h2>{% trans "Devices" %}</br><small>{% trans "A device is a KA Lite installation." %}{% trans "Devices in the same 'sharing network' sync user data with each other." %}</small></h2>
        </div>
        <div class="col-md-12">
            {% if not devices %}
                <p>{% trans "You currently have no devices that sync data with the central server" %}</p>
            {% else %}
                <div class="table-responsive">
                    <table class="table">
                        <thead>
                            <tr class="success">
                                <th>{% trans "Device name" %}</th>
                                <th>{% trans "# Times Synced" %}</th>
                                <th>{% trans "Last Sync" %}</th>
                                <th>{% trans "Last Usage" %}</th>
                                <th>{% trans "Available Actions" %}</th>
                            </tr>
                        </thead>
                        <tbody>
                        {% for id,device in devices.items %}
                            <tr class="{% if not device.is_registered %}warning {% endif %}{% if device.is_demo_device %}active{% endif %}">
                                <td>
                                    {% if device.num_times_synced != None %}<a href="{% url 'device_management' zone_id=zone_id device_id=id %}">{% endif %}
                                        {{ device.name|truncatechars:25 }}
                                    {% if device.is_demo_device %}[Demo data]{% endif %}
                                    {% if device.num_times_synced != None %}</a>{% endif %}
                                </td>
                                <td>
                                    {% if device.num_times_synced != None %}
                                        {{ device.num_times_synced }}
                                    {% else %}
                                        N/A
                                    {% endif %}
                                </td>
                                <td>
                                    {% if device.last_time_synced != None %}
                                        {{ device.last_time_synced }}
                                    {% else %}
                                        N/A
                                    {% endif %}
                                </td>
                                <td>
                                    {% if not device.last_time_used %}
                                        {% trans "Never" %}
                                    {% elif device.last_time_used.completion_timestamp %}
                                        {{ device.last_time_used.completion_timestamp|date }}
                                    {% elif device.last_time_used.last_activity_datetime %}
                                        {{ device.last_time_used.last_activity_datetime }}
                                    {% elif device.last_time_used.start_datetime %}
                                        {{ device.last_time_used.start_datetime|date }} - {{ device.last_time_used.end_datetime|date }}
                                    {% endif %}
                                </td>
                                <td>
                                    {% if device.is_own_device %}

                                        {% if device.is_registered %}
                                            <button id="force-sync" class="btn btn-primary">{% trans "Sync Now!" %}</button>
                                            <a href="{% url 'update_software' %}" id="update-link" class=" registered-only">{% trans "Update" %}</a>
                                        {% else %}
                                            <a class="btn btn-success not-registered-only" href="{% url 'register_public_key' %}">{% trans "Register device" %}</a>
                                        {% endif %}

                                        {% if clock_set %}
                                        /
                                        <a onclick="$('#clock_set').show()">set clock</a>
                                        <div id="clock_set" style="display:none">
                                            {% include_block "control_panel/snippets/clock_set.html" "content" %}
                                        </div>
                                    {% endif %}
                                    {% endif %}
                                </td>
                            </tr>
                        {% endfor %}
                        </tbody>
                    </table>
                </div>
            {% endif %}
        </div>
    </div> <!-- End Devices -->
</div> <!-- End container -->
>>>>>>> 4f7c25eb
{% endblock control_panel_content %}<|MERGE_RESOLUTION|>--- conflicted
+++ resolved
@@ -50,8 +50,6 @@
     {% include "control_panel/partials/_device_table.html" %}
 </div>
 
-<<<<<<< HEAD
-=======
         </div>
     </div>
     <div class="row">
@@ -186,5 +184,4 @@
         </div>
     </div> <!-- End Devices -->
 </div> <!-- End container -->
->>>>>>> 4f7c25eb
 {% endblock control_panel_content %}