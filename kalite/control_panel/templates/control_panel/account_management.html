--- conflicted
+++ resolved
@@ -16,23 +16,6 @@
 
 
 {% block titlebar_title %}
-<<<<<<< HEAD
-    <li>
-        {% blocktrans with student_name=student.get_name %}Account management page for {{ student_name }}{% endblocktrans %}
-    </li>
-{% endblock titlebar_title %}
-
-{% block buttons %}
-    {% if not is_central %}
-        {% if not restricted %}
-        <li>
-            <a class="green_button" href="{% url 'edit_facility_user' facility_user_id=student.id %}?next={{ request.path }}">{% trans "Edit account preferences" %}</a>
-        </li>
-        {% endif %}
-        <li class="client-online-only">
-            <a class="server-online-only green_button" href="{% url 'update_all_distributed' %}">{% trans "Download data from Khan Academy" %}</a>
-        </li>
-=======
     <div class="container">
         
         <div class="row">
@@ -54,7 +37,6 @@
         </div>
     
     </div>
->>>>>>> 9e7c4713
     {% endif %}
 {% endblock buttons %}
 
