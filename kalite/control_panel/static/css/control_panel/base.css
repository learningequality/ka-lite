--- conflicted
+++ resolved
@@ -51,13 +51,6 @@
     background: #C4CAF5;
 }
 
-<<<<<<< HEAD
-a.edit-link {
-    font-size:11pt;
-}
-
-=======
->>>>>>> 5fdd2bd7
 .date {
     display: inline !important;
     margin: 5px;
@@ -113,72 +106,6 @@
     margin: 5px;
 }
 
-<<<<<<< HEAD
-.pagination a, .pagination span {
-    float: left;
-    color: #333;
-    font-size:14px;
-    line-height:24px;
-    font-weight: normal;
-    text-align: center;
-    border: 1px solid #AAA;
-    min-width: 14px;
-    padding: 0 7px;
-    box-shadow: 2px 2px 2px rgba(0,0,0,0.2);
-    background: #efefef; /* Old browsers */
-    background: -moz-linear-gradient(top, #ffffff 0%, #efefef 100%); /* FF3.6+ */
-    background: -webkit-gradient(linear, left top, left bottom, color-stop(0%,#ffffff), color-stop(100%,#efefef)); /* Chrome,Safari4+ */
-    background: -webkit-linear-gradient(top, #ffffff 0%,#efefef 100%); /* Chrome10+,Safari5.1+ */
-    background: -o-linear-gradient(top, #ffffff 0%,#efefef 100%); /* Opera11.10+ */
-    background: -ms-linear-gradient(top, #ffffff 0%,#efefef 100%); /* IE10+ */
-    background: linear-gradient(top, #ffffff 0%,#efefef 100%); /* W3C */
-}
-
-.pagination a:hover {
-    text-decoration: none;
-    background: #efefef; /* Old browsers */
-    background: -moz-linear-gradient(top, #efefef 0%, #bbbbbb 100%); /* FF3.6+ */
-    background: -webkit-gradient(linear, left top, left bottom, color-stop(0%,#efefef), color-stop(100%,#bbbbbb)); /* Chrome,Safari4+ */
-    background: -webkit-linear-gradient(top, #efefef 0%,#bbbbbb 100%); /* Chrome10+,Safari5.1+ */
-    background: -o-linear-gradient(top, #efefef 0%,#bbbbbb 100%); /* Opera11.10+ */
-    background: -ms-linear-gradient(top, #efefef 0%,#bbbbbb 100%); /* IE10+ */
-    background: linear-gradient(top, #efefef 0%,#bbbbbb 100%); /* W3C */
-}
-
-.pagination .current {
-    background: #bbbbbb; /* Old browsers */
-    background: -moz-linear-gradient(top, #bbbbbb 0%, #efefef 100%); /* FF3.6+ */
-    background: -webkit-gradient(linear, left top, left bottom, color-stop(0%,#bbbbbb), color-stop(100%,#efefef)); /* Chrome,Safari4+ */
-    background: -webkit-linear-gradient(top, #bbbbbb 0%,#efefef 100%); /* Chrome10+,Safari5.1+ */
-    background: -o-linear-gradient(top, #bbbbbb 0%,#efefef 100%); /* Opera11.10+ */
-    background: -ms-linear-gradient(top, #bbbbbb 0%,#efefef 100%); /* IE10+ */
-    background: linear-gradient(top, #bbbbbb 0%,#efefef 100%); /* W3C */
-    cursor: default;
-}
-
-.action-bar h4 {
-    margin-top: 10px;
-    margin-bottom: 10px;
-}
-
-.select, .selection {
-    float: left;
-}
-
-.action {
-    float: right;
-}
-
-.select > p, .action > p {
-    top: 1px;
-}
-
-select.movegrouplist {
-    margin-bottom: 0px;
-}
-
-=======
->>>>>>> 5fdd2bd7
 dl {
     margin-bottom:20px;
 }
