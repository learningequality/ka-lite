body {
    min-height: 500px;
}

h2 {
    margin-top: 15px;
}
table {
    margin-bottom: 25px;
}
ul, li {
    list-style: none;
    margin-left: 0px;
}

.facility, .device {
    width:100%;
}

#zone_container{
    width: 100%;
}
.titlebar__title {
    padding: 0 0 15px 0;
    border-bottom: 1px #E7E7E7 solid;
    margin-bottom: 5px;
}
.titlebar__title li{
    display: inline;
    font-size: 20px;
}

.titlebar__buttons{
    float: right;
    margin: 0;
}

.selectable-table {
    -moz-user-select: none;
    -webkit-user-select: none;
    -ms-user-select:none;
    user-select:none;
    draggable: false;
}

.selectable-table tbody tr {
    cursor: pointer;
}

.selectable-table tbody tr.selected {
    background: #C4CAF5;
}

<<<<<<< HEAD
a.edit-link {
    font-size:11pt;
=======
.btn-large {
    color: #fff;
    background-color: #47a447;
    border-color: #398439;
    padding: 10px 16px;
    font-size: 18px;
    line-height: 1.33;
    border-radius: 6px;
    display: inline-block;
    margin-bottom: 0;
    font-weight: normal;
    text-align: center;
    white-space: nowrap;
    vertical-align: middle;
    cursor: pointer;
    background-image: none;
    border: 1px solid transparent;
    -webkit-user-select: none;
    margin-left: 4.5em;
}

.btn-large:visited {
    color: #fff;
}

.btn-large:hover {
    background-color:#C0C0C0;
>>>>>>> cef76475
}

.date {
    display: inline !important;
    margin: 5px;
    text-align: center;
    width: 180px;
}

<<<<<<< HEAD
.date, input#start_date_select, input#end_date_select {
    font-size: 14px;
}

#students, #groups, #coaches {
    margin-bottom: 50px;
}

=======
>>>>>>> cef76475
.no-data {
    padding-left: 50px;
    font-weight: bold;
    color: #f00;
}
.definition {
    font-style: italic;
}

.hidden {
    display: none;
}
.title-div{
    margin-top: 20px;
}
.title {
    font-size: 16pt;
}
.icon-medium {
    min-width: 13px;
    min-height: 13px;
}
.glyphicon {
    color: #333;
}
.export_csv_div {
    float: right;
    margin-top: 30px;
    position: relative;
    display: none;
    background-color: #ddd;
    padding: 5px;
}

.export_csv_input {
    margin-left: 2.5em;
    display: inline !important;
    margin: 5px;
}

.pagination a, .pagination span {
    float: left;
    color: #333;
    font-size:14px;
    line-height:24px;
    font-weight: normal;
    text-align: center;
    border: 1px solid #AAA;
    min-width: 14px;
    padding: 0 7px;
    box-shadow: 2px 2px 2px rgba(0,0,0,0.2);
    background: #efefef; /* Old browsers */
    background: -moz-linear-gradient(top, #ffffff 0%, #efefef 100%); /* FF3.6+ */
    background: -webkit-gradient(linear, left top, left bottom, color-stop(0%,#ffffff), color-stop(100%,#efefef)); /* Chrome,Safari4+ */
    background: -webkit-linear-gradient(top, #ffffff 0%,#efefef 100%); /* Chrome10+,Safari5.1+ */
    background: -o-linear-gradient(top, #ffffff 0%,#efefef 100%); /* Opera11.10+ */
    background: -ms-linear-gradient(top, #ffffff 0%,#efefef 100%); /* IE10+ */
    background: linear-gradient(top, #ffffff 0%,#efefef 100%); /* W3C */
}

.pagination a:hover {
    text-decoration: none;
    background: #efefef; /* Old browsers */
    background: -moz-linear-gradient(top, #efefef 0%, #bbbbbb 100%); /* FF3.6+ */
    background: -webkit-gradient(linear, left top, left bottom, color-stop(0%,#efefef), color-stop(100%,#bbbbbb)); /* Chrome,Safari4+ */
    background: -webkit-linear-gradient(top, #efefef 0%,#bbbbbb 100%); /* Chrome10+,Safari5.1+ */
    background: -o-linear-gradient(top, #efefef 0%,#bbbbbb 100%); /* Opera11.10+ */
    background: -ms-linear-gradient(top, #efefef 0%,#bbbbbb 100%); /* IE10+ */
    background: linear-gradient(top, #efefef 0%,#bbbbbb 100%); /* W3C */
}

.pagination .current {
    background: #bbbbbb; /* Old browsers */
    background: -moz-linear-gradient(top, #bbbbbb 0%, #efefef 100%); /* FF3.6+ */
    background: -webkit-gradient(linear, left top, left bottom, color-stop(0%,#bbbbbb), color-stop(100%,#efefef)); /* Chrome,Safari4+ */
    background: -webkit-linear-gradient(top, #bbbbbb 0%,#efefef 100%); /* Chrome10+,Safari5.1+ */
    background: -o-linear-gradient(top, #bbbbbb 0%,#efefef 100%); /* Opera11.10+ */
    background: -ms-linear-gradient(top, #bbbbbb 0%,#efefef 100%); /* IE10+ */
    background: linear-gradient(top, #bbbbbb 0%,#efefef 100%); /* W3C */
    cursor: default;
}

<<<<<<< HEAD
.action-bar h4 {
    margin-top: 10px;
    margin-bottom: 10px;
}

.select, .selection {
    float: left;
}

.action {
    float: right;
}

.select > p, .action > p {
    top: 1px;
}

=======
>>>>>>> cef76475
select.movegrouplist {
    margin-bottom: 0px;
}

dl {
    margin-bottom:20px;
}

dt,dd {
    line-height:20px;
}

dt {
    font-weight:bold;
}

dd {
    margin-left:10px;
}

.dl-horizontal {
    *zoom:1;
}

.dl-horizontal:before,.dl-horizontal:after {
    display:table;
    line-height:0;
    content:"";
}

.dl-horizontal:after {
    clear:both;
}

.dl-horizontal dt {
    float:left;
    width:160px;
    overflow:hidden;
    clear:left;
    text-align:right;
    text-overflow:ellipsis;
    white-space:nowrap;
}

.dl-horizontal dd {
    margin-left:180px;
}

table {
    margin-bottom: 0;
}

@media only screen and (max-width: 702px) {
    .action-students { float: left; width: 100%; }
}

@media only screen and (max-width: 534px) {
    .movegrouplist { margin-top: 5px; }
}<|MERGE_RESOLUTION|>--- conflicted
+++ resolved
@@ -51,38 +51,8 @@
     background: #C4CAF5;
 }
 
-<<<<<<< HEAD
 a.edit-link {
     font-size:11pt;
-=======
-.btn-large {
-    color: #fff;
-    background-color: #47a447;
-    border-color: #398439;
-    padding: 10px 16px;
-    font-size: 18px;
-    line-height: 1.33;
-    border-radius: 6px;
-    display: inline-block;
-    margin-bottom: 0;
-    font-weight: normal;
-    text-align: center;
-    white-space: nowrap;
-    vertical-align: middle;
-    cursor: pointer;
-    background-image: none;
-    border: 1px solid transparent;
-    -webkit-user-select: none;
-    margin-left: 4.5em;
-}
-
-.btn-large:visited {
-    color: #fff;
-}
-
-.btn-large:hover {
-    background-color:#C0C0C0;
->>>>>>> cef76475
 }
 
 .date {
@@ -92,7 +62,6 @@
     width: 180px;
 }
 
-<<<<<<< HEAD
 .date, input#start_date_select, input#end_date_select {
     font-size: 14px;
 }
@@ -101,8 +70,6 @@
     margin-bottom: 50px;
 }
 
-=======
->>>>>>> cef76475
 .no-data {
     padding-left: 50px;
     font-weight: bold;
@@ -185,7 +152,6 @@
     cursor: default;
 }
 
-<<<<<<< HEAD
 .action-bar h4 {
     margin-top: 10px;
     margin-bottom: 10px;
@@ -203,8 +169,6 @@
     top: 1px;
 }
 
-=======
->>>>>>> cef76475
 select.movegrouplist {
     margin-bottom: 0px;
 }
