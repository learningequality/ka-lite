"""
TODO: NOTHING SHOULD BE HERE! It's prohibiting the import of other caching.xxx
modules at load time because it has so many preconditions for loading.

For now, it means that caching.settings has been copied over to kalite.settings


Caching is a critical part of the KA Lite app, in order to speed up server response times.
However, if the server state changes, the cache may need to be invalidated.

This file exposes functions for clearing, or even pre-generating the cache.
It also implements listeners on some models to determine when the
cache needs to be invalidated.

For any app implementing cacheable data or writing to the web cache, the app should:
* Implement a CACHE_VARS variable, put cacheable variable values in there.  The values will be cleared,
    across all apps, by calling invalidate_inmemory_caches
* Call invalidate_web_cache (from fle_utils.internet.webcache)
"""
import os
import glob

from django.conf import settings; logging = settings.LOG
from django.core.urlresolvers import reverse
from django.test.client import Client

from fle_utils.internet.webcache import get_web_cache, has_cache_key, expire_page, caching_is_enabled, invalidate_web_cache
from kalite import i18n, topic_tools
<<<<<<< HEAD
from kalite.topic_tools.settings import DO_NOT_RELOAD_CONTENT_CACHE_AT_STARTUP, CONTENT_CACHE_FILEPATH
=======
from kalite.topic_tools.settings import DO_NOT_RELOAD_CONTENT_CACHE_AT_STARTUP, CHANNEL_DATA_PATH
>>>>>>> 9ffd64ed

def create_cache_entry(path=None, url_name=None, cache=None, force=False):
    """Create a cache entry"""

    assert (path or url_name) and not (path and url_name), "Must have path or url_name parameter, but not both"
    if not cache:
        cache = get_web_cache()

    if not path:
        path = reverse(url_name)
    if force and has_cache_key(path=path, cache=cache):
        expire_page(path=path)
        assert not has_cache_key(path=path, cache=cache)
    if not has_cache_key(path=path, cache=cache):
        Client().get(path)

    if not has_cache_key(path=path, cache=cache):
        logging.warn("Did not create cache entry for %s" % path)


def invalidate_inmemory_caches():
    """
    Any variables that are invalidated by things like content being added or deleted
    should be stored in the module's CACHE_VARS variable and registered here.

    This code clears all of those variables, so they are regenerated from scratch on
    the fly, using the new data.
    """
    # TODO: loop through all modules and see if a module variable exists, using getattr,
    #   rather than hard-coding.
    for module in (i18n, topic_tools):
        for cache_var in getattr(module, "CACHE_VARS", []):
            logging.debug("Emptying cache %s.%s" % (module.__name__, cache_var))
            setattr(module, cache_var, None)


def invalidate_all_caches():
    """
    Basic entry-point for clearing necessary caches.  Most functions can
    call in here.
    """
    invalidate_inmemory_caches()
    if DO_NOT_RELOAD_CONTENT_CACHE_AT_STARTUP:
        
        # The underlying assumption here is that if generating in memory caches is too onerous a task to conduct
        # at every system start up, then it is too onerous a task to conduct during server operation.
        # We defer the regeneration of these caches to next system startup, by deleting the existing disk based
        # copies of these caches.
        # This will prompt the caches to be recreated at next system start up, and the disk based copies to be rewritten.
        
<<<<<<< HEAD
        for filename in glob.glob(os.path.join(settings.CHANNEL_DATA_PATH, "*.cache")) + [CONTENT_CACHE_FILEPATH]:
=======
        for filename in glob.glob(os.path.join(CHANNEL_DATA_PATH, "*.cache")):
>>>>>>> 9ffd64ed
            os.remove(filename)
    else:
        initialize_content_caches(force=True)
    if caching_is_enabled():
        invalidate_web_cache()
    logging.debug("Great success emptying all caches.")

def initialize_content_caches(force=False):
    """
    Catch all function to regenerate any content caches in memory that need annotation
    with file availability
    """
    for lang in i18n.get_installed_language_packs(force=True).keys():
        logging.info("Preloading exercise data for language {lang}.".format(lang=lang))
        topic_tools.get_exercise_cache(force=force, language=lang)
        logging.info("Preloading content data for language {lang}.".format(lang=lang))
        topic_tools.get_content_cache(force=force, annotate=True, language=lang)
        logging.info("Preloading topic tree data for language {lang}.".format(lang=lang))
        topic_tools.get_topic_tree(force=force, annotate=True, language=lang)<|MERGE_RESOLUTION|>--- conflicted
+++ resolved
@@ -26,11 +26,8 @@
 
 from fle_utils.internet.webcache import get_web_cache, has_cache_key, expire_page, caching_is_enabled, invalidate_web_cache
 from kalite import i18n, topic_tools
-<<<<<<< HEAD
-from kalite.topic_tools.settings import DO_NOT_RELOAD_CONTENT_CACHE_AT_STARTUP, CONTENT_CACHE_FILEPATH
-=======
-from kalite.topic_tools.settings import DO_NOT_RELOAD_CONTENT_CACHE_AT_STARTUP, CHANNEL_DATA_PATH
->>>>>>> 9ffd64ed
+from kalite.topic_tools.settings import DO_NOT_RELOAD_CONTENT_CACHE_AT_STARTUP, CHANNEL_DATA_PATH, CONTENT_CACHE_FILEPATH
+
 
 def create_cache_entry(path=None, url_name=None, cache=None, force=False):
     """Create a cache entry"""
@@ -80,12 +77,8 @@
         # We defer the regeneration of these caches to next system startup, by deleting the existing disk based
         # copies of these caches.
         # This will prompt the caches to be recreated at next system start up, and the disk based copies to be rewritten.
-        
-<<<<<<< HEAD
-        for filename in glob.glob(os.path.join(settings.CHANNEL_DATA_PATH, "*.cache")) + [CONTENT_CACHE_FILEPATH]:
-=======
-        for filename in glob.glob(os.path.join(CHANNEL_DATA_PATH, "*.cache")):
->>>>>>> 9ffd64ed
+
+        for filename in glob.glob(os.path.join(CHANNEL_DATA_PATH, "*.cache")) + [CONTENT_CACHE_FILEPATH]:
             os.remove(filename)
     else:
         initialize_content_caches(force=True)
