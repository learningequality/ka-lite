from mock import patch

from django.core.management import call_command

from kalite.testing.base import KALiteTestCase
from kalite.updates.models import VideoFile
<<<<<<< HEAD
from kalite import updates, topic_tools
=======
>>>>>>> 6c69017c

class CacheInvalidationTestCase(KALiteTestCase):
    """
    Test that cache invalidation only happens ONCE per videoscan, even if multiple deletions are made.
    See issue 3621.
    """

    def setUp(self):
        super(CacheInvalidationTestCase, self).setUp()
        # Depends on the implementation details of videoscan command
        # Youtube id should be not None so that these videos are in the `videos_marked_at_all` set.
        # Since they don't actually exist they should automatically fail to be in `youtube_ids_in_filesystem` set.
        # `flagged_for_download=False` ensures `delete_objects_for_missing_videos` function attempts to delete them.
        # `percent_complete=100` ensures that the listener does something nontrivial.
        VideoFile.objects.create(youtube_id="blah1", flagged_for_download=False, percent_complete=100)
        VideoFile.objects.create(youtube_id="blah2", flagged_for_download=False, percent_complete=100)

    @patch('kalite.topic_tools.content_models.annotate_content_models')
    def test_cache_invaldation_occurs_exactly_once(self, mock_func):
        call_command("videoscan")
        actual = mock_func.call_count
        self.assertEqual(actual, 1, "The call count should be exactly 1. Actual count: {actual}".format(actual=actual))<|MERGE_RESOLUTION|>--- conflicted
+++ resolved
@@ -4,10 +4,6 @@
 
 from kalite.testing.base import KALiteTestCase
 from kalite.updates.models import VideoFile
-<<<<<<< HEAD
-from kalite import updates, topic_tools
-=======
->>>>>>> 6c69017c
 
 class CacheInvalidationTestCase(KALiteTestCase):
     """
