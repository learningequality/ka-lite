<<<<<<< HEAD
{% extends "updates/base.html" %}
{% load i18n %}
{% load staticfiles %}
{% load my_filters %}

{% block title %}{% trans "Update Software" %} {{ block.super }}{% endblock %}

{% block headcss %}{{ block.super }}
    <link rel="stylesheet" type="text/css" href="{% static 'css/bootstrap.min.css' %}" />
    <link rel="stylesheet" type="text/css" href="{% static 'css/bootstrap-fileupload.min.css' %}" />

    <style>
        .vertical-shadow {
            margin-left: 5px;
            margin-bottom: 10px;
            padding-bottom: 10px;
        }

        .container {
            margin-left: 130px;
        }

        #software_available {
            margin-left: -4px;
            margin-top: 6px;
        }

        #cancel-update-kalite {
            margin-top: 10px;
            margin-bottom: 15px;

        }

        h2 {
            font-size: 24px;
            margin-left: 45px;
        }

        img {
            margin-left: 15px;
        }
    </style>
{% endblock headcss %}

{% block headjs %}{{ block.super }}
    <script type="text/javascript" src="{% static 'js/bootstrap.min.js' %}"></script>
    <script type="text/javascript" src="{% static 'js/jquery-ui/bootstrap-fileupload.min.js' %}"></script>
    <script type="text/javascript" src="{% static 'js/updates/update_software.js' %}"></script>
{% endblock headjs %}

{% block content %}
<!---Breadcrumb -->
    <ul class="breadcrumb">
      <li><a href="{% url homepage %}">{% trans "Home" %}</a> <span class="divider">/</span></li>
      <li><a href="{% url update %}">{% trans "Update" %}</a> <span class="divider">/</span></li>
      <li class="active">{% trans "System Update" %}</li>
    </ul>

    <!---Current System status -->
    <div>
        <div class="">
            <div class= "row">
                <div class="span6 vertical-shadow">
                    <h2>{% trans "Current Installation" %}</h2>

                    <dl class="dl-horizontal">
                        <dt>{% trans "Current Version" %}:</dt>
                        <dd>{{ software_version }}</dd>
                        {# Translators: this specifies the software release date #}
                        <dt>{% trans "Release Date" %}:</dt>
                        <dd>{{ software_release_date }}</dd>
                        <dt>{% trans "Database Size" %}:</dt>
                        <dd>{{ database_size|floatformat }} MB</dd>
                        <dt>{% trans "Device ID" %}:</dt>
                        <dd>{{ device_id }}</dd>
                        <dt>{% trans "Last recorded usage" %}:</dt>
                        <dd>{{ database_last_updated }}</dd>
                        <dt>{% trans "Installation Location" %}:</dt>
                        <dd>{{ install_dir }}</dd>
                    </dl>
                </div>

                <div id="update_info" class="span6 offset6 vertical-shadow" style="display:none">
                    <h2>{% trans "Available Update" %}</h2>
                    <dl class="dl-horizontal">
                        <dt>{% trans "Latest Version" %}:</dt>
                        <dd><span id="remote_version"></span></dd>
                        <dt>{% trans "Released Date" %}:</dt>
                        <dd><span id="remote_release_date"></span></dd>
                        <dt>{% trans "Description" %}:</dt>
                        <dd>{% trans "New Features" %}:
                            <ul id="new_features"></ul>
                            {% trans "Bugs fixed" %}:
                            <ul id="bugs_fixed"></ul>
                        </dd>
                    </dl>
                </div>

                <div class="span4 offset2">
                    <div id="internet_update" style="display:none">
                        {# Translators: this text specifies where admins can get an update from #}
                        <h4>{% trans "From the internet" %}:</h4>
                        <button type="button" class="btn" id="download-update-kalite" disabled>{% trans "Download and update" %}</button>
                        <select class="span1" id="software_available" style="display:none"></select>
                        <!---File Upload Button -->
                    </div>
                    <div id="file_update">
                        <h4>{% trans "Use local file" %}:</h4>
                        <div class="fileupload fileupload-new" data-provides="fileupload" id="upload-update-kalite">
                            <span class="btn btn-file"><span class="fileupload-new">{% trans "Select file" %}</span><span class="fileupload-exists">Change</span><input type="file" /></span>
                            <span class="fileupload-preview"></span>
                            <a href="#" class="close fileupload-exists" data-dismiss="fileupload" style="float: none">×</a>
                        </div>
                    </div>
    <div class="text-right"><button type="button" class="btn btn-danger" id="cancel-update-kalite">{% trans "Cancel update" %}</button></div>
    <div style="clear: both;"></div>
                </div>

            </div>
        </div>

    <div style="clear: both;"></div>
    <!-- Progress Bar, note: id must match the "updates" app process name -->
    <div id="update-progressbar">
        {% include "updates/progress-bar.html" %}
    </div>


    <!-- fake way to do JSONP -->
    <script type="text/javascript" src="{% central_server_api path='/api/version' %}?callback=version_callback&current_version={{ software_version }}"></script>
    <script type="text/javascript" src="{% central_server_api path='/api/download/kalite/' %}?callback=download_urls_callback"></script>
{% endblock content %}
=======
{% extends "updates/base.html" %}
{% load i18n %}
{% load staticfiles %}
{% load my_filters %}

{% block title %}{% trans "Update Software" %} {{ block.super }}{% endblock %}

{% block headcss %}{{ block.super }}
    <link rel="stylesheet" type="text/css" href="{% static 'css/bootstrap.min.css' %}" />
    <link rel="stylesheet" type="text/css" href="{% static 'css/bootstrap-fileupload.min.css' %}" />

    <style>
        .vertical-shadow {
            margin-left: 5px;
            margin-bottom: 10px;
            padding-bottom: 10px;
        }

        .container {
            margin-left: 130px;
        }

        #software_available {
            margin-left: -4px;
            margin-top: 6px;
        }

        #cancel-update-kalite {
            margin-top: 10px;
            margin-bottom: 15px;

        }

        h2 {
            font-size: 24px;
            margin-left: 45px;
        }

        img {
            margin-left: 15px;
        }
    </style>
{% endblock headcss %}

{% block headjs %}{{ block.super }}
    <script type="text/javascript" src="{% static 'js/bootstrap.min.js' %}"></script>
    <script type="text/javascript" src="{% static 'js/jquery-ui/bootstrap-fileupload.min.js' %}"></script>
    <script type="text/javascript" src="{% static 'js/updates/update_software.js' %}"></script>
{% endblock headjs %}

{% block content %}
  <!---Breadcrumb -->
    <ul class="breadcrumb">
      <li><a href="{% url homepage %}">{% trans "Home" %}</a> <span class="divider">/</span></li>
      <li><a href="{% url update %}">{% trans "Update" %}</a> <span class="divider">/</span></li>
      <li class="active">{% trans "System Update" %}</li>
    </ul>

    <!---Current System status -->
    <div>
        <div class="">
            <div class= "row">
                <div class="span6 vertical-shadow">
                    <h2>{% trans "Current Installation" %}</h2>

                    <dl class="dl-horizontal">
                        <dt>{% trans "Current Version" %}:</dt>
                        <dd>{{ software_version }}</dd>
                        {# Translators: this specifies the software release date #}
                        <dt>{% trans "Release Date" %}:</dt>
                        <dd>{{ software_release_date }}</dd>
                        <dt>{% trans "Database Size" %}:</dt>
                        <dd>{{ database_size|floatformat }} MB</dd>
                        <dt>{% trans "Device ID" %}:</dt>
                        <dd>{{ device_id }}</dd>
                        <dt>{% trans "Last recorded usage" %}:</dt>
                        <dd>{{ database_last_updated }}</dd>
                        <dt>{% trans "Installation Location" %}:</dt>
                        <dd>{{ install_dir }}</dd>
                    </dl>
                </div>

                <div id="update_info" class="span6 offset6 vertical-shadow" style="display:none">
                    <h2>{% trans "Available Update" %}</h2>
                    <dl class="dl-horizontal">
                        <dt>{% trans "Latest Version" %}:</dt>
                        <dd><span id="remote_version"></span></dd>
                        <dt>{% trans "Released Date" %}:</dt>
                        <dd><span id="remote_release_date"></span></dd>
                        <dt>{% trans "Description" %}:</dt>
                        <dd>{% trans "New Features" %}:
                            <ul id="new_features"></ul>
                            {% trans "Bugs fixed" %}:
                            <ul id="bugs_fixed"></ul>
                        </dd>
                    </dl>
                </div>

                <div class="span4 offset2">
                    <div id="internet_update" style="display:none">
                        {# Translators: this text specifies where admins can get an update from #}
                        <h4>{% trans "From the internet" %}:</h4>
                        <button type="button" class="btn" id="download-update-kalite" mechanism="internet" disabled>{% trans "Download and update" %}</button>
                        <select class="span1" id="software_available" style="display:none"></select>
                        <!---File Upload Button -->
                    </div>
                    <div id="file_update">
                        <h4>{% trans "Use local file" %}:</h4>
                        <div class="fileupload fileupload-new" data-provides="fileupload" id="upload-update-kalite">
                            <span class="btn btn-file"><span class="fileupload-new">{% trans "Select file" %}</span><span class="fileupload-exists">Change</span><input type="file" /></span>
                            <span class="fileupload-preview"></span>
                            <a href="#" class="close fileupload-exists" data-dismiss="fileupload" style="float: none">×</a>
                        </div>
                    </div>
                    <div class="text-right"><button type="button" class="btn btn-danger" id="cancel-update-kalite">{% trans "Cancel update" %}</button></div>
                    <div style="clear: both;"></div>
                </div>

            </div>
        </div>

    <div style="clear: both;"></div>
    <!-- Progress Bar, note: id must match the "updates" app process name -->
    <div id="update-progressbar">
        {% include "updates/progress-bar.html" %}
    </div>


    <!-- fake way to do JSONP -->
    <script type="text/javascript" src="{% central_server_api path='/api/version' %}?callback=version_callback&current_version={{ software_version }}"></script>
    <script type="text/javascript" src="{% central_server_api path='/api/download/kalite/' %}?callback=download_urls_callback"></script>
{% endblock content %}
>>>>>>> 6b9a2cd0
<|MERGE_RESOLUTION|>--- conflicted
+++ resolved
@@ -1,137 +1,3 @@
-<<<<<<< HEAD
-{% extends "updates/base.html" %}
-{% load i18n %}
-{% load staticfiles %}
-{% load my_filters %}
-
-{% block title %}{% trans "Update Software" %} {{ block.super }}{% endblock %}
-
-{% block headcss %}{{ block.super }}
-    <link rel="stylesheet" type="text/css" href="{% static 'css/bootstrap.min.css' %}" />
-    <link rel="stylesheet" type="text/css" href="{% static 'css/bootstrap-fileupload.min.css' %}" />
-
-    <style>
-        .vertical-shadow {
-            margin-left: 5px;
-            margin-bottom: 10px;
-            padding-bottom: 10px;
-        }
-
-        .container {
-            margin-left: 130px;
-        }
-
-        #software_available {
-            margin-left: -4px;
-            margin-top: 6px;
-        }
-
-        #cancel-update-kalite {
-            margin-top: 10px;
-            margin-bottom: 15px;
-
-        }
-
-        h2 {
-            font-size: 24px;
-            margin-left: 45px;
-        }
-
-        img {
-            margin-left: 15px;
-        }
-    </style>
-{% endblock headcss %}
-
-{% block headjs %}{{ block.super }}
-    <script type="text/javascript" src="{% static 'js/bootstrap.min.js' %}"></script>
-    <script type="text/javascript" src="{% static 'js/jquery-ui/bootstrap-fileupload.min.js' %}"></script>
-    <script type="text/javascript" src="{% static 'js/updates/update_software.js' %}"></script>
-{% endblock headjs %}
-
-{% block content %}
-<!---Breadcrumb -->
-    <ul class="breadcrumb">
-      <li><a href="{% url homepage %}">{% trans "Home" %}</a> <span class="divider">/</span></li>
-      <li><a href="{% url update %}">{% trans "Update" %}</a> <span class="divider">/</span></li>
-      <li class="active">{% trans "System Update" %}</li>
-    </ul>
-
-    <!---Current System status -->
-    <div>
-        <div class="">
-            <div class= "row">
-                <div class="span6 vertical-shadow">
-                    <h2>{% trans "Current Installation" %}</h2>
-
-                    <dl class="dl-horizontal">
-                        <dt>{% trans "Current Version" %}:</dt>
-                        <dd>{{ software_version }}</dd>
-                        {# Translators: this specifies the software release date #}
-                        <dt>{% trans "Release Date" %}:</dt>
-                        <dd>{{ software_release_date }}</dd>
-                        <dt>{% trans "Database Size" %}:</dt>
-                        <dd>{{ database_size|floatformat }} MB</dd>
-                        <dt>{% trans "Device ID" %}:</dt>
-                        <dd>{{ device_id }}</dd>
-                        <dt>{% trans "Last recorded usage" %}:</dt>
-                        <dd>{{ database_last_updated }}</dd>
-                        <dt>{% trans "Installation Location" %}:</dt>
-                        <dd>{{ install_dir }}</dd>
-                    </dl>
-                </div>
-
-                <div id="update_info" class="span6 offset6 vertical-shadow" style="display:none">
-                    <h2>{% trans "Available Update" %}</h2>
-                    <dl class="dl-horizontal">
-                        <dt>{% trans "Latest Version" %}:</dt>
-                        <dd><span id="remote_version"></span></dd>
-                        <dt>{% trans "Released Date" %}:</dt>
-                        <dd><span id="remote_release_date"></span></dd>
-                        <dt>{% trans "Description" %}:</dt>
-                        <dd>{% trans "New Features" %}:
-                            <ul id="new_features"></ul>
-                            {% trans "Bugs fixed" %}:
-                            <ul id="bugs_fixed"></ul>
-                        </dd>
-                    </dl>
-                </div>
-
-                <div class="span4 offset2">
-                    <div id="internet_update" style="display:none">
-                        {# Translators: this text specifies where admins can get an update from #}
-                        <h4>{% trans "From the internet" %}:</h4>
-                        <button type="button" class="btn" id="download-update-kalite" disabled>{% trans "Download and update" %}</button>
-                        <select class="span1" id="software_available" style="display:none"></select>
-                        <!---File Upload Button -->
-                    </div>
-                    <div id="file_update">
-                        <h4>{% trans "Use local file" %}:</h4>
-                        <div class="fileupload fileupload-new" data-provides="fileupload" id="upload-update-kalite">
-                            <span class="btn btn-file"><span class="fileupload-new">{% trans "Select file" %}</span><span class="fileupload-exists">Change</span><input type="file" /></span>
-                            <span class="fileupload-preview"></span>
-                            <a href="#" class="close fileupload-exists" data-dismiss="fileupload" style="float: none">×</a>
-                        </div>
-                    </div>
-    <div class="text-right"><button type="button" class="btn btn-danger" id="cancel-update-kalite">{% trans "Cancel update" %}</button></div>
-    <div style="clear: both;"></div>
-                </div>
-
-            </div>
-        </div>
-
-    <div style="clear: both;"></div>
-    <!-- Progress Bar, note: id must match the "updates" app process name -->
-    <div id="update-progressbar">
-        {% include "updates/progress-bar.html" %}
-    </div>
-
-
-    <!-- fake way to do JSONP -->
-    <script type="text/javascript" src="{% central_server_api path='/api/version' %}?callback=version_callback&current_version={{ software_version }}"></script>
-    <script type="text/javascript" src="{% central_server_api path='/api/download/kalite/' %}?callback=download_urls_callback"></script>
-{% endblock content %}
-=======
 {% extends "updates/base.html" %}
 {% load i18n %}
 {% load staticfiles %}
@@ -263,5 +129,4 @@
     <!-- fake way to do JSONP -->
     <script type="text/javascript" src="{% central_server_api path='/api/version' %}?callback=version_callback&current_version={{ software_version }}"></script>
     <script type="text/javascript" src="{% central_server_api path='/api/download/kalite/' %}?callback=download_urls_callback"></script>
-{% endblock content %}
->>>>>>> 6b9a2cd0
+{% endblock content %}