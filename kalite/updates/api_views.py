"""
"""
import datetime
import dateutil.parser
import json
import os
import re
import math
import shutil
from annoying.functions import get_object_or_None
from collections import defaultdict

from django.conf import settings
from django.core.management import call_command
from django.db.models import Q
from django.http import HttpResponse, HttpResponseServerError
from django.shortcuts import render_to_response, get_object_or_404
from django.utils import simplejson
from django.utils.timezone import get_current_timezone, make_naive
from django.utils import translation
from django.utils.translation import ugettext as _

from . import REMOTE_VIDEO_SIZE_FILEPATH, delete_downloaded_files, get_local_video_size, get_remote_video_size
from .models import UpdateProgressLog, VideoFile
from .views import get_installed_language_packs
from fle_utils.chronograph import force_job
from fle_utils.django_utils import call_command_async
from fle_utils.general import isnumeric, break_into_chunks
from fle_utils.internet import api_handle_error_with_json, JsonResponse, JsonResponseMessageError, invalidate_web_cache
from fle_utils.orderedset import OrderedSet
from fle_utils.server import server_restart as server_restart_util
from i18n import get_youtube_id, get_video_language, get_supported_language_map
from i18n import get_localized_exercise_dirpath, get_srt_path, get_locale_path
from main.topic_tools import get_topic_tree
from shared.decorators import require_admin


def divide_videos_by_language(youtube_ids):
    """Utility function for separating a list of youtube ids
    into a dictionary of lists, separated by video language
    (as determined by the current dubbed video map)
    """

    buckets_by_lang = defaultdict(lambda: [])
    for y_id in youtube_ids:
        buckets_by_lang[get_video_language(y_id)].append(y_id)
    return buckets_by_lang


def process_log_from_request(handler):
    def wrapper_fn_pfr(request, *args, **kwargs):
        if request.GET.get("process_id", None):
            # Get by ID--direct!
            if not isnumeric(request.GET["process_id"]):
                return JsonResponseMessageError(_("process_id is not numeric."));
            else:
                process_log = get_object_or_404(UpdateProgressLog, id=request.GET["process_id"])

        elif request.GET.get("process_name", None):
            process_name = request.GET["process_name"]
            if "start_time" not in request.GET:
                start_time = datetime.datetime.now()
            else:
                start_time = make_naive(dateutil.parser.parse(request.GET["start_time"]), get_current_timezone())

            try:
                # Get the latest one of a particular name--indirect
                process_log = UpdateProgressLog.get_active_log(process_name=process_name, create_new=False)

                if not process_log:
                    # Still waiting; get the very latest, at least.
                    logs = UpdateProgressLog.objects \
                        .filter(process_name=process_name, completed=True, end_time__gt=start_time) \
                        .order_by("-end_time")
                    if logs:
                        process_log = logs[0]
            except Exception as e:
                # The process finished before we started checking, or it's been deleted.
                #   Best to complete silently, but for debugging purposes, will make noise for now.
                return JsonResponseMessageError(unicode(e));
        else:
            return JsonResponse({"error": _("Must specify process_id or process_name")})

        return handler(request, process_log, *args, **kwargs)
    return wrapper_fn_pfr


@require_admin
@api_handle_error_with_json
@process_log_from_request
def check_update_progress(request, process_log):
    """
    API endpoint for getting progress data on downloads.
    """
    return JsonResponse(_process_log_to_dict(process_log))


def _process_log_to_dict(process_log):
    """
    Utility function to convert a process log to a dict
    """

    if not process_log or not process_log.total_stages:
        return {}
    else:
        return {
            "process_id": process_log.id,
            "process_name": process_log.process_name,
            "process_percent": process_log.process_percent,
            "stage_name": process_log.stage_name,
            "stage_percent": process_log.stage_percent,
            "stage_status": process_log.stage_status,
            "cur_stage_num": 1 + int(math.floor(process_log.total_stages * process_log.process_percent)),
            "total_stages": process_log.total_stages,
            "notes": process_log.notes,
            "completed": process_log.completed or (process_log.end_time is not None),
        }

@require_admin
@api_handle_error_with_json
@process_log_from_request
def cancel_update_progress(request, process_log):
    """
    API endpoint for getting progress data on downloads.
    """
    process_log.cancel_requested = True
    process_log.save()

    return JsonResponse({})


@require_admin
@api_handle_error_with_json
def start_video_download(request):
    """
    API endpoint for launching the videodownload job.
    """
    youtube_ids = OrderedSet(simplejson.loads(request.raw_post_data or "{}").get("youtube_ids", []))

    # One query per video (slow)
    video_files_to_create = [id for id in youtube_ids if not get_object_or_None(VideoFile, youtube_id=id)]

    # OK to do bulk_create; cache invalidation triggered via save download
    for lang_code, lang_youtube_ids in divide_videos_by_language(video_files_to_create).iteritems():
        VideoFile.objects.bulk_create([VideoFile(youtube_id=id, flagged_for_download=True, language=lang_code) for id in lang_youtube_ids])

    # OK to update all, since we're not setting all props above.
    # One query per chunk
    for chunk in break_into_chunks(youtube_ids):
        video_files_needing_model_update = VideoFile.objects.filter(download_in_progress=False, youtube_id__in=chunk).exclude(percent_complete=100)
        video_files_needing_model_update.update(percent_complete=0, cancel_download=False, flagged_for_download=True)

    force_job("videodownload", _("Download Videos"), locale=request.language)

    return JsonResponse({})


@require_admin
@api_handle_error_with_json
def retry_video_download(request):
    """
    Clear any video still accidentally marked as in-progress, and restart the download job.
    """
    VideoFile.objects.filter(download_in_progress=True).update(download_in_progress=False, percent_complete=0)
    force_job("videodownload", _("Download Videos"), locale=request.language)
    return JsonResponse({})


@require_admin
@api_handle_error_with_json
def delete_videos(request):
    """
    API endpoint for deleting videos.
    """
    youtube_ids = simplejson.loads(request.raw_post_data or "{}").get("youtube_ids", [])
    for id in youtube_ids:
        # Delete the file on disk
        delete_downloaded_files(id)

        # Delete the file in the database
        VideoFile.objects.filter(youtube_id=id).delete()

    return JsonResponse({})


@require_admin
@api_handle_error_with_json
def cancel_video_download(request):

    # clear all download in progress flags, to make sure new downloads will go through
    VideoFile.objects.all().update(download_in_progress=False)

    # unflag all video downloads
    VideoFile.objects.filter(flagged_for_download=True).update(cancel_download=True, flagged_for_download=False, download_in_progress=False)

    force_job("videodownload", stop=True, locale=request.language)

    return JsonResponse({})

@api_handle_error_with_json
def installed_language_packs(request):
    return JsonResponse(get_installed_language_packs(force=True).values())

@require_admin
@api_handle_error_with_json
def start_languagepack_download(request):
    if request.POST:
        data = json.loads(request.raw_post_data) # Django has some weird post processing into request.POST, so use raw_post_data
        force_job('languagepackdownload', _("Language pack download"), lang_code=data['lang'], locale=request.language)

        return JsonResponse({'success': True})

@require_admin
@api_handle_error_with_json
def delete_language_pack(request):
    """
    API endpoint for deleting language pack which fetches the language code (in delete_id) which has to be deleted.
    That particular language folders are deleted and that language gets removed.
    """
<<<<<<< HEAD
    exception_list=[]
=======
>>>>>>> 8ed0385d
    delete_id = simplejson.loads(request.raw_post_data or "{}").get("lang")
    delete_path=[ get_localized_exercise_dirpath(delete_id), get_srt_path(delete_id), get_locale_path(delete_id) ]
    for path in delete_path:
        try:
            shutil.rmtree(path)
<<<<<<< HEAD
        except Exception as e:
            exception_list.append(e)
            continue

    if len(exception_list) > 0:
        error= '<br>'.join(str(e) for e in exception_list)
        return JsonResponseMessageError(_("%(error_info)s") % {"error_info": error})
=======
        except OSError as e:
            if e.errno!=2:    # Only ignore error: No Such File or Directory
                raise

    invalidate_web_cache()
>>>>>>> 8ed0385d

    return JsonResponse({})


def annotate_topic_tree(node, level=0, statusdict=None, remote_sizes=None, lang_code=settings.LANGUAGE_CODE):
    # Not needed when on an api request (since translation.activate is already called),
    #   but just to do things right / in an encapsulated way...
    # Though to be honest, this isn't quite right; we should be DE-activating translation
    #   at the end.  But with so many function exit-points... just a nightmare.
    if level == 0:
        translation.activate(lang_code)

    if not statusdict:
        statusdict = {}


    if node["kind"] == "Topic":
        if "Video" not in node["contains"]:
            return None

        children = []
        unstarted = True
        complete = True

        for child_node in node["children"]:
            child = annotate_topic_tree(child_node, level=level+1, statusdict=statusdict, lang_code=lang_code)
            if not child:
                continue
            elif child["addClass"] == "unstarted":
                complete = False
            elif child["addClass"] == "partial":
                complete = False
                unstarted = False
            elif child["addClass"] == "complete":
                unstarted = False
            children.append(child)

        if not children:
            # All children were eliminated; so eliminate self.
            return None

        return {
            "title": _(node["title"]),
            "tooltip": re.sub(r'<[^>]*?>', '', _(node["description"]) or ""),
            "isFolder": True,
            "key": node["id"],
            "children": children,
            "addClass": complete and "complete" or unstarted and "unstarted" or "partial",
            "expand": level < 1,
        }

    elif node["kind"] == "Video":
        video_id = node["youtube_id"]
        youtube_id = get_youtube_id(video_id, lang_code=get_supported_language_map(lang_code)["dubbed_videos"])

        if not youtube_id:
            # This video doesn't exist in this language, so remove from the topic tree.
            return None

        #statusdict contains an item for each video registered in the database
        # will be {} (empty dict) if there are no videos downloaded yet
        percent = statusdict.get(youtube_id, 0)
        vid_size = None
        status = None

        if not percent:
            status = "unstarted"
            vid_size = get_remote_video_size(youtube_id) / float(2**20)  # express in MB
        elif percent == 100:
            status = "complete"
            vid_size = get_local_video_size(youtube_id, 0) / float(2**20)  # express in MB
        else:
            status = "partial"

        return {
            "title": _(node["title"]),
            "tooltip": re.sub(r'<[^>]*?>', '', _(node.get("description")) or ""),
            "key": youtube_id,
            "addClass": status,
            "size": vid_size,
        }

    return None


@require_admin
@api_handle_error_with_json
def get_annotated_topic_tree(request, lang_code=None):
    call_command("videoscan")  # Could potentially be very slow, blocking request... but at least it's via an API request!

    lang_code = lang_code or request.language      # Get annotations for the current language.
    statusdict = dict(VideoFile.objects.values_list("youtube_id", "percent_complete"))

    return JsonResponse(annotate_topic_tree(get_topic_tree(), statusdict=statusdict, lang_code=lang_code))


"""
Software updates
"""

@require_admin
def start_update_kalite(request):
    data = json.loads(request.raw_post_data)

    if request.META.get("CONTENT_TYPE", "") == "application/json" and "url" in data:
        # Got a download url
        call_command_async("update", url=data["url"], in_proc=False, manage_py_dir=settings.PROJECT_PATH)

    elif request.META.get("CONTENT_TYPE", "") == "application/zip":
        # Streamed a file; save and call
        fp, tempfile = tempfile.mkstmp()
        with fp:
            write(request.content)
        call_command_async("update", zip_file=tempfile, in_proc=False, manage_py_dir=settings.PROJECT_PATH)

    return JsonResponse({})

@require_admin
def cancel_update_kalite(request):
    return JsonResponse({})


@require_admin
@api_handle_error_with_json
def server_restart(request):
    try:
        server_restart_util(request)
        return JsonResponse({})
    except Exception as e:
        return JsonResponseMessageError(_("Unable to restart the server; please restart manually.  Error: %(error_info)s") % {"error_info": e})<|MERGE_RESOLUTION|>--- conflicted
+++ resolved
@@ -217,30 +217,16 @@
     API endpoint for deleting language pack which fetches the language code (in delete_id) which has to be deleted.
     That particular language folders are deleted and that language gets removed.
     """
-<<<<<<< HEAD
-    exception_list=[]
-=======
->>>>>>> 8ed0385d
     delete_id = simplejson.loads(request.raw_post_data or "{}").get("lang")
     delete_path=[ get_localized_exercise_dirpath(delete_id), get_srt_path(delete_id), get_locale_path(delete_id) ]
     for path in delete_path:
         try:
             shutil.rmtree(path)
-<<<<<<< HEAD
-        except Exception as e:
-            exception_list.append(e)
-            continue
-
-    if len(exception_list) > 0:
-        error= '<br>'.join(str(e) for e in exception_list)
-        return JsonResponseMessageError(_("%(error_info)s") % {"error_info": error})
-=======
         except OSError as e:
             if e.errno!=2:    # Only ignore error: No Such File or Directory
                 raise
 
     invalidate_web_cache()
->>>>>>> 8ed0385d
 
     return JsonResponse({})
 
