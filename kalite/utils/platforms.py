"""
System = Windows, Linux, etc
Platform = WindowsXP-SP3, etc.

This file is for functions that take system- and platform-specific
information, and try to make them accessible generically (at least for our purposes).
"""
import os
import platform
import sys
import tempfile
from zipfile import ZipFile, ZipInfo, ZIP_DEFLATED, is_zipfile, BadZipfile

ALL_SYSTEMS = ["windows", "darwin", "linux"]

def is_windows(system=None):
    system = system or platform.system()
    return system.lower() == "windows"


def is_osx(system=None):
    system = system or platform.system()
    return system.lower() == "darwin"


def system_script_extension(system=None):
    """
    The extension for the one script that could be considered "the os script" for the given system..
    """
    exts = {
        "windows": ".bat",
        "darwin": ".command",
        "linux": ".sh",
    }
    system = system or platform.system()
    return exts.get(system.lower(), ".sh")


def system_specific_scripts(system=None):
    """
    All scripting types for that platform, that wouldn't be recognized
    on ALL other platforms.
    """
    if is_windows(system):
        return [".bat", ".vbs"]
    elif is_osx(system):
        return [".command", ".sh"]
    else:
        return [".sh"]

def not_system_specific_scripts(system=None):
    """
    Returns a list of all platform-specific scripts
    that are on OTHER systems and not on this one.
    (useful for removing unnecessary files from lists)
    """
    all_scripts = [fil for syst in ALL_SYSTEMS for fil in system_specific_scripts(syst)]
    return list(set(all_scripts) - set(system_specific_scripts(system)))


def _default_callback_zip(src_path, fi, nfiles):
    """Default callback function for system_specific_zipping"""
    sys.stdout.write("Adding to zip (%d of %d): %s\n" % (fi + 1, nfiles, src_path))


def system_specific_zipping(files_dict, zip_file=None, compression=ZIP_DEFLATED, callback=_default_callback_zip):
    """
    Zip up files, adding permissions when appropriate.
    """

    if not zip_file:
        zip_file = tempfile.mkstemp()[1]
<<<<<<< HEAD
    with ZipFile(zip_file, "w", compression) as zfile:
        for fi, (dest_path, src_path) in enumerate(files_dict.iteritems()):
=======

    zfile = None
    try:
        zfile = ZipFile(zip_file, 'w', compression)
        for fi, (src_path, dest_path) in enumerate(files_dict.iteritems()):
>>>>>>> b2795e81
            if callback:
                callback(src_path, fi, len(files_dict))
            # All platforms besides windows need permissions set.
            if os.path.splitext(dest_path)[1] not in not_system_specific_scripts(system="windows"):
                zfile.write(src_path, arcname=dest_path)
            # Add with exec perms
            else:
                info = ZipInfo(dest_path)
<<<<<<< HEAD
                info.external_attr = 0775# << 16L # give full access to included file
=======
                info.external_attr = 0775 # << 16L # give full access to included file
>>>>>>> b2795e81
                with open(src_path, "r") as fh:
                    zfile.writestr(info, fh.read())
        zfile.close()
    finally:
        if zfile:
            zfile.close()

def _default_callback_unzip(afile, fi, nfiles):
    """
    Private (default) callback function for system_specific_unzipping
    """
    if fi>0 and fi%round(nfiles/10)==0:
        pct_done = round(100. * (fi + 1.) / nfiles)
        sys.stdout.write(" %d%%" % pct_done)
        sys.stdout.flush()

    if (not is_windows()) and (os.path.splitext(afile)[1] in system_specific_scripts() or afile.endswith("manage.py")):
        sys.stdout.write("\tChanging perms on script %s\n" % afile)

def system_specific_unzipping(zip_file, dest_dir, callback=_default_callback_unzip):
    """
    # unpack the inner zip to the destination
    """

    if not os.path.exists(dest_dir):
        os.mkdir(dest_dir)

    if not is_zipfile(zip_file):
        raise Exception("bad zip file")

    zip = ZipFile(zip_file, "r")
    nfiles = len(zip.namelist())

    for fi, afile in enumerate(zip.namelist()):
        if callback:
            callback(afile, fi, nfiles)

        zip.extract(afile, path=dest_dir)
        # If it's a unix script or manage.py, give permissions to execute
        if (not is_windows()) and (os.path.splitext(afile)[1] in system_specific_scripts() or afile.endswith("manage.py")):
            os.chmod(os.path.realpath(dest_dir + "/" + afile), 0755)<|MERGE_RESOLUTION|>--- conflicted
+++ resolved
@@ -70,16 +70,11 @@
 
     if not zip_file:
         zip_file = tempfile.mkstemp()[1]
-<<<<<<< HEAD
-    with ZipFile(zip_file, "w", compression) as zfile:
-        for fi, (dest_path, src_path) in enumerate(files_dict.iteritems()):
-=======
 
     zfile = None
     try:
         zfile = ZipFile(zip_file, 'w', compression)
         for fi, (src_path, dest_path) in enumerate(files_dict.iteritems()):
->>>>>>> b2795e81
             if callback:
                 callback(src_path, fi, len(files_dict))
             # All platforms besides windows need permissions set.
@@ -88,11 +83,7 @@
             # Add with exec perms
             else:
                 info = ZipInfo(dest_path)
-<<<<<<< HEAD
-                info.external_attr = 0775# << 16L # give full access to included file
-=======
                 info.external_attr = 0775 # << 16L # give full access to included file
->>>>>>> b2795e81
                 with open(src_path, "r") as fh:
                     zfile.writestr(info, fh.read())
         zfile.close()
