--- conflicted
+++ resolved
@@ -17,10 +17,7 @@
     def __str__(value):
         return "Invalid directory format. Please ensure you are passing in a directory path, not a filepath."
 
-<<<<<<< HEAD
-=======
 
->>>>>>> 31ed5142
 def break_into_chunks(bigiterator, chunksize=500):
     """
     Given an iterator, separates the iterator into a list of iterators,
