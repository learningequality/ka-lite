"""
Miscellaneous utility functions (no dependence on non-standard packages, such as Django) 

General string, integer, date functions.
"""
import datetime
import os


class InvalidDateFormat(Exception):

    def __str__(value):
        return "Invalid date format. Please format your date (-d) flag like this: 'MM/DD/YYYY'"

class InvalidDirectoryFormat(Exception):

    def __str__(value):
        return "Invalid directory format. Please ensure you are passing in a directory path, not a filepath."


def break_into_chunks(bigiterator, chunksize=500):
    """
    Given an iterator, separates the iterator into a list of iterators,
    each broken into a discrete size.
    """
    biglist = list(bigiterator)
    return [biglist[i:i+chunksize] for i in range(0, len(biglist), chunksize)]


def isnumeric(obj):
    """
    Returns whether an object is itself numeric, or can be converted to numeric
    """

    try:
        float(obj)
        return True
    except:
        return False


def datediff(*args, **kwargs):
    """
    Given two datetime.datetimes, returns the total difference between them (in the units specified).
    Given a single timedelta, returns the delta in the units specified.

    This is akin to the timedelta.total_seconds() function, with two differences:
    (a) That function is only available in Python 2.7+
    (b) That function has units of seconds available only.
    """
    assert len(args) in [1, 2], "Must specify two dates or one timedelta"

    units = kwargs.get("units", None)
    if len(args)==2:
        tdelta = args[0] - args[1]
    elif len(args) == 1:
        tdelta = args[0]

    diff_secs = tdelta.days*24*60*60 + tdelta.seconds + tdelta.microseconds/1000000.

    # Put None first, so checks are minimized
    if units in [None, "second", "seconds"]:
        return diff_secs
    elif units in ["microsecond", "microseconds"]:
        return diff_secs*1000000
    elif units in ["minute", "minutes"]:
        return diff_secs/60.
    elif units in ["hour", "hours"]:
        return diff_secs/3600.
    elif units in ["day", "days"]:
        return diff_secs/(24*3600.)
    elif units in ["week", "weeks"]:
        return diff_secs/(7*24*3600.)
    else:
        raise NotImplementedError("Unrecognized units: '%s'" % units)


def get_host_name():
    """
    Cross-platform way to get the current computer name.
    """
    name = ""
    try:
        name = eval("os.uname()[1]")
    except:
        try:
            name = eval("os.getenv('HOSTNAME', os.getenv('COMPUTERNAME') or '').lower()")
        except:
            name = ""
    return name


<<<<<<< HEAD
if __name__ == "__main__":
    import datetime
    d1 = datetime.datetime.now()
    d2 = datetime.datetime(2000, 12, 1)
    print datediff(d1, d2, units="seconds")
    print datediff(d1-d2)


=======
>>>>>>> 7e04593d
def version_diff(v1, v2):
    """
    Diff is the integer difference between the most leftward part of the versions that differ.
    If the versions are identical, the method returns zero.
    If v1 is earlier than v2, the method returns negative.
    If v1 is later than v2, the method returns positive.
    If EITHER IS NONE, then we return none.

    Examples:

    version_diff(None, "0.9.4") returns None

    version_diff("0.9.2", "0.9.4") returns -2
    version_diff("0.9.4", "0.9.4") returns 0
    version_diff("0.9.4", "0.9.2") returns 2

    version_diff("0.9", "1.0") returns -1 (0-1)
    version_diff("0.3", "0.7") returns -4 (3-7)
    """

    #
    if v1 is None or v2 is None:
        return None

    v1_parts = v1.split(".")
    v2_parts = v2.split(".")
    if len(v1_parts) != len(v2_parts):
        raise Exception("versions must have the same number of components (periods)")

    for v1p,v2p in zip(v1_parts,v2_parts):
        cur_diff = int(v1p)-int(v2p)
        if cur_diff:
            return cur_diff

    return 0


def ensure_dir(path):
    """Create the entire directory path, if it doesn't exist already."""
    path_parts = path.split("/")
    full_path = "/"
    for part in path_parts:
        if "." in part:
            raise InvalidDirectoryFormat()
        if part is not '':
            full_path += part + "/"
            if not os.path.exists(full_path):
                os.makedirs(full_path)

# http://code.activestate.com/recipes/82465-a-friendly-mkdir/
#def _mkdir(newdir):
#    """works the way a good mkdir should :)
#        - already exists, silently complete
#        - regular file in the way, raise an exception
#        - parent directory(ies) does not exist, make them as well
#    """
#    if os.path.isdir(newdir):
#        pass
#    elif os.path.isfile(newdir):
#        raise OSError("a file with the same name as the desired " \
#                      "dir, '%s', already exists." % newdir)
#    else:
#        head, tail = os.path.split(newdir)
#        if head and not os.path.isdir(head):
#            _mkdir(head)
#        if tail:
#            os.mkdir(newdir)

def convert_date_input(date_to_convert):
    """Convert from MM/DD/YYYY to Unix timestamp"""
    if date_to_convert:
        try:
            converted_date = datetime.datetime.strptime(
                date_to_convert, '%m/%d/%Y')
        except:
            raise InvalidDateFormat()
        return converted_date
    else:
        return date_to_convert


def get_module_source_file(module_name):
    """
    http://stackoverflow.com/questions/247770/retrieving-python-module-path
    http://stackoverflow.com/questions/8718885/import-module-from-string-variable
    """
    module_name.split
    source_file = __import__(module_name, fromlist=[""]).__file__
    if source_file.endswith(".pyc"):
        return source_file[0:-1]
    return source_file


def max_none(data):
    """
    Given a list of data, returns the max... removing None elements first, for comparison "safety".
    """

    # Base case: data is none, then return max of that.
    if not data:
        return max(data)

    non_none_data = []
    for d in data:
        if d is not None:
            non_none_data.append(d)
    return max(non_none_data) if non_none_data else None<|MERGE_RESOLUTION|>--- conflicted
+++ resolved
@@ -90,17 +90,6 @@
     return name
 
 
-<<<<<<< HEAD
-if __name__ == "__main__":
-    import datetime
-    d1 = datetime.datetime.now()
-    d2 = datetime.datetime(2000, 12, 1)
-    print datediff(d1, d2, units="seconds")
-    print datediff(d1-d2)
-
-
-=======
->>>>>>> 7e04593d
 def version_diff(v1, v2):
     """
     Diff is the integer difference between the most leftward part of the versions that differ.
