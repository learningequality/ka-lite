--- conflicted
+++ resolved
@@ -68,10 +68,6 @@
     if not "children" in topic_node:
         if topic_node['kind'] == leaf_type:
             leaves.append(topic_node)
-<<<<<<< HEAD
-            print topic_node
-=======
->>>>>>> 74551a72
     else:
         for child in topic_node["children"]:
             leaves += get_all_leaves(topic_node=child, leaf_type=leaf_type)
@@ -100,13 +96,6 @@
     return exercises
 
 def get_topic_exercises(*args, **kwargs):
-<<<<<<< HEAD
-    return get_topic_leaves(leaf_type='Exercise', *args, **kwargs)
-    
-def get_topic_videos(*args, **kwargs):
-    return get_topic_leaves(leaf_type='Video', *args, **kwargs)
-    
-=======
     """Get all exercises for a particular set of topics"""
     return get_topic_leaves(leaf_type='Exercise', *args, **kwargs)
     
@@ -141,5 +130,4 @@
     for video in videos:
         if "related_exercise" in video and video["related_exercise"]['id'] in exercise_ids:
             related_videos.append(video)
-    return related_videos
->>>>>>> 74551a72
+    return related_videos