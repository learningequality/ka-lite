"""
This module is for developing kalite!

Use it like this for instance:

   kalite manage runserver --settings=kalite.project.settings.dev

You can also write you own settings module my_settings.py, example:

from kalite.project.settings.dev import *

ANOTHER_SETTING = "le blah"

And then from the directory containing your settings module:

   kalite manage runserver --settings=my_settings

"""
from .base import *  # @UnusedWildImport

DEBUG = True
TEMPLATE_DEBUG = DEBUG
<<<<<<< HEAD
TASTYPIE_FULL_DEBUG = DEBUG
=======
TASTYPIE_FULL_DEBUG = True
>>>>>>> eed9e20d

# Set logging level based on the value of DEBUG (evaluates to 0 if False,
# 1 if True)
LOG = logging.getLogger("kalite")
LOG.setLevel(logging.DEBUG)
logging.basicConfig()

SECURESYNC_PROTOCOL = "http"
CENTRAL_SERVER_HOST = "staging.%s" % CENTRAL_SERVER_DOMAIN
CENTRAL_SERVER_URL = "%s://%s" % (SECURESYNC_PROTOCOL, CENTRAL_SERVER_HOST)

# Force DeprecationWarning to show in DEBUG
if DEBUG:
    warnings.simplefilter('error', DeprecationWarning)


INSTALLED_APPS += [
    'django_snippets',  # used in contact form and (debug) profiling middleware
    'debug_toolbar',
]
TEMPLATE_CONTEXT_PROCESSORS += [
    'django.core.context_processors.debug',  # used in conjunction with toolbar to show query information
]
MIDDLEWARE_CLASSES += [
    'debug_toolbar.middleware.DebugToolbarMiddleware',
    'fle_utils.django_utils.middleware.JsonAsHTML'
]

#######################################
# DEBUG TOOLBAR
#######################################

DEBUG_TOOLBAR_PANELS = (
    'debug_toolbar.panels.versions.VersionsPanel',
    'debug_toolbar.panels.timer.TimerPanel',
    'debug_toolbar.panels.settings.SettingsPanel',
    'debug_toolbar.panels.headers.HeadersPanel',
    'debug_toolbar.panels.request.RequestPanel',
    'debug_toolbar.panels.sql.SQLPanel',
    'debug_toolbar.panels.staticfiles.StaticFilesPanel',
    'debug_toolbar.panels.templates.TemplatesPanel',
    'debug_toolbar.panels.cache.CachePanel',
    'debug_toolbar.panels.signals.SignalsPanel',
    'debug_toolbar.panels.logging.LoggingPanel',
    'debug_toolbar.panels.redirects.RedirectsPanel',  # This belongs to DISABLE_PANELS by default
)

DEBUG_TOOLBAR_CONFIG = {
    'ENABLE_STACKTRACES': True,
}

CACHES["default"] = {
    'BACKEND': 'django.core.cache.backends.locmem.LocMemCache',
    'LOCATION': 'unique-snowflake',
    'TIMEOUT': 24 * 60 * 60  # = 24 hours
}<|MERGE_RESOLUTION|>--- conflicted
+++ resolved
@@ -20,11 +20,8 @@
 
 DEBUG = True
 TEMPLATE_DEBUG = DEBUG
-<<<<<<< HEAD
 TASTYPIE_FULL_DEBUG = DEBUG
-=======
-TASTYPIE_FULL_DEBUG = True
->>>>>>> eed9e20d
+
 
 # Set logging level based on the value of DEBUG (evaluates to 0 if False,
 # 1 if True)
