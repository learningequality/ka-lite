"""
Views which allow users to create and activate accounts.

"""
from django.contrib import messages
<<<<<<< HEAD
from django.contrib.auth import logout, REDIRECT_FIELD_NAME
from django.contrib.auth import views as auth_views
from django.core.urlresolvers import reverse
from django.db import IntegrityError
=======
from django.contrib.auth import logout
from django.db import IntegrityError, transaction
from django.http import HttpResponse
>>>>>>> 914e3610
from django.shortcuts import redirect
from django.shortcuts import render_to_response
from django.template import RequestContext
from django.utils.translation import ugettext as _

import settings
from central.forms import OrganizationForm
from central.models import Organization
from contact.views import contact_subscribe
from registration.backends import get_backend
<<<<<<< HEAD
from kalite.utils.decorators import central_server_only
=======
from utils.mailchimp import mailchimp_subscribe
from securesync.models import Zone

>>>>>>> 914e3610

@central_server_only
def complete(request, *args, **kwargs):
    messages.success(request, "Congratulations! Your account is now active. To get started, "
        + "login to the central server below, to administer organizations and zones.")
    return redirect("auth_login")


@central_server_only
def activate(request, backend,
             template_name='registration/activate.html',
             success_url=None, extra_context=None, **kwargs):
    """
    Activate a user's account.

    The actual activation of the account will be delegated to the
    backend specified by the ``backend`` keyword argument (see below);
    the backend's ``activate()`` method will be called, passing any
    keyword arguments captured from the URL, and will be assumed to
    return a ``User`` if activation was successful, or a value which
    evaluates to ``False`` in boolean context if not.

    Upon successful activation, the backend's
    ``post_activation_redirect()`` method will be called, passing the
    ``HttpRequest`` and the activated ``User`` to determine the URL to
    redirect the user to. To override this, pass the argument
    ``success_url`` (see below).

    On unsuccessful activation, will render the template
    ``registration/activate.html`` to display an error message; to
    override thise, pass the argument ``template_name`` (see below).

    **Arguments**

    ``backend``
        The dotted Python import path to the backend class to
        use. Required.

    ``extra_context``
        A dictionary of variables to add to the template context. Any
        callable object in this dictionary will be called to produce
        the end result which appears in the context. Optional.

    ``success_url``
        The name of a URL pattern to redirect to on successful
        acivation. This is optional; if not specified, this will be
        obtained by calling the backend's
        ``post_activation_redirect()`` method.
    
    ``template_name``
        A custom template to use. This is optional; if not specified,
        this will default to ``registration/activate.html``.

    ``\*\*kwargs``
        Any keyword arguments captured from the URL, such as an
        activation key, which will be passed to the backend's
        ``activate()`` method.
    
    **Context:**
    
    The context will be populated from the keyword arguments captured
    in the URL, and any extra variables supplied in the
    ``extra_context`` argument (see above).
    
    **Template:**
    
    registration/activate.html or ``template_name`` keyword argument.
    
    """
    backend = get_backend(backend)
    account = backend.activate(request, **kwargs)

    if account:
        if success_url is None:
            to, args, kwargs = backend.post_activation_redirect(request, account)
            return redirect(to, *args, **kwargs)
        else:
            return redirect(success_url)

    if extra_context is None:
        extra_context = {}
    context = RequestContext(request)
    for key, value in extra_context.items():
        context[key] = callable(value) and value() or value

    return render_to_response(template_name,
                              kwargs,
                              context_instance=context)

<<<<<<< HEAD
@central_server_only
=======

@transaction.commit_on_success
>>>>>>> 914e3610
def register(request, backend, success_url=None, form_class=None,
             disallowed_url='registration_disallowed',
             template_name='registration/registration_form.html',
             extra_context=None):
    """
    Allow a new user to register an account.

    The actual registration of the account will be delegated to the
    backend specified by the ``backend`` keyword argument (see below);
    it will be used as follows:

    1. The backend's ``registration_allowed()`` method will be called,
       passing the ``HttpRequest``, to determine whether registration
       of an account is to be allowed; if not, a redirect is issued to
       the view corresponding to the named URL pattern
       ``registration_disallowed``. To override this, see the list of
       optional arguments for this view (below).

    2. The form to use for account registration will be obtained by
       calling the backend's ``get_form_class()`` method, passing the
       ``HttpRequest``. To override this, see the list of optional
       arguments for this view (below).

    3. If valid, the form's ``cleaned_data`` will be passed (as
       keyword arguments, and along with the ``HttpRequest``) to the
       backend's ``register()`` method, which should return the new
       ``User`` object.

    4. Upon successful registration, the backend's
       ``post_registration_redirect()`` method will be called, passing
       the ``HttpRequest`` and the new ``User``, to determine the URL
       to redirect the user to. To override this, see the list of
       optional arguments for this view (below).
    
    **Required arguments**
    
    None.
    
    **Optional arguments**

    ``backend``
        The dotted Python import path to the backend class to use.

    ``disallowed_url``
        URL to redirect to if registration is not permitted for the
        current ``HttpRequest``. Must be a value which can legally be
        passed to ``django.shortcuts.redirect``. If not supplied, this
        will be whatever URL corresponds to the named URL pattern
        ``registration_disallowed``.
    
    ``form_class``
        The form class to use for registration. If not supplied, this
        will be retrieved from the registration backend.
    
    ``extra_context``
        A dictionary of variables to add to the template context. Any
        callable object in this dictionary will be called to produce
        the end result which appears in the context.

    ``success_url``
        URL to redirect to after successful registration. Must be a
        value which can legally be passed to
        ``django.shortcuts.redirect``. If not supplied, this will be
        retrieved from the registration backend.
    
    ``template_name``
        A custom template to use. If not supplied, this will default
        to ``registration/registration_form.html``.
    
    **Context:**
    
    ``form``
        The registration form.
    
    Any extra variables supplied in the ``extra_context`` argument
    (see above).
    
    **Template:**
    
    registration/registration_form.html or ``template_name`` keyword
    argument.
    
    """
    backend = get_backend(backend)
    if not backend.registration_allowed(request):
        return redirect(disallowed_url)
    if form_class is None:
        form_class = backend.get_form_class(request)

    do_subscribe = request.REQUEST.get("email_subscribe") == "on"

    if request.method == 'POST':
        form = form_class(data=request.POST, files=request.FILES)
        org_form = OrganizationForm(data=request.POST, instance=Organization())

        # Could register
        if form.is_valid() and org_form.is_valid():
            form.cleaned_data['username'] = form.cleaned_data['email']

            # TODO (bcipolli): should do all this in one transaction,
            #   so that if any one part fails, it all rolls back.
            #   For now, unlikely to happen, and consequence is only
            #   a user without an org/zone
            try:
                # Create the user
                new_user = backend.register(request, **form.cleaned_data)

                # Add an org.  Must create org before adding user.
                org_form.instance.owner = new_user
                org_form.save()
                org = org_form.instance
                org.users.add(new_user)

                # Now add a zone, and link to the org
                zone = Zone(name=org_form.instance.name + " Default Zone")
                zone.save()
                org.zones.add(zone)

                # Finally, try and subscribe the user to the mailing list
                # (silently; don't return anything to the user)
                if do_subscribe:
                    contact_subscribe(request, form.cleaned_data['email'])  # no "return"
                org.save()

                if success_url is None:
                    to, args, kwargs = backend.post_registration_redirect(request, new_user)
                    return redirect(to, *args, **kwargs)
                else:
                    return redirect(success_url)

            except IntegrityError, e:
                if e.message=='column username is not unique':
                    form._errors['__all__'] = _("An account with this email address has already been created.  Please login at the link above.")
                else:
                    raise e

    # GET, not POST
    else:
        form = form_class()
        org_form = OrganizationForm()

    if extra_context is None:
        extra_context = {}
    context = RequestContext(request)
    for key, value in extra_context.items():
        context[key] = callable(value) and value() or value

    return render_to_response(
        template_name,
        {
            'form': form,
            "org_form" : org_form,
            "subscribe": do_subscribe,
        },
        context_instance=context,
    )



@central_server_only
def login_view(request, *args, **kwargs):
    """Force lowercase of the username.
    
    Since we don't want things to change to the user (if something fails),
    we should try the new way first, then fall back to the old way"""

    extra_context = { 
        "redirect": { 
            "name": REDIRECT_FIELD_NAME, 
            "url": request.REQUEST.get("next", reverse('org_management')),
        }
    }
    kwargs["extra_context"] = extra_context

    template_response = auth_views.login(request, *args, **kwargs)
    
    # Return the logged in version, or failed to login using lcased version
    return template_response    


@central_server_only
def logout_view(request):
    logout(request)
    return redirect("landing_page")<|MERGE_RESOLUTION|>--- conflicted
+++ resolved
@@ -3,16 +3,11 @@
 
 """
 from django.contrib import messages
-<<<<<<< HEAD
 from django.contrib.auth import logout, REDIRECT_FIELD_NAME
 from django.contrib.auth import views as auth_views
 from django.core.urlresolvers import reverse
-from django.db import IntegrityError
-=======
-from django.contrib.auth import logout
 from django.db import IntegrityError, transaction
 from django.http import HttpResponse
->>>>>>> 914e3610
 from django.shortcuts import redirect
 from django.shortcuts import render_to_response
 from django.template import RequestContext
@@ -23,13 +18,10 @@
 from central.models import Organization
 from contact.views import contact_subscribe
 from registration.backends import get_backend
-<<<<<<< HEAD
-from kalite.utils.decorators import central_server_only
-=======
+from securesync.models import Zone
+from utils.decorators import central_server_only
 from utils.mailchimp import mailchimp_subscribe
-from securesync.models import Zone
-
->>>>>>> 914e3610
+
 
 @central_server_only
 def complete(request, *args, **kwargs):
@@ -78,7 +70,7 @@
         acivation. This is optional; if not specified, this will be
         obtained by calling the backend's
         ``post_activation_redirect()`` method.
-    
+
     ``template_name``
         A custom template to use. This is optional; if not specified,
         this will default to ``registration/activate.html``.
@@ -87,17 +79,17 @@
         Any keyword arguments captured from the URL, such as an
         activation key, which will be passed to the backend's
         ``activate()`` method.
-    
+
     **Context:**
-    
+
     The context will be populated from the keyword arguments captured
     in the URL, and any extra variables supplied in the
     ``extra_context`` argument (see above).
-    
+
     **Template:**
-    
+
     registration/activate.html or ``template_name`` keyword argument.
-    
+
     """
     backend = get_backend(backend)
     account = backend.activate(request, **kwargs)
@@ -119,12 +111,8 @@
                               kwargs,
                               context_instance=context)
 
-<<<<<<< HEAD
-@central_server_only
-=======
-
+@central_server_only
 @transaction.commit_on_success
->>>>>>> 914e3610
 def register(request, backend, success_url=None, form_class=None,
              disallowed_url='registration_disallowed',
              template_name='registration/registration_form.html',
@@ -158,11 +146,11 @@
        the ``HttpRequest`` and the new ``User``, to determine the URL
        to redirect the user to. To override this, see the list of
        optional arguments for this view (below).
-    
+
     **Required arguments**
-    
+
     None.
-    
+
     **Optional arguments**
 
     ``backend``
@@ -174,11 +162,11 @@
         passed to ``django.shortcuts.redirect``. If not supplied, this
         will be whatever URL corresponds to the named URL pattern
         ``registration_disallowed``.
-    
+
     ``form_class``
         The form class to use for registration. If not supplied, this
         will be retrieved from the registration backend.
-    
+
     ``extra_context``
         A dictionary of variables to add to the template context. Any
         callable object in this dictionary will be called to produce
@@ -189,24 +177,24 @@
         value which can legally be passed to
         ``django.shortcuts.redirect``. If not supplied, this will be
         retrieved from the registration backend.
-    
+
     ``template_name``
         A custom template to use. If not supplied, this will default
         to ``registration/registration_form.html``.
-    
+
     **Context:**
-    
+
     ``form``
         The registration form.
-    
+
     Any extra variables supplied in the ``extra_context`` argument
     (see above).
-    
+
     **Template:**
-    
+
     registration/registration_form.html or ``template_name`` keyword
     argument.
-    
+
     """
     backend = get_backend(backend)
     if not backend.registration_allowed(request):
@@ -287,22 +275,22 @@
 @central_server_only
 def login_view(request, *args, **kwargs):
     """Force lowercase of the username.
-    
+
     Since we don't want things to change to the user (if something fails),
     we should try the new way first, then fall back to the old way"""
 
-    extra_context = { 
-        "redirect": { 
-            "name": REDIRECT_FIELD_NAME, 
+    extra_context = {
+        "redirect": {
+            "name": REDIRECT_FIELD_NAME,
             "url": request.REQUEST.get("next", reverse('org_management')),
         }
     }
     kwargs["extra_context"] = extra_context
 
     template_response = auth_views.login(request, *args, **kwargs)
-    
+
     # Return the logged in version, or failed to login using lcased version
-    return template_response    
+    return template_response
 
 
 @central_server_only
