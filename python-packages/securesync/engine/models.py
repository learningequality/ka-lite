--- conflicted
+++ resolved
@@ -190,11 +190,7 @@
     def delete(self):
         self.deleted = True  # mark self as deleted
 
-<<<<<<< HEAD
-        for related_model in (self._meta.get_all_related_objects() + self._meta.get_all_related_many_to_many_objects()):
-=======
         for related_model in (self._meta.get_all_related_objects()):
->>>>>>> 00e12450
             manager = getattr(self, related_model.get_accessor_name())
             related_objects = manager.all()
             for obj in related_objects:
