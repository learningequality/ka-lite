--- conflicted
+++ resolved
@@ -77,19 +77,6 @@
             if not registration.is_used():
                 registration.use()
 
-<<<<<<< HEAD
-            elif get_object_or_None(Device, public_key=client_device.public_key):
-                return JsonResponseMessageError("This device has already been registered", code=EC.DEVICE_ALREADY_REGISTERED)
-            else:
-                # If not... we're in a very weird state--we have a record of their
-                #   registration, but no device record.
-                # Let's just let the registration happens, so we can refresh things here.
-                #   No harm, and some failsafe benefit.
-                # So, pass through... no code :)
-                pass
-
-=======
->>>>>>> 1206c5c3
             # Use the RegisteredDevicePublicKey, now that we've initialized the device and put it in its zone
             zone = registration.zone
 
