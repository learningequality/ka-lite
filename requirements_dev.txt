--- conflicted
+++ resolved
@@ -1,10 +1,6 @@
 -r requirements_test.txt
 werkzeug # Not sure about version
-<<<<<<< HEAD
-django-debug-toolbar # Version was not described in previously bundled files, used by kalite.testing app
-=======
 django-debug-toolbar # Version was not described in previously bundled files, used by kalite.testing app
 pep8
 sphinx
-#cli2man
->>>>>>> e6702f45
+#cli2man