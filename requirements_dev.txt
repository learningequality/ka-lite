-r requirements_test.txt
werkzeug # Not sure about version
# Latest version of django-debug-toolbar that supports Django 1.5
django-debug-toolbar==1.3.2
django-extensions==1.5.9  # Found in installed apps in kalite.project.settings.dev
pep8
sphinx
<<<<<<< HEAD
#cli2man
=======
django_extensions
#cli2man
polib # used for our own makemessages
xlrd # used for management command convert_xls_to_items
>>>>>>> a272fa5c
<|MERGE_RESOLUTION|>--- conflicted
+++ resolved
@@ -5,11 +5,6 @@
 django-extensions==1.5.9  # Found in installed apps in kalite.project.settings.dev
 pep8
 sphinx
-<<<<<<< HEAD
-#cli2man
-=======
-django_extensions
 #cli2man
 polib # used for our own makemessages
-xlrd # used for management command convert_xls_to_items
->>>>>>> a272fa5c
+xlrd # used for management command convert_xls_to_items