--- conflicted
+++ resolved
@@ -1,12 +1,7 @@
 -r requirements_test.txt
 werkzeug # Not sure about version
 django-debug-toolbar # Version was not described in previously bundled files, used by kalite.testing app
-<<<<<<< HEAD
-# This one is just problematic
-# kaa=0.7.8
-=======
 pyyaml==3.11
 hachoir-core==1.3.3
 hachoir-parser==1.3.4
-hachoir-metadata==1.3.3
->>>>>>> 398c391d
+hachoir-metadata==1.3.3