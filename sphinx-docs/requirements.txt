--- conflicted
+++ resolved
@@ -1,8 +1,4 @@
-<<<<<<< HEAD
-sphinx
-=======
 sphinx==1.3
->>>>>>> 15694483
 sphinx-intl
 # Required for sphinx-intl in python 2.6
 ordereddict
